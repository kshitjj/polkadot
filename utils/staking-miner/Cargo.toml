--- conflicted
+++ resolved
@@ -14,13 +14,8 @@
 serde = "1.0.137"
 serde_json = "1.0"
 thiserror = "1.0.31"
-<<<<<<< HEAD
 tokio = { version = "1.24.1", features = ["macros", "rt-multi-thread", "sync"] }
 remote-externalities = { git = "https://github.com/paritytech/substrate", package = "frame-remote-externalities" , branch = "polkadot-v0.9.38" }
-=======
-tokio = { version = "1.24.2", features = ["macros", "rt-multi-thread", "sync"] }
-remote-externalities = { git = "https://github.com/paritytech/substrate", branch = "master", package = "frame-remote-externalities" }
->>>>>>> 09625b5c
 signal-hook-tokio = { version = "0.3", features = ["futures-v0_3"] }
 sp-core = { git = "https://github.com/paritytech/substrate", branch = "polkadot-v0.9.38" }
 sp-version = { git = "https://github.com/paritytech/substrate", branch = "polkadot-v0.9.38" }
