--- conflicted
+++ resolved
@@ -1209,16 +1209,13 @@
 ///
 /// Should be cleared after every release.
 pub type Migrations = (
-<<<<<<< HEAD
-	/* Asynchronous backing mirgration */
-	parachains_configuration::migration::v5::MigrateToV5<Runtime>,
-=======
 	clean_state_migration::CleanMigrate,
 	pallet_nomination_pools::migration::v4::MigrateToV4<
 		Runtime,
 		NominationPoolsMigrationV4OldPallet,
 	>,
->>>>>>> 1c2421fb
+	/* Asynchronous backing mirgration */
+	parachains_configuration::migration::v5::MigrateToV5<Runtime>,
 );
 
 /// Unchecked extrinsic type as expected by this runtime.
@@ -1355,10 +1352,7 @@
 		}
 	}
 
-<<<<<<< HEAD
 	#[api_version(99)]
-=======
->>>>>>> 1c2421fb
 	impl primitives::runtime_api::ParachainHost<Block, Hash, BlockNumber> for Runtime {
 		fn validators() -> Vec<ValidatorId> {
 			parachains_runtime_api_impl::validators::<Runtime>()
