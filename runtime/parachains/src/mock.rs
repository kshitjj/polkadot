--- conflicted
+++ resolved
@@ -30,11 +30,7 @@
 };
 use frame_support_test::TestRandomness;
 use parity_scale_codec::Decode;
-<<<<<<< HEAD
-use primitives::v2::{
-=======
 use primitives::{
->>>>>>> b8de8d66
 	AuthorityDiscoveryId, Balance, BlockNumber, CandidateHash, Header, Moment, SessionIndex,
 	UpwardMessage, ValidatorIndex,
 };
@@ -257,10 +253,7 @@
 	pub static REWARD_VALIDATORS: RefCell<Vec<(SessionIndex, Vec<ValidatorIndex>)>> = RefCell::new(Vec::new());
 	pub static PUNISH_VALIDATORS_FOR: RefCell<Vec<(SessionIndex, Vec<ValidatorIndex>)>> = RefCell::new(Vec::new());
 	pub static PUNISH_VALIDATORS_AGAINST: RefCell<Vec<(SessionIndex, Vec<ValidatorIndex>)>> = RefCell::new(Vec::new());
-<<<<<<< HEAD
-=======
 	pub static PUNISH_BACKERS_FOR: RefCell<Vec<(SessionIndex, Vec<ValidatorIndex>)>> = RefCell::new(Vec::new());
->>>>>>> b8de8d66
 }
 
 impl crate::disputes::RewardValidators for Test {
@@ -277,26 +270,18 @@
 		session: SessionIndex,
 		_: CandidateHash,
 		losers: impl IntoIterator<Item = ValidatorIndex>,
-<<<<<<< HEAD
-	) {
-		PUNISH_VALIDATORS_FOR.with(|r| r.borrow_mut().push((session, losers.into_iter().collect())))
-=======
 		backers: impl IntoIterator<Item = ValidatorIndex>,
 	) {
 		PUNISH_VALIDATORS_FOR
 			.with(|r| r.borrow_mut().push((session, losers.into_iter().collect())));
 		PUNISH_BACKERS_FOR.with(|r| r.borrow_mut().push((session, backers.into_iter().collect())));
->>>>>>> b8de8d66
 	}
 
 	fn punish_against_valid(
 		session: SessionIndex,
 		_: CandidateHash,
 		losers: impl IntoIterator<Item = ValidatorIndex>,
-<<<<<<< HEAD
-=======
 		_backers: impl IntoIterator<Item = ValidatorIndex>,
->>>>>>> b8de8d66
 	) {
 		PUNISH_VALIDATORS_AGAINST
 			.with(|r| r.borrow_mut().push((session, losers.into_iter().collect())))
