// Copyright 2021 Parity Technologies (UK) Ltd.
// This file is part of Polkadot.

// Polkadot is free software: you can redistribute it and/or modify
// it under the terms of the GNU General Public License as published by
// the Free Software Foundation, either version 3 of the License, or
// (at your option) any later version.

// Polkadot is distributed in the hope that it will be useful,
// but WITHOUT ANY WARRANTY; without even the implied warranty of
// MERCHANTABILITY or FITNESS FOR A PARTICULAR PURPOSE.  See the
// GNU General Public License for more details.

// You should have received a copy of the GNU General Public License
// along with Polkadot.  If not, see <http://www.gnu.org/licenses/>.

//! Runtime component for handling disputes of parachain candidates.

use crate::{configuration, initializer::SessionChangeNotification, session_info};
use bitvec::{bitvec, order::Lsb0 as BitOrderLsb0};
use frame_support::{ensure, traits::Get, weights::Weight};
use frame_system::pallet_prelude::*;
use parity_scale_codec::{Decode, Encode};
use primitives::v2::{
	byzantine_threshold, supermajority_threshold, ApprovalVote, CandidateHash,
	CheckedDisputeStatementSet, CheckedMultiDisputeStatementSet, CompactStatement, ConsensusLog,
	DisputeState, DisputeStatement, DisputeStatementSet, ExplicitDisputeStatement,
	InvalidDisputeStatementKind, MultiDisputeStatementSet, SessionIndex, SigningContext,
	ValidDisputeStatementKind, ValidatorId, ValidatorIndex, ValidatorSignature,
};
use scale_info::TypeInfo;
use sp_runtime::{
	traits::{AppVerify, One, Saturating, Zero},
	DispatchError, RuntimeDebug, SaturatedConversion,
};
use sp_std::{cmp::Ordering, collections::btree_set::BTreeSet, prelude::*};

#[cfg(test)]
#[allow(unused_imports)]
pub(crate) use self::tests::run_to_block;

pub mod slashing;
#[cfg(test)]
mod tests;

#[cfg(feature = "runtime-benchmarks")]
mod benchmarking;

pub mod migration;

const LOG_TARGET: &str = "runtime::disputes";

/// Whether the dispute is local or remote.
#[derive(Encode, Decode, Clone, PartialEq, Eq, RuntimeDebug, TypeInfo)]
pub enum DisputeLocation {
	Local,
	Remote,
}

/// The result of a dispute, whether the candidate is deemed valid (for) or invalid (against).
#[derive(Encode, Decode, Clone, PartialEq, Eq, RuntimeDebug, TypeInfo)]
pub enum DisputeResult {
	Valid,
	Invalid,
}

/// Reward hooks for disputes.
pub trait RewardValidators {
	// Give each validator a reward, likely small, for participating in the dispute.
	fn reward_dispute_statement(
		session: SessionIndex,
		validators: impl IntoIterator<Item = ValidatorIndex>,
	);
}

impl RewardValidators for () {
	fn reward_dispute_statement(_: SessionIndex, _: impl IntoIterator<Item = ValidatorIndex>) {}
}

/// Punishment hooks for disputes.
pub trait SlashingHandler<BlockNumber> {
	/// Punish a series of validators who were for an invalid parablock. This is
	/// expected to be a major punishment.
	fn punish_for_invalid(
		session: SessionIndex,
		candidate_hash: CandidateHash,
		losers: impl IntoIterator<Item = ValidatorIndex>,
		backers: impl IntoIterator<Item = ValidatorIndex>,
	);

	/// Punish a series of validators who were against a valid parablock. This
	/// is expected to be a minor punishment.
	fn punish_against_valid(
		session: SessionIndex,
		candidate_hash: CandidateHash,
		losers: impl IntoIterator<Item = ValidatorIndex>,
		backers: impl IntoIterator<Item = ValidatorIndex>,
	);

	/// Called by the initializer to initialize the slashing pallet.
	fn initializer_initialize(now: BlockNumber) -> Weight;

	/// Called by the initializer to finalize the slashing pallet.
	fn initializer_finalize();

	/// Called by the initializer to note that a new session has started.
	fn initializer_on_new_session(session_index: SessionIndex);
}

impl<BlockNumber> SlashingHandler<BlockNumber> for () {
	fn punish_for_invalid(
		_: SessionIndex,
		_: CandidateHash,
		_: impl IntoIterator<Item = ValidatorIndex>,
		_: impl IntoIterator<Item = ValidatorIndex>,
	) {
	}

	fn punish_against_valid(
		_: SessionIndex,
		_: CandidateHash,
		_: impl IntoIterator<Item = ValidatorIndex>,
		_: impl IntoIterator<Item = ValidatorIndex>,
	) {
	}

	fn initializer_initialize(_now: BlockNumber) -> Weight {
		Weight::zero()
	}

	fn initializer_finalize() {}

	fn initializer_on_new_session(_: SessionIndex) {}
}

/// Binary discriminator to determine if the expensive signature
/// checks are necessary.
#[derive(Clone, Copy)]
pub enum VerifyDisputeSignatures {
	/// Yes, verify the signatures.
	Yes,
	/// No, skip the signature verification.
	///
	/// Only done if there exists an invariant that
	/// can guaranteed the signature was checked before.
	Skip,
}

/// Provide a `Ordering` for the two provided dispute statement sets according to the
/// following prioritization:
///  1. Prioritize local disputes over remote disputes
///  2. Prioritize older disputes over newer disputes
fn dispute_ordering_compare<T: DisputesHandler<BlockNumber>, BlockNumber: Ord>(
	a: &DisputeStatementSet,
	b: &DisputeStatementSet,
) -> Ordering
where
	T: ?Sized,
{
	let a_local_block =
		<T as DisputesHandler<BlockNumber>>::included_state(a.session, a.candidate_hash);
	let b_local_block =
		<T as DisputesHandler<BlockNumber>>::included_state(b.session, b.candidate_hash);
	match (a_local_block, b_local_block) {
		// Prioritize local disputes over remote disputes.
		(None, Some(_)) => Ordering::Greater,
		(Some(_), None) => Ordering::Less,
		// For local disputes, prioritize those that occur at an earlier height.
		(Some(a_height), Some(b_height)) =>
			a_height.cmp(&b_height).then_with(|| a.candidate_hash.cmp(&b.candidate_hash)),
		// Prioritize earlier remote disputes using session as rough proxy.
		(None, None) => {
			let session_ord = a.session.cmp(&b.session);
			if session_ord == Ordering::Equal {
				// sort by hash as last resort, to make below dedup work consistently
				a.candidate_hash.cmp(&b.candidate_hash)
			} else {
				session_ord
			}
		},
	}
}

use super::paras_inherent::IsSortedBy;

/// Returns `true` if duplicate items were found, otherwise `false`.
///
/// `check_equal(a: &T, b: &T)` _must_ return `true`, iff `a` and `b` are equal, otherwise `false.
/// The definition of _equal_ is to be defined by the user.
///
/// Attention: Requires the input `iter` to be sorted, such that _equals_
/// would be adjacent in respect whatever `check_equal` defines as equality!
fn contains_duplicates_in_sorted_iter<
	'a,
	T: 'a,
	I: 'a + IntoIterator<Item = &'a T>,
	C: 'static + FnMut(&T, &T) -> bool,
>(
	iter: I,
	mut check_equal: C,
) -> bool {
	let mut iter = iter.into_iter();
	if let Some(mut previous) = iter.next() {
		while let Some(current) = iter.next() {
			if check_equal(previous, current) {
				return true
			}
			previous = current;
		}
	}
	return false
}

/// Hook into disputes handling.
///
/// Allows decoupling parachains handling from disputes so that it can
/// potentially be disabled when instantiating a specific runtime.
pub trait DisputesHandler<BlockNumber: Ord> {
	/// Whether the chain is frozen, if the chain is frozen it will not accept
	/// any new parachain blocks for backing or inclusion.
	fn is_frozen() -> bool;

	/// Assure sanity
	fn assure_deduplicated_and_sorted(statement_sets: &MultiDisputeStatementSet) -> Result<(), ()> {
		if !IsSortedBy::is_sorted_by(
			statement_sets.as_slice(),
			dispute_ordering_compare::<Self, BlockNumber>,
		) {
			return Err(())
		}
		// Sorted, so according to session and candidate hash, this will detect duplicates.
		if contains_duplicates_in_sorted_iter(statement_sets, |previous, current| {
			current.session == previous.session && current.candidate_hash == previous.candidate_hash
		}) {
			return Err(())
		}
		Ok(())
	}

	/// Remove dispute statement duplicates and sort the non-duplicates based on
	/// local (lower indicies) vs remotes (higher indices) and age (older with lower indices).
	///
	/// Returns `Ok(())` if no duplicates were present, `Err(())` otherwise.
	///
	/// Unsorted data does not change the return value, while the node side
	/// is generally expected to pass them in sorted.
	fn deduplicate_and_sort_dispute_data(
		statement_sets: &mut MultiDisputeStatementSet,
	) -> Result<(), ()> {
		// TODO: Consider trade-of to avoid `O(n * log(n))` average lookups of `included_state`
		// TODO: instead make a single pass and store the values lazily.
		// TODO: https://github.com/paritytech/polkadot/issues/4527
		let n = statement_sets.len();

		statement_sets.sort_by(dispute_ordering_compare::<Self, BlockNumber>);
		statement_sets
			.dedup_by(|a, b| a.session == b.session && a.candidate_hash == b.candidate_hash);

		// if there were any duplicates, indicate that to the caller.
		if n == statement_sets.len() {
			Ok(())
		} else {
			Err(())
		}
	}

	/// Filter a single dispute statement set.
	///
	/// Used in cases where more granular control is required, i.e. when
	/// accounting for maximum block weight.
	fn filter_dispute_data(
		statement_set: DisputeStatementSet,
		post_conclusion_acceptance_period: BlockNumber,
		verify_sigs: VerifyDisputeSignatures,
	) -> Option<CheckedDisputeStatementSet>;

	/// Handle sets of dispute statements corresponding to 0 or more candidates.
	/// Returns a vector of freshly created disputes.
	fn process_checked_multi_dispute_data(
		statement_sets: CheckedMultiDisputeStatementSet,
	) -> Result<Vec<(SessionIndex, CandidateHash)>, DispatchError>;

	/// Note that the given candidate has been included.
	fn note_included(
		session: SessionIndex,
		candidate_hash: CandidateHash,
		included_in: BlockNumber,
	);

	/// Retrieve the included state of a given candidate in a particular session. If it
	/// returns `Some`, then we have a local dispute for the given `candidate_hash`.
	fn included_state(session: SessionIndex, candidate_hash: CandidateHash) -> Option<BlockNumber>;

	/// Whether the given candidate concluded invalid in a dispute with supermajority.
	fn concluded_invalid(session: SessionIndex, candidate_hash: CandidateHash) -> bool;

	/// Called by the initializer to initialize the disputes pallet.
	fn initializer_initialize(now: BlockNumber) -> Weight;

	/// Called by the initializer to finalize the disputes pallet.
	fn initializer_finalize();

	/// Called by the initializer to note that a new session has started.
	fn initializer_on_new_session(notification: &SessionChangeNotification<BlockNumber>);
}

impl<BlockNumber: Ord> DisputesHandler<BlockNumber> for () {
	fn is_frozen() -> bool {
		false
	}

	fn deduplicate_and_sort_dispute_data(
		statement_sets: &mut MultiDisputeStatementSet,
	) -> Result<(), ()> {
		statement_sets.clear();
		Ok(())
	}

	fn filter_dispute_data(
		_set: DisputeStatementSet,
		_post_conclusion_acceptance_period: BlockNumber,
		_verify_sigs: VerifyDisputeSignatures,
	) -> Option<CheckedDisputeStatementSet> {
		None
	}

	fn process_checked_multi_dispute_data(
		_statement_sets: CheckedMultiDisputeStatementSet,
	) -> Result<Vec<(SessionIndex, CandidateHash)>, DispatchError> {
		Ok(Vec::new())
	}

	fn note_included(
		_session: SessionIndex,
		_candidate_hash: CandidateHash,
		_included_in: BlockNumber,
	) {
	}

	fn included_state(
		_session: SessionIndex,
		_candidate_hash: CandidateHash,
	) -> Option<BlockNumber> {
		None
	}

	fn concluded_invalid(_session: SessionIndex, _candidate_hash: CandidateHash) -> bool {
		false
	}

	fn initializer_initialize(_now: BlockNumber) -> Weight {
		Weight::zero()
	}

	fn initializer_finalize() {}

	fn initializer_on_new_session(_notification: &SessionChangeNotification<BlockNumber>) {}
}

impl<T: Config> DisputesHandler<T::BlockNumber> for pallet::Pallet<T>
where
	T::BlockNumber: Ord,
{
	fn is_frozen() -> bool {
		pallet::Pallet::<T>::is_frozen()
	}

	fn filter_dispute_data(
		set: DisputeStatementSet,
		post_conclusion_acceptance_period: T::BlockNumber,
		verify_sigs: VerifyDisputeSignatures,
	) -> Option<CheckedDisputeStatementSet> {
		pallet::Pallet::<T>::filter_dispute_data(
			&set,
			post_conclusion_acceptance_period,
			verify_sigs,
		)
		.filter_statement_set(set)
	}

	fn process_checked_multi_dispute_data(
		statement_sets: CheckedMultiDisputeStatementSet,
	) -> Result<Vec<(SessionIndex, CandidateHash)>, DispatchError> {
		pallet::Pallet::<T>::process_checked_multi_dispute_data(statement_sets)
	}

	fn note_included(
		session: SessionIndex,
		candidate_hash: CandidateHash,
		included_in: T::BlockNumber,
	) {
		pallet::Pallet::<T>::note_included(session, candidate_hash, included_in)
	}

	fn included_state(
		session: SessionIndex,
		candidate_hash: CandidateHash,
	) -> Option<T::BlockNumber> {
		pallet::Pallet::<T>::included_state(session, candidate_hash)
	}

	fn concluded_invalid(session: SessionIndex, candidate_hash: CandidateHash) -> bool {
		pallet::Pallet::<T>::concluded_invalid(session, candidate_hash)
	}

	fn initializer_initialize(now: T::BlockNumber) -> Weight {
		pallet::Pallet::<T>::initializer_initialize(now)
	}

	fn initializer_finalize() {
		pallet::Pallet::<T>::initializer_finalize()
	}

	fn initializer_on_new_session(notification: &SessionChangeNotification<T::BlockNumber>) {
		pallet::Pallet::<T>::initializer_on_new_session(notification)
	}
}

pub trait WeightInfo {
	fn force_unfreeze() -> Weight;
}

pub struct TestWeightInfo;
impl WeightInfo for TestWeightInfo {
	fn force_unfreeze() -> Weight {
		Weight::zero()
	}
}

pub use pallet::*;
#[frame_support::pallet]
pub mod pallet {
	use super::*;
	use frame_support::pallet_prelude::*;

	#[pallet::config]
	pub trait Config: frame_system::Config + configuration::Config + session_info::Config {
		type RuntimeEvent: From<Event<Self>> + IsType<<Self as frame_system::Config>::RuntimeEvent>;
		type RewardValidators: RewardValidators;
		type SlashingHandler: SlashingHandler<Self::BlockNumber>;

		/// Weight information for extrinsics in this pallet.
		type WeightInfo: WeightInfo;
	}

	#[pallet::pallet]
	#[pallet::without_storage_info]
	pub struct Pallet<T>(_);

	/// The last pruned session, if any. All data stored by this module
	/// references sessions.
	#[pallet::storage]
	pub(super) type LastPrunedSession<T> = StorageValue<_, SessionIndex>;

	/// All ongoing or concluded disputes for the last several sessions.
	#[pallet::storage]
	pub(super) type Disputes<T: Config> = StorageDoubleMap<
		_,
		Twox64Concat,
		SessionIndex,
		Blake2_128Concat,
		CandidateHash,
		DisputeState<T::BlockNumber>,
	>;

	/// Backing votes stored for each dispute.
	/// This storage is used for slashing.
	#[pallet::storage]
	pub(super) type BackersOnDisputes<T: Config> = StorageDoubleMap<
		_,
		Twox64Concat,
		SessionIndex,
		Blake2_128Concat,
		CandidateHash,
		BTreeSet<ValidatorIndex>,
	>;

	/// All included blocks on the chain, as well as the block number in this chain that
	/// should be reverted back to if the candidate is disputed and determined to be invalid.
	#[pallet::storage]
	pub(super) type Included<T: Config> = StorageDoubleMap<
		_,
		Twox64Concat,
		SessionIndex,
		Blake2_128Concat,
		CandidateHash,
		T::BlockNumber,
	>;

	/// Whether the chain is frozen. Starts as `None`. When this is `Some`,
	/// the chain will not accept any new parachain blocks for backing or inclusion,
	/// and its value indicates the last valid block number in the chain.
	/// It can only be set back to `None` by governance intervention.
	#[pallet::storage]
	#[pallet::getter(fn last_valid_block)]
	pub(super) type Frozen<T: Config> = StorageValue<_, Option<T::BlockNumber>, ValueQuery>;

	#[pallet::event]
	#[pallet::generate_deposit(pub fn deposit_event)]
	pub enum Event<T: Config> {
		/// A dispute has been initiated. \[candidate hash, dispute location\]
		DisputeInitiated(CandidateHash, DisputeLocation),
		/// A dispute has concluded for or against a candidate.
		/// `\[para id, candidate hash, dispute result\]`
		DisputeConcluded(CandidateHash, DisputeResult),
		/// A dispute has timed out due to insufficient participation.
		/// `\[para id, candidate hash\]`
		DisputeTimedOut(CandidateHash),
		/// A dispute has concluded with supermajority against a candidate.
		/// Block authors should no longer build on top of this head and should
		/// instead revert the block at the given height. This should be the
		/// number of the child of the last known valid block in the chain.
		Revert(T::BlockNumber),
	}

	#[pallet::error]
	pub enum Error<T> {
		/// Duplicate dispute statement sets provided.
		DuplicateDisputeStatementSets,
		/// Ancient dispute statement provided.
		AncientDisputeStatement,
		/// Validator index on statement is out of bounds for session.
		ValidatorIndexOutOfBounds,
		/// Invalid signature on statement.
		InvalidSignature,
		/// Validator vote submitted more than once to dispute.
		DuplicateStatement,
		/// A dispute where there are only votes on one side.
		SingleSidedDispute,
<<<<<<< HEAD
		/// A dispute vote from a malicious backer.
		MaliciousBacker,
		/// No backing votes were provides along dispute statements.
		MissingBackingVotes,
=======
		/// Unconfirmed dispute statement sets provided
		UnconfirmedDispute,
>>>>>>> 3c15496a
	}

	#[pallet::call]
	impl<T: Config> Pallet<T> {
		#[pallet::call_index(0)]
		#[pallet::weight(<T as Config>::WeightInfo::force_unfreeze())]
		pub fn force_unfreeze(origin: OriginFor<T>) -> DispatchResult {
			ensure_root(origin)?;
			Frozen::<T>::set(None);
			Ok(())
		}
	}
}

bitflags::bitflags! {
	#[derive(Default)]
	struct DisputeStateFlags: u8 {
		/// The byzantine threshold of `f + 1` votes (and hence participating validators) was reached.
		const CONFIRMED = 0b0001;
		/// Is the supermajority for validity of the dispute reached.
		const FOR_SUPERMAJORITY = 0b0010;
		/// Is the supermajority against the validity of the block reached.
		const AGAINST_SUPERMAJORITY = 0b0100;
	}
}

impl DisputeStateFlags {
	fn from_state<BlockNumber>(state: &DisputeState<BlockNumber>) -> Self {
		// Only correct since `DisputeState` is _always_ initialized
		// with the validator set based on the session.
		let n = state.validators_for.len();

		let byzantine_threshold = byzantine_threshold(n);
		let supermajority_threshold = supermajority_threshold(n);

		let mut flags = DisputeStateFlags::default();
		let all_participants = state.validators_for.clone() | state.validators_against.clone();
		if all_participants.count_ones() > byzantine_threshold {
			flags |= DisputeStateFlags::CONFIRMED;
		}

		if state.validators_for.count_ones() >= supermajority_threshold {
			flags |= DisputeStateFlags::FOR_SUPERMAJORITY;
		}

		if state.validators_against.count_ones() >= supermajority_threshold {
			flags |= DisputeStateFlags::AGAINST_SUPERMAJORITY;
		}

		flags
	}
}

struct ImportSummary<BlockNumber> {
	/// The new state, with all votes imported.
	state: DisputeState<BlockNumber>,
<<<<<<< HEAD
	/// List of validators who backed the candidate being disputed.
	backers: BTreeSet<ValidatorIndex>,
	/// Changes to spam slots. Validator index paired with directional change.
	spam_slot_changes: Vec<(ValidatorIndex, SpamSlotChange)>,
=======
>>>>>>> 3c15496a
	/// Validators to slash for being (wrongly) on the AGAINST side.
	slash_against: Vec<ValidatorIndex>,
	/// Validators to slash for being (wrongly) on the FOR side.
	slash_for: Vec<ValidatorIndex>,
	// New participants in the dispute.
	new_participants: bitvec::vec::BitVec<u8, BitOrderLsb0>,
	// Difference in state flags from previous.
	new_flags: DisputeStateFlags,
}

#[derive(RuntimeDebug, PartialEq, Eq)]
enum VoteImportError {
	/// Validator index was outside the range of valid validator indices in the given session.
	ValidatorIndexOutOfBounds,
	/// Found a duplicate statement in the dispute statement set.
	DuplicateStatement,
	/// Found an explicit valid statement after backing statement.
	/// Backers should not participate in explicit voting so this is
	/// only possible on malicious backers.
	MaliciousBacker,
}

#[derive(RuntimeDebug, Copy, Clone, PartialEq, Eq)]
enum VoteKind {
	/// A backing vote that is counted as "for" vote in dispute resolution.
	Backing,
	/// Either an approval vote or and explicit dispute "for" vote.
	ExplicitValid,
	/// An explicit dispute "against" vote.
	Invalid,
}

impl From<&DisputeStatement> for VoteKind {
	fn from(statement: &DisputeStatement) -> Self {
		if statement.is_backing() {
			Self::Backing
		} else if statement.indicates_validity() {
			Self::ExplicitValid
		} else {
			Self::Invalid
		}
	}
}

impl VoteKind {
	fn is_valid(&self) -> bool {
		match self {
			Self::Backing | Self::ExplicitValid => true,
			Self::Invalid => false,
		}
	}

	fn is_backing(&self) -> bool {
		match self {
			Self::Backing => true,
			Self::Invalid | Self::ExplicitValid => false,
		}
	}
}

impl<T: Config> From<VoteImportError> for Error<T> {
	fn from(e: VoteImportError) -> Self {
		match e {
			VoteImportError::ValidatorIndexOutOfBounds => Error::<T>::ValidatorIndexOutOfBounds,
			VoteImportError::DuplicateStatement => Error::<T>::DuplicateStatement,
			VoteImportError::MaliciousBacker => Error::<T>::MaliciousBacker,
		}
	}
}

/// A transport statement bit change for a single validator.
#[derive(RuntimeDebug, PartialEq, Eq)]
struct ImportUndo {
	/// The validator index to which to associate the statement import.
	validator_index: ValidatorIndex,
	/// The kind and direction of the vote.
	vote_kind: VoteKind,
	/// Has the validator participated before, i.e. in backing or
	/// with an opposing vote.
	new_participant: bool,
}

struct DisputeStateImporter<BlockNumber> {
	state: DisputeState<BlockNumber>,
	backers: BTreeSet<ValidatorIndex>,
	now: BlockNumber,
	new_participants: bitvec::vec::BitVec<u8, BitOrderLsb0>,
	pre_flags: DisputeStateFlags,
	pre_state: DisputeState<BlockNumber>,
	pre_backers: BTreeSet<ValidatorIndex>,
}

impl<BlockNumber: Clone> DisputeStateImporter<BlockNumber> {
	fn new(
		state: DisputeState<BlockNumber>,
		backers: BTreeSet<ValidatorIndex>,
		now: BlockNumber,
	) -> Self {
		let pre_flags = DisputeStateFlags::from_state(&state);
		let new_participants = bitvec::bitvec![u8, BitOrderLsb0; 0; state.validators_for.len()];
		// consistency checks
		for i in backers.iter() {
			debug_assert_eq!(state.validators_for.get(i.0 as usize).map(|b| *b), Some(true));
		}
		let pre_state = state.clone();
		let pre_backers = backers.clone();

		DisputeStateImporter {
			state,
			backers,
			now,
			new_participants,
			pre_flags,
			pre_state,
			pre_backers,
		}
	}

	fn import(
		&mut self,
		validator: ValidatorIndex,
		kind: VoteKind,
	) -> Result<ImportUndo, VoteImportError> {
		let (bits, other_bits) = if kind.is_valid() {
			(&mut self.state.validators_for, &mut self.state.validators_against)
		} else {
			(&mut self.state.validators_against, &mut self.state.validators_for)
		};

		// out of bounds or already participated
		match bits.get(validator.0 as usize).map(|b| *b) {
			None => return Err(VoteImportError::ValidatorIndexOutOfBounds),
			Some(true) => {
				// We allow backing statements to be imported after an
				// explicit "for" vote, but not the other way around.
				match (kind.is_backing(), self.backers.contains(&validator)) {
					(true, true) | (false, false) =>
						return Err(VoteImportError::DuplicateStatement),
					(false, true) => return Err(VoteImportError::MaliciousBacker),
					(true, false) => {},
				}
			},
			Some(false) => {},
		}

		// consistency check
		debug_assert!((validator.0 as usize) < self.new_participants.len());

		let mut undo =
			ImportUndo { validator_index: validator, vote_kind: kind, new_participant: false };

		bits.set(validator.0 as usize, true);
		if kind.is_backing() {
			let is_new = self.backers.insert(validator);
			// invariant check
			debug_assert!(is_new);
		}

		// New participants tracks those validators by index, which didn't appear on either
		// side of the dispute until now (so they make a first appearance).
		// To verify this we need to assure they also were not part of the opposing side before.
		if other_bits.get(validator.0 as usize).map_or(false, |b| !*b) {
			undo.new_participant = true;
			self.new_participants.set(validator.0 as usize, true);
		}

		Ok(undo)
	}

	/// Revert a done transaction.
	fn undo(&mut self, undo: ImportUndo) {
		if undo.vote_kind.is_valid() {
			self.state.validators_for.set(undo.validator_index.0 as usize, false);
		} else {
			self.state.validators_against.set(undo.validator_index.0 as usize, false);
		}

		if undo.vote_kind.is_backing() {
			self.backers.remove(&undo.validator_index);
		}

		if undo.new_participant {
			self.new_participants.set(undo.validator_index.0 as usize, false);
		}
	}

	/// Collect all dispute votes.
	fn finish(mut self) -> ImportSummary<BlockNumber> {
		let pre_flags = self.pre_flags;
		let post_flags = DisputeStateFlags::from_state(&self.state);

		let pre_post_contains = |flags| (pre_flags.contains(flags), post_flags.contains(flags));

<<<<<<< HEAD
		// 1. Act on confirmed flag state to inform spam slots changes.
		let spam_slot_changes: Vec<_> = match pre_post_contains(DisputeStateFlags::CONFIRMED) {
			(false, false) => {
				// increment spam slots for all new participants.
				self.new_participants
					.iter_ones()
					.map(|i| (ValidatorIndex(i as _), SpamSlotChange::Inc))
					.collect()
			},
			(false, true) => {
				// all participants, which are not new participants
				let prev_participants = (self.state.validators_for.clone() |
					self.state.validators_against.clone()) &
					!self.new_participants.clone();

				prev_participants
					.iter_ones()
					.map(|i| (ValidatorIndex(i as _), SpamSlotChange::Dec))
					.collect()
			},
			(true, false) => {
				log::error!("Dispute statements are never removed. This is a bug");
				Vec::new()
			},
			(true, true) => {
				// No change, nothing to do.
				Vec::new()
			},
		};

		// 2. Check for FOR supermajority.
		let slash_against = match pre_post_contains(DisputeStateFlags::FOR_SUPERMAJORITY) {
			(false, true) => {
=======
		// 1. Check for fresh FOR supermajority. Only if not already concluded.
		let slash_against =
			if let (false, true) = pre_post_contains(DisputeStateFlags::FOR_SUPERMAJORITY) {
>>>>>>> 3c15496a
				if self.state.concluded_at.is_none() {
					self.state.concluded_at = Some(self.now.clone());
				}

				// provide AGAINST voters to slash.
				self.state
					.validators_against
					.iter_ones()
					.map(|i| ValidatorIndex(i as _))
					.collect()
			},
			(true, true) => {
				// provide new AGAINST voters to slash.
				self.state
					.validators_against
					.iter_ones()
					.filter(|i| self.pre_state.validators_against.get(*i).map_or(false, |b| !*b))
					.map(|i| ValidatorIndex(i as _))
					.collect()
			},
			(true, false) => {
				log::error!("Dispute statements are never removed. This is a bug");
				Vec::new()
			},
			(false, false) => Vec::new(),
		};

<<<<<<< HEAD
		// 3. Check for AGAINST supermajority.
		let slash_for = match pre_post_contains(DisputeStateFlags::AGAINST_SUPERMAJORITY) {
			(false, true) => {
=======
		// 2. Check for fresh AGAINST supermajority.
		let slash_for =
			if let (false, true) = pre_post_contains(DisputeStateFlags::AGAINST_SUPERMAJORITY) {
>>>>>>> 3c15496a
				if self.state.concluded_at.is_none() {
					self.state.concluded_at = Some(self.now.clone());
				}

				// provide FOR voters to slash.
				self.state.validators_for.iter_ones().map(|i| ValidatorIndex(i as _)).collect()
			},
			(true, true) => {
				// provide new FOR voters to slash including new backers
				// who might have voted FOR before
				let new_backing_vote = |i: &ValidatorIndex| -> bool {
					!self.pre_backers.contains(i) && self.backers.contains(i)
				};
				self.state
					.validators_for
					.iter_ones()
					.filter(|i| {
						self.pre_state.validators_for.get(*i).map_or(false, |b| !*b) ||
							new_backing_vote(&ValidatorIndex(*i as _))
					})
					.map(|i| ValidatorIndex(i as _))
					.collect()
			},
			(true, false) => {
				log::error!("Dispute statements are never removed. This is a bug");
				Vec::new()
			},
			(false, false) => Vec::new(),
		};

		ImportSummary {
			state: self.state,
<<<<<<< HEAD
			backers: self.backers,
			spam_slot_changes,
=======
>>>>>>> 3c15496a
			slash_against,
			slash_for,
			new_participants: self.new_participants,
			new_flags: post_flags - pre_flags,
		}
	}
}

// A filter on a dispute statement set.
#[derive(PartialEq)]
#[cfg_attr(test, derive(Debug))]
enum StatementSetFilter {
	// Remove the entire dispute statement set.
	RemoveAll,
	// Remove the votes with given index from the statement set.
	RemoveIndices(Vec<usize>),
}

impl StatementSetFilter {
	fn filter_statement_set(
		self,
		mut statement_set: DisputeStatementSet,
	) -> Option<CheckedDisputeStatementSet> {
		match self {
			StatementSetFilter::RemoveAll => None,
			StatementSetFilter::RemoveIndices(mut indices) => {
				indices.sort();
				indices.dedup();

				// reverse order ensures correctness
				for index in indices.into_iter().rev() {
					// `swap_remove` guarantees linear complexity.
					statement_set.statements.swap_remove(index);
				}

				if statement_set.statements.is_empty() {
					None
				} else {
					// we just checked correctness when filtering.
					Some(CheckedDisputeStatementSet::unchecked_from_unchecked(statement_set))
				}
			},
		}
	}

	fn remove_index(&mut self, i: usize) {
		if let StatementSetFilter::RemoveIndices(ref mut indices) = *self {
			indices.push(i)
		}
	}
}

impl<T: Config> Pallet<T> {
	/// Called by the initializer to initialize the disputes module.
	pub(crate) fn initializer_initialize(now: T::BlockNumber) -> Weight {
		let config = <configuration::Pallet<T>>::config();

		let mut weight = Weight::zero();
		for (session_index, candidate_hash, mut dispute) in <Disputes<T>>::iter() {
			weight += T::DbWeight::get().reads_writes(1, 0);

			if dispute.concluded_at.is_none() &&
				dispute.start + config.dispute_conclusion_by_time_out_period < now
			{
				Self::deposit_event(Event::DisputeTimedOut(candidate_hash));

				dispute.concluded_at = Some(now);
				<Disputes<T>>::insert(session_index, candidate_hash, &dispute);

				weight += T::DbWeight::get().writes(1);
			}
		}

		weight
	}

	/// Called by the initializer to finalize the disputes pallet.
	pub(crate) fn initializer_finalize() {}

	/// Called by the initializer to note a new session in the disputes pallet.
	pub(crate) fn initializer_on_new_session(
		notification: &SessionChangeNotification<T::BlockNumber>,
	) {
		let config = <configuration::Pallet<T>>::config();

		if notification.session_index <= config.dispute_period + 1 {
			return
		}

		let pruning_target = notification.session_index - config.dispute_period - 1;

		LastPrunedSession::<T>::mutate(|last_pruned| {
			let to_prune = if let Some(last_pruned) = last_pruned {
				*last_pruned + 1..=pruning_target
			} else {
				pruning_target..=pruning_target
			};

			for to_prune in to_prune {
				// This should be small, as disputes are rare, so `None` is fine.
				#[allow(deprecated)]
				<Disputes<T>>::remove_prefix(to_prune, None);
				#[allow(deprecated)]
				<BackersOnDisputes<T>>::remove_prefix(to_prune, None);

				// This is larger, and will be extracted to the `shared` pallet for more proper pruning.
				// TODO: https://github.com/paritytech/polkadot/issues/3469
				#[allow(deprecated)]
				<Included<T>>::remove_prefix(to_prune, None);
			}

			*last_pruned = Some(pruning_target);
		});
	}

	/// Handle sets of dispute statements corresponding to 0 or more candidates.
	/// Returns a vector of freshly created disputes.
	///
	/// Assumes `statement_sets` were already de-duplicated.
	///
	/// # Warning
	///
	/// This functions modifies the state when failing. It is expected to be called in inherent,
	/// and to fail the extrinsic on error. As invalid inherents are not allowed, the dirty state
	/// is not committed.
	pub(crate) fn process_checked_multi_dispute_data(
		statement_sets: CheckedMultiDisputeStatementSet,
	) -> Result<Vec<(SessionIndex, CandidateHash)>, DispatchError> {
		let config = <configuration::Pallet<T>>::config();

		let mut fresh = Vec::with_capacity(statement_sets.len());
		for statement_set in statement_sets {
			let dispute_target = {
				let statement_set: &DisputeStatementSet = statement_set.as_ref();
				(statement_set.session, statement_set.candidate_hash)
			};
			if Self::process_checked_dispute_data(
				statement_set,
				config.dispute_post_conclusion_acceptance_period,
			)? {
				fresh.push(dispute_target);
			}
		}

		Ok(fresh)
	}

	// Given a statement set, this produces a filter to be applied to the statement set.
	// It either removes the entire dispute statement set or some specific votes from it.
	//
	// Votes which are duplicate or already known by the chain are filtered out.
	// The entire set is removed if the dispute is both, ancient and concluded.
	// Disputes without enough votes to get confirmed are also filtered out.
	fn filter_dispute_data(
		set: &DisputeStatementSet,
		post_conclusion_acceptance_period: <T as frame_system::Config>::BlockNumber,
		verify_sigs: VerifyDisputeSignatures,
	) -> StatementSetFilter {
		let mut filter = StatementSetFilter::RemoveIndices(Vec::new());

		// Dispute statement sets on any dispute which concluded
		// before this point are to be rejected.
		let now = <frame_system::Pallet<T>>::block_number();
		let oldest_accepted = now.saturating_sub(post_conclusion_acceptance_period);

		// Load session info to access validators
		let session_info = match <session_info::Pallet<T>>::session_info(set.session) {
			Some(s) => s,
			None => return StatementSetFilter::RemoveAll,
		};

		let n_validators = session_info.validators.len();

		// Check for ancient.
		let dispute_state = {
			if let Some(dispute_state) = <Disputes<T>>::get(&set.session, &set.candidate_hash) {
				if dispute_state.concluded_at.as_ref().map_or(false, |c| c < &oldest_accepted) {
					return StatementSetFilter::RemoveAll
				}

				dispute_state
			} else {
				// No state in storage, this indicates it's the first dispute statement set as well.
				DisputeState {
					validators_for: bitvec![u8, BitOrderLsb0; 0; n_validators],
					validators_against: bitvec![u8, BitOrderLsb0; 0; n_validators],
					start: now,
					concluded_at: None,
				}
			}
		};

		let backers =
			<BackersOnDisputes<T>>::get(&set.session, &set.candidate_hash).unwrap_or_default();

		// Check and import all votes.
<<<<<<< HEAD
		let mut summary = {
			let mut importer = DisputeStateImporter::new(dispute_state, backers, now);
=======
		let summary = {
			let mut importer = DisputeStateImporter::new(dispute_state, now);
>>>>>>> 3c15496a
			for (i, (statement, validator_index, signature)) in set.statements.iter().enumerate() {
				// ensure the validator index is present in the session info
				// and the signature is valid
				let validator_public = match session_info.validators.get(*validator_index) {
					None => {
						filter.remove_index(i);
						continue
					},
					Some(v) => v,
				};

				let kind = VoteKind::from(statement);

				let undo = match importer.import(*validator_index, kind) {
					Ok(u) => u,
					Err(_) => {
						filter.remove_index(i);
						continue
					},
				};

				// Avoid checking signatures repeatedly.
				if let VerifyDisputeSignatures::Yes = verify_sigs {
					// Check signature after attempting import.
					//
					// Since we expect that this filter will be applied to
					// disputes long after they're concluded, 99% of the time,
					// the duplicate filter above will catch them before needing
					// to do a heavy signature check.
					//
					// This is only really important until the post-conclusion acceptance threshold
					// is reached, and then no part of this loop will be hit.
					if let Err(()) = check_signature(
						&validator_public,
						set.candidate_hash,
						set.session,
						statement,
						signature,
					) {
						importer.undo(undo);
						filter.remove_index(i);
						continue
					}
				}
			}

			importer.finish()
		};

		// Reject disputes which don't have at least one vote on each side.
		if summary.state.validators_for.count_ones() == 0 ||
			summary.state.validators_against.count_ones() == 0
		{
			return StatementSetFilter::RemoveAll
		}

		// Reject disputes containing less votes than needed for confirmation.
		if (summary.state.validators_for.clone() | &summary.state.validators_against).count_ones() <=
			byzantine_threshold(summary.state.validators_for.len())
		{
			return StatementSetFilter::RemoveAll
		}

		filter
	}

	/// Handle a set of dispute statements corresponding to a single candidate.
	///
	/// Fails if the dispute data is invalid. Returns a boolean indicating whether the
	/// dispute is fresh.
	fn process_checked_dispute_data(
		set: CheckedDisputeStatementSet,
		dispute_post_conclusion_acceptance_period: T::BlockNumber,
	) -> Result<bool, DispatchError> {
		// Dispute statement sets on any dispute which concluded
		// before this point are to be rejected.
		let now = <frame_system::Pallet<T>>::block_number();
		let oldest_accepted = now.saturating_sub(dispute_post_conclusion_acceptance_period);

		let set = set.as_ref();

		// Load session info to access validators
		let session_info = match <session_info::Pallet<T>>::session_info(set.session) {
			Some(s) => s,
			None => return Err(Error::<T>::AncientDisputeStatement.into()),
		};

		let n_validators = session_info.validators.len();

		// Check for ancient.
		let (fresh, dispute_state) = {
			if let Some(dispute_state) = <Disputes<T>>::get(&set.session, &set.candidate_hash) {
				ensure!(
					dispute_state.concluded_at.as_ref().map_or(true, |c| c >= &oldest_accepted),
					Error::<T>::AncientDisputeStatement,
				);

				(false, dispute_state)
			} else {
				(
					true,
					DisputeState {
						validators_for: bitvec![u8, BitOrderLsb0; 0; n_validators],
						validators_against: bitvec![u8, BitOrderLsb0; 0; n_validators],
						start: now,
						concluded_at: None,
					},
				)
			}
		};

		let backers =
			<BackersOnDisputes<T>>::get(&set.session, &set.candidate_hash).unwrap_or_default();

		// Import all votes. They were pre-checked.
		let summary = {
			let mut importer = DisputeStateImporter::new(dispute_state, backers, now);
			for (statement, validator_index, _signature) in &set.statements {
				let kind = VoteKind::from(statement);

				importer.import(*validator_index, kind).map_err(Error::<T>::from)?;
			}

			importer.finish()
		};

		// Reject disputes which don't have at least one vote on each side.
		ensure!(
			summary.state.validators_for.count_ones() > 0 &&
				summary.state.validators_against.count_ones() > 0,
			Error::<T>::SingleSidedDispute,
		);

<<<<<<< HEAD
		let backers = summary.backers;
		// Reject statements with no accompanying backing votes.
		ensure!(!backers.is_empty(), Error::<T>::MissingBackingVotes);
		<BackersOnDisputes<T>>::insert(&set.session, &set.candidate_hash, backers.clone());
=======
		// Reject disputes containing less votes than needed for confirmation.
		ensure!(
			(summary.state.validators_for.clone() | &summary.state.validators_against).count_ones() >
				byzantine_threshold(summary.state.validators_for.len()),
			Error::<T>::UnconfirmedDispute,
		);
>>>>>>> 3c15496a

		let DisputeStatementSet { ref session, ref candidate_hash, .. } = set;
		let session = *session;
		let candidate_hash = *candidate_hash;

		if fresh {
			let is_local = <Included<T>>::contains_key(&session, &candidate_hash);

			Self::deposit_event(Event::DisputeInitiated(
				candidate_hash,
				if is_local { DisputeLocation::Local } else { DisputeLocation::Remote },
			));
		}

		{
			if summary.new_flags.contains(DisputeStateFlags::FOR_SUPERMAJORITY) {
				Self::deposit_event(Event::DisputeConcluded(candidate_hash, DisputeResult::Valid));
			}

			// It is possible, although unexpected, for a dispute to conclude twice.
			// This would require f+1 validators to vote in both directions.
			// A dispute cannot conclude more than once in each direction.

			if summary.new_flags.contains(DisputeStateFlags::AGAINST_SUPERMAJORITY) {
				Self::deposit_event(Event::DisputeConcluded(
					candidate_hash,
					DisputeResult::Invalid,
				));
			}
		}

		// Reward statements.
		T::RewardValidators::reward_dispute_statement(
			session,
			summary.new_participants.iter_ones().map(|i| ValidatorIndex(i as _)),
		);

		// Slash participants on a losing side.
		{
			// a valid candidate, according to 2/3. Punish those on the 'against' side.
			T::SlashingHandler::punish_against_valid(
				session,
				candidate_hash,
				summary.slash_against,
				backers.clone(),
			);

			// an invalid candidate, according to 2/3. Punish those on the 'for' side.
			T::SlashingHandler::punish_for_invalid(
				session,
				candidate_hash,
				summary.slash_for,
				backers,
			);
		}

		<Disputes<T>>::insert(&session, &candidate_hash, &summary.state);

		// Freeze if just concluded against some local candidate
		if summary.new_flags.contains(DisputeStateFlags::AGAINST_SUPERMAJORITY) {
			if let Some(revert_to) = <Included<T>>::get(&session, &candidate_hash) {
				Self::revert_and_freeze(revert_to);
			}
		}

		Ok(fresh)
	}

	#[allow(unused)]
	pub(crate) fn disputes() -> Vec<(SessionIndex, CandidateHash, DisputeState<T::BlockNumber>)> {
		<Disputes<T>>::iter().collect()
	}

	pub(crate) fn note_included(
		session: SessionIndex,
		candidate_hash: CandidateHash,
		included_in: T::BlockNumber,
	) {
		if included_in.is_zero() {
			return
		}

		let revert_to = included_in - One::one();

		<Included<T>>::insert(&session, &candidate_hash, revert_to);

		if let Some(state) = <Disputes<T>>::get(&session, candidate_hash) {
			if has_supermajority_against(&state) {
				Self::revert_and_freeze(revert_to);
			}
		}
	}

	pub(crate) fn included_state(
		session: SessionIndex,
		candidate_hash: CandidateHash,
	) -> Option<T::BlockNumber> {
		<Included<T>>::get(session, candidate_hash)
	}

	pub(crate) fn concluded_invalid(session: SessionIndex, candidate_hash: CandidateHash) -> bool {
		<Disputes<T>>::get(&session, &candidate_hash).map_or(false, |dispute| {
			// A dispute that has concluded with supermajority-against.
			has_supermajority_against(&dispute)
		})
	}

	pub(crate) fn is_frozen() -> bool {
		Self::last_valid_block().is_some()
	}

	pub(crate) fn revert_and_freeze(revert_to: T::BlockNumber) {
		if Self::last_valid_block().map_or(true, |last| last > revert_to) {
			Frozen::<T>::set(Some(revert_to));

			// The `Revert` log is about reverting a block, not reverting to a block.
			// If we want to revert to block X in the current chain, we need to revert
			// block X+1.
			let revert = revert_to + One::one();
			Self::deposit_event(Event::Revert(revert));
			frame_system::Pallet::<T>::deposit_log(
				ConsensusLog::Revert(revert.saturated_into()).into(),
			);
		}
	}
}

fn has_supermajority_against<BlockNumber>(dispute: &DisputeState<BlockNumber>) -> bool {
	let supermajority_threshold = supermajority_threshold(dispute.validators_against.len());
	dispute.validators_against.count_ones() >= supermajority_threshold
}

fn check_signature(
	validator_public: &ValidatorId,
	candidate_hash: CandidateHash,
	session: SessionIndex,
	statement: &DisputeStatement,
	validator_signature: &ValidatorSignature,
) -> Result<(), ()> {
	let payload = match *statement {
		DisputeStatement::Valid(ValidDisputeStatementKind::Explicit) =>
			ExplicitDisputeStatement { valid: true, candidate_hash, session }.signing_payload(),
		DisputeStatement::Valid(ValidDisputeStatementKind::BackingSeconded(inclusion_parent)) =>
			CompactStatement::Seconded(candidate_hash).signing_payload(&SigningContext {
				session_index: session,
				parent_hash: inclusion_parent,
			}),
		DisputeStatement::Valid(ValidDisputeStatementKind::BackingValid(inclusion_parent)) =>
			CompactStatement::Valid(candidate_hash).signing_payload(&SigningContext {
				session_index: session,
				parent_hash: inclusion_parent,
			}),
		DisputeStatement::Valid(ValidDisputeStatementKind::ApprovalChecking) =>
			ApprovalVote(candidate_hash).signing_payload(session),
		DisputeStatement::Invalid(InvalidDisputeStatementKind::Explicit) =>
			ExplicitDisputeStatement { valid: false, candidate_hash, session }.signing_payload(),
	};

	if validator_signature.verify(&payload[..], &validator_public) {
		Ok(())
	} else {
		Err(())
	}
}<|MERGE_RESOLUTION|>--- conflicted
+++ resolved
@@ -527,15 +527,12 @@
 		DuplicateStatement,
 		/// A dispute where there are only votes on one side.
 		SingleSidedDispute,
-<<<<<<< HEAD
 		/// A dispute vote from a malicious backer.
 		MaliciousBacker,
 		/// No backing votes were provides along dispute statements.
 		MissingBackingVotes,
-=======
-		/// Unconfirmed dispute statement sets provided
+		/// Unconfirmed dispute statement sets provided.
 		UnconfirmedDispute,
->>>>>>> 3c15496a
 	}
 
 	#[pallet::call]
@@ -592,13 +589,8 @@
 struct ImportSummary<BlockNumber> {
 	/// The new state, with all votes imported.
 	state: DisputeState<BlockNumber>,
-<<<<<<< HEAD
 	/// List of validators who backed the candidate being disputed.
 	backers: BTreeSet<ValidatorIndex>,
-	/// Changes to spam slots. Validator index paired with directional change.
-	spam_slot_changes: Vec<(ValidatorIndex, SpamSlotChange)>,
-=======
->>>>>>> 3c15496a
 	/// Validators to slash for being (wrongly) on the AGAINST side.
 	slash_against: Vec<ValidatorIndex>,
 	/// Validators to slash for being (wrongly) on the FOR side.
@@ -792,45 +784,9 @@
 
 		let pre_post_contains = |flags| (pre_flags.contains(flags), post_flags.contains(flags));
 
-<<<<<<< HEAD
-		// 1. Act on confirmed flag state to inform spam slots changes.
-		let spam_slot_changes: Vec<_> = match pre_post_contains(DisputeStateFlags::CONFIRMED) {
-			(false, false) => {
-				// increment spam slots for all new participants.
-				self.new_participants
-					.iter_ones()
-					.map(|i| (ValidatorIndex(i as _), SpamSlotChange::Inc))
-					.collect()
-			},
-			(false, true) => {
-				// all participants, which are not new participants
-				let prev_participants = (self.state.validators_for.clone() |
-					self.state.validators_against.clone()) &
-					!self.new_participants.clone();
-
-				prev_participants
-					.iter_ones()
-					.map(|i| (ValidatorIndex(i as _), SpamSlotChange::Dec))
-					.collect()
-			},
-			(true, false) => {
-				log::error!("Dispute statements are never removed. This is a bug");
-				Vec::new()
-			},
-			(true, true) => {
-				// No change, nothing to do.
-				Vec::new()
-			},
-		};
-
 		// 2. Check for FOR supermajority.
 		let slash_against = match pre_post_contains(DisputeStateFlags::FOR_SUPERMAJORITY) {
 			(false, true) => {
-=======
-		// 1. Check for fresh FOR supermajority. Only if not already concluded.
-		let slash_against =
-			if let (false, true) = pre_post_contains(DisputeStateFlags::FOR_SUPERMAJORITY) {
->>>>>>> 3c15496a
 				if self.state.concluded_at.is_none() {
 					self.state.concluded_at = Some(self.now.clone());
 				}
@@ -858,15 +814,9 @@
 			(false, false) => Vec::new(),
 		};
 
-<<<<<<< HEAD
 		// 3. Check for AGAINST supermajority.
 		let slash_for = match pre_post_contains(DisputeStateFlags::AGAINST_SUPERMAJORITY) {
 			(false, true) => {
-=======
-		// 2. Check for fresh AGAINST supermajority.
-		let slash_for =
-			if let (false, true) = pre_post_contains(DisputeStateFlags::AGAINST_SUPERMAJORITY) {
->>>>>>> 3c15496a
 				if self.state.concluded_at.is_none() {
 					self.state.concluded_at = Some(self.now.clone());
 				}
@@ -899,11 +849,7 @@
 
 		ImportSummary {
 			state: self.state,
-<<<<<<< HEAD
 			backers: self.backers,
-			spam_slot_changes,
-=======
->>>>>>> 3c15496a
 			slash_against,
 			slash_for,
 			new_participants: self.new_participants,
@@ -1100,13 +1046,8 @@
 			<BackersOnDisputes<T>>::get(&set.session, &set.candidate_hash).unwrap_or_default();
 
 		// Check and import all votes.
-<<<<<<< HEAD
-		let mut summary = {
+		let summary = {
 			let mut importer = DisputeStateImporter::new(dispute_state, backers, now);
-=======
-		let summary = {
-			let mut importer = DisputeStateImporter::new(dispute_state, now);
->>>>>>> 3c15496a
 			for (i, (statement, validator_index, signature)) in set.statements.iter().enumerate() {
 				// ensure the validator index is present in the session info
 				// and the signature is valid
@@ -1240,19 +1181,17 @@
 			Error::<T>::SingleSidedDispute,
 		);
 
-<<<<<<< HEAD
-		let backers = summary.backers;
-		// Reject statements with no accompanying backing votes.
-		ensure!(!backers.is_empty(), Error::<T>::MissingBackingVotes);
-		<BackersOnDisputes<T>>::insert(&set.session, &set.candidate_hash, backers.clone());
-=======
 		// Reject disputes containing less votes than needed for confirmation.
 		ensure!(
 			(summary.state.validators_for.clone() | &summary.state.validators_against).count_ones() >
 				byzantine_threshold(summary.state.validators_for.len()),
 			Error::<T>::UnconfirmedDispute,
 		);
->>>>>>> 3c15496a
+		let backers = summary.backers;
+		// Reject statements with no accompanying backing votes.
+		ensure!(!backers.is_empty(), Error::<T>::MissingBackingVotes);
+		<BackersOnDisputes<T>>::insert(&set.session, &set.candidate_hash, backers.clone());
+        // AUDIT: from now on, no error should be returned.
 
 		let DisputeStatementSet { ref session, ref candidate_hash, .. } = set;
 		let session = *session;
