// Copyright 2020 Parity Technologies (UK) Ltd.
// This file is part of Polkadot.

// Polkadot is free software: you can redistribute it and/or modify
// it under the terms of the GNU General Public License as published by
// the Free Software Foundation, either version 3 of the License, or
// (at your option) any later version.

// Polkadot is distributed in the hope that it will be useful,
// but WITHOUT ANY WARRANTY; without even the implied warranty of
// MERCHANTABILITY or FITNESS FOR A PARTICULAR PURPOSE.  See the
// GNU General Public License for more details.

// You should have received a copy of the GNU General Public License
// along with Polkadot.  If not, see <http://www.gnu.org/licenses/>.

use super::*;
use crate::mock::{new_test_ext, Configuration, ParasShared, RuntimeOrigin, Test};
use frame_support::{assert_err, assert_ok};

fn on_new_session(session_index: SessionIndex) -> (HostConfiguration<u32>, HostConfiguration<u32>) {
	ParasShared::set_session_index(session_index);
	let SessionChangeOutcome { prev_config, new_config } =
		Configuration::initializer_on_new_session(&session_index);
	let new_config = new_config.unwrap_or_else(|| prev_config.clone());
	(prev_config, new_config)
}

#[test]
fn default_is_consistent() {
	new_test_ext(Default::default()).execute_with(|| {
		Configuration::config().panic_if_not_consistent();
	});
}

#[test]
fn scheduled_session_is_two_sessions_from_now() {
	new_test_ext(Default::default()).execute_with(|| {
		// The logic here is really tested only with scheduled_session = 2. It should work
		// with other values, but that should receive a more rigorious testing.
		on_new_session(1);
		assert_eq!(Configuration::scheduled_session(), 3);
	});
}

#[test]
fn initializer_on_new_session() {
	new_test_ext(Default::default()).execute_with(|| {
		let (prev_config, new_config) = on_new_session(1);
		assert_eq!(prev_config, new_config);
		assert_ok!(Configuration::set_validation_upgrade_delay(RuntimeOrigin::root(), 100));

		let (prev_config, new_config) = on_new_session(2);
		assert_eq!(prev_config, new_config);

		let (prev_config, new_config) = on_new_session(3);
		assert_eq!(prev_config, HostConfiguration::default());
		assert_eq!(new_config, HostConfiguration { validation_upgrade_delay: 100, ..prev_config });
	});
}

#[test]
fn config_changes_after_2_session_boundary() {
	new_test_ext(Default::default()).execute_with(|| {
		let old_config = Configuration::config();
		let mut config = old_config.clone();
		config.validation_upgrade_delay = 100;
		assert!(old_config != config);

		assert_ok!(Configuration::set_validation_upgrade_delay(RuntimeOrigin::root(), 100));

		// Verify that the current configuration has not changed and that there is a scheduled
		// change for the SESSION_DELAY sessions in advance.
		assert_eq!(Configuration::config(), old_config);
		assert_eq!(PendingConfigs::<Test>::get(), vec![(2, config.clone())]);

		on_new_session(1);

		// One session has passed, we should be still waiting for the pending configuration.
		assert_eq!(Configuration::config(), old_config);
		assert_eq!(PendingConfigs::<Test>::get(), vec![(2, config.clone())]);

		on_new_session(2);

		assert_eq!(Configuration::config(), config);
		assert_eq!(PendingConfigs::<Test>::get(), vec![]);
	})
}

#[test]
fn consecutive_changes_within_one_session() {
	new_test_ext(Default::default()).execute_with(|| {
		let old_config = Configuration::config();
		let mut config = old_config.clone();
		config.validation_upgrade_delay = 100;
		config.validation_upgrade_cooldown = 100;
		assert!(old_config != config);

		assert_ok!(Configuration::set_validation_upgrade_delay(RuntimeOrigin::root(), 100));
		assert_ok!(Configuration::set_validation_upgrade_cooldown(RuntimeOrigin::root(), 100));
		assert_eq!(Configuration::config(), old_config);
		assert_eq!(PendingConfigs::<Test>::get(), vec![(2, config.clone())]);

		on_new_session(1);

		assert_eq!(Configuration::config(), old_config);
		assert_eq!(PendingConfigs::<Test>::get(), vec![(2, config.clone())]);

		on_new_session(2);

		assert_eq!(Configuration::config(), config);
		assert_eq!(PendingConfigs::<Test>::get(), vec![]);
	});
}

#[test]
fn pending_next_session_but_we_upgrade_once_more() {
	new_test_ext(Default::default()).execute_with(|| {
		let initial_config = Configuration::config();
		let intermediate_config =
			HostConfiguration { validation_upgrade_delay: 100, ..initial_config.clone() };
		let final_config = HostConfiguration {
			validation_upgrade_delay: 100,
			validation_upgrade_cooldown: 99,
			..initial_config.clone()
		};

		assert_ok!(Configuration::set_validation_upgrade_delay(RuntimeOrigin::root(), 100));
		assert_eq!(Configuration::config(), initial_config);
		assert_eq!(PendingConfigs::<Test>::get(), vec![(2, intermediate_config.clone())]);

		on_new_session(1);

		// We are still waiting until the pending configuration is applied and we add another
		// update.
		assert_ok!(Configuration::set_validation_upgrade_cooldown(RuntimeOrigin::root(), 99));

		// This should result in yet another configiguration change scheduled.
		assert_eq!(Configuration::config(), initial_config);
		assert_eq!(
			PendingConfigs::<Test>::get(),
			vec![(2, intermediate_config.clone()), (3, final_config.clone())]
		);

		on_new_session(2);

		assert_eq!(Configuration::config(), intermediate_config);
		assert_eq!(PendingConfigs::<Test>::get(), vec![(3, final_config.clone())]);

		on_new_session(3);

		assert_eq!(Configuration::config(), final_config);
		assert_eq!(PendingConfigs::<Test>::get(), vec![]);
	});
}

#[test]
fn scheduled_session_config_update_while_next_session_pending() {
	new_test_ext(Default::default()).execute_with(|| {
		let initial_config = Configuration::config();
		let intermediate_config =
			HostConfiguration { validation_upgrade_delay: 100, ..initial_config.clone() };
		let final_config = HostConfiguration {
			validation_upgrade_delay: 100,
			validation_upgrade_cooldown: 99,
			code_retention_period: 98,
			..initial_config.clone()
		};

		assert_ok!(Configuration::set_validation_upgrade_delay(RuntimeOrigin::root(), 100));
		assert_eq!(Configuration::config(), initial_config);
		assert_eq!(PendingConfigs::<Test>::get(), vec![(2, intermediate_config.clone())]);

		on_new_session(1);

		// The second call should fall into the case where we already have a pending config
		// update for the scheduled_session, but we want to update it once more.
		assert_ok!(Configuration::set_validation_upgrade_cooldown(RuntimeOrigin::root(), 99));
		assert_ok!(Configuration::set_code_retention_period(RuntimeOrigin::root(), 98));

		// This should result in yet another configiguration change scheduled.
		assert_eq!(Configuration::config(), initial_config);
		assert_eq!(
			PendingConfigs::<Test>::get(),
			vec![(2, intermediate_config.clone()), (3, final_config.clone())]
		);

		on_new_session(2);

		assert_eq!(Configuration::config(), intermediate_config);
		assert_eq!(PendingConfigs::<Test>::get(), vec![(3, final_config.clone())]);

		on_new_session(3);

		assert_eq!(Configuration::config(), final_config);
		assert_eq!(PendingConfigs::<Test>::get(), vec![]);
	});
}

#[test]
fn invariants() {
	new_test_ext(Default::default()).execute_with(|| {
		assert_err!(
			Configuration::set_max_code_size(RuntimeOrigin::root(), MAX_CODE_SIZE + 1),
			Error::<Test>::InvalidNewValue
		);

		assert_err!(
			Configuration::set_max_pov_size(RuntimeOrigin::root(), MAX_POV_SIZE + 1),
			Error::<Test>::InvalidNewValue
		);

		assert_err!(
			Configuration::set_max_head_data_size(RuntimeOrigin::root(), MAX_HEAD_DATA_SIZE + 1),
			Error::<Test>::InvalidNewValue
		);

		assert_err!(
			Configuration::set_chain_availability_period(RuntimeOrigin::root(), 0),
			Error::<Test>::InvalidNewValue
		);
		assert_err!(
			Configuration::set_thread_availability_period(RuntimeOrigin::root(), 0),
			Error::<Test>::InvalidNewValue
		);
		assert_err!(
			Configuration::set_no_show_slots(RuntimeOrigin::root(), 0),
			Error::<Test>::InvalidNewValue
		);

		ActiveConfig::<Test>::put(HostConfiguration {
			chain_availability_period: 10,
			thread_availability_period: 8,
			minimum_validation_upgrade_delay: 11,
			..Default::default()
		});
		assert_err!(
			Configuration::set_chain_availability_period(RuntimeOrigin::root(), 12),
			Error::<Test>::InvalidNewValue
		);
		assert_err!(
			Configuration::set_thread_availability_period(RuntimeOrigin::root(), 12),
			Error::<Test>::InvalidNewValue
		);
		assert_err!(
			Configuration::set_minimum_validation_upgrade_delay(RuntimeOrigin::root(), 9),
			Error::<Test>::InvalidNewValue
		);

		assert_err!(
			Configuration::set_validation_upgrade_delay(RuntimeOrigin::root(), 0),
			Error::<Test>::InvalidNewValue
		);
	});
}

#[test]
fn consistency_bypass_works() {
	new_test_ext(Default::default()).execute_with(|| {
		assert_err!(
			Configuration::set_max_code_size(RuntimeOrigin::root(), MAX_CODE_SIZE + 1),
			Error::<Test>::InvalidNewValue
		);

		assert_ok!(Configuration::set_bypass_consistency_check(RuntimeOrigin::root(), true));
		assert_ok!(Configuration::set_max_code_size(RuntimeOrigin::root(), MAX_CODE_SIZE + 1));

		assert_eq!(
			Configuration::config().max_code_size,
			HostConfiguration::<u32>::default().max_code_size
		);

		on_new_session(1);
		on_new_session(2);

		assert_eq!(Configuration::config().max_code_size, MAX_CODE_SIZE + 1);
	});
}

#[test]
fn setting_pending_config_members() {
	new_test_ext(Default::default()).execute_with(|| {
		let new_config = HostConfiguration {
<<<<<<< HEAD
			async_backing_parameters: AsyncBackingParameters {
				max_candidate_depth: 0,
				allowed_ancestry_len: 0,
=======
			async_backing_params: primitives::vstaging::AsyncBackingParams {
				allowed_ancestry_len: 0,
				max_candidate_depth: 0,
>>>>>>> 26b0c4f6
			},
			validation_upgrade_cooldown: 100,
			validation_upgrade_delay: 10,
			code_retention_period: 5,
			max_code_size: 100_000,
			max_pov_size: 1024,
			max_head_data_size: 1_000,
			parathread_cores: 2,
			parathread_retries: 5,
			group_rotation_frequency: 20,
			chain_availability_period: 10,
			thread_availability_period: 8,
			scheduling_lookahead: 3,
			max_validators_per_core: None,
			max_validators: None,
			dispute_period: 239,
			dispute_post_conclusion_acceptance_period: 10,
			no_show_slots: 240,
			n_delay_tranches: 241,
			zeroth_delay_tranche_width: 242,
			needed_approvals: 242,
			relay_vrf_modulo_samples: 243,
			max_upward_queue_count: 1337,
			max_upward_queue_size: 228,
			max_downward_message_size: 2048,
			ump_service_total_weight: Weight::from_parts(20000, 20000),
			max_upward_message_size: 448,
			max_upward_message_num_per_candidate: 5,
			hrmp_sender_deposit: 22,
			hrmp_recipient_deposit: 4905,
			hrmp_channel_max_capacity: 3921,
			hrmp_channel_max_total_size: 7687,
			hrmp_max_parachain_inbound_channels: 37,
			hrmp_max_parathread_inbound_channels: 19,
			hrmp_channel_max_message_size: 8192,
			hrmp_max_parachain_outbound_channels: 10,
			hrmp_max_parathread_outbound_channels: 20,
			hrmp_max_message_num_per_candidate: 20,
			ump_max_individual_weight: Weight::from_parts(909, 909),
			pvf_checking_enabled: true,
			pvf_voting_ttl: 3,
			minimum_validation_upgrade_delay: 20,
		};

		Configuration::set_validation_upgrade_cooldown(
			RuntimeOrigin::root(),
			new_config.validation_upgrade_cooldown,
		)
		.unwrap();
		Configuration::set_validation_upgrade_delay(
			RuntimeOrigin::root(),
			new_config.validation_upgrade_delay,
		)
		.unwrap();
		Configuration::set_code_retention_period(
			RuntimeOrigin::root(),
			new_config.code_retention_period,
		)
		.unwrap();
		Configuration::set_max_code_size(RuntimeOrigin::root(), new_config.max_code_size).unwrap();
		Configuration::set_max_pov_size(RuntimeOrigin::root(), new_config.max_pov_size).unwrap();
		Configuration::set_max_head_data_size(RuntimeOrigin::root(), new_config.max_head_data_size)
			.unwrap();
		Configuration::set_parathread_cores(RuntimeOrigin::root(), new_config.parathread_cores)
			.unwrap();
		Configuration::set_parathread_retries(RuntimeOrigin::root(), new_config.parathread_retries)
			.unwrap();
		Configuration::set_group_rotation_frequency(
			RuntimeOrigin::root(),
			new_config.group_rotation_frequency,
		)
		.unwrap();
		// This comes out of order to satisfy the validity criteria for the chain and thread
		// availability periods.
		Configuration::set_minimum_validation_upgrade_delay(
			RuntimeOrigin::root(),
			new_config.minimum_validation_upgrade_delay,
		)
		.unwrap();
		Configuration::set_chain_availability_period(
			RuntimeOrigin::root(),
			new_config.chain_availability_period,
		)
		.unwrap();
		Configuration::set_thread_availability_period(
			RuntimeOrigin::root(),
			new_config.thread_availability_period,
		)
		.unwrap();
		Configuration::set_scheduling_lookahead(
			RuntimeOrigin::root(),
			new_config.scheduling_lookahead,
		)
		.unwrap();
		Configuration::set_max_validators_per_core(
			RuntimeOrigin::root(),
			new_config.max_validators_per_core,
		)
		.unwrap();
		Configuration::set_max_validators(RuntimeOrigin::root(), new_config.max_validators)
			.unwrap();
		Configuration::set_dispute_period(RuntimeOrigin::root(), new_config.dispute_period)
			.unwrap();
		Configuration::set_dispute_post_conclusion_acceptance_period(
			RuntimeOrigin::root(),
			new_config.dispute_post_conclusion_acceptance_period,
		)
		.unwrap();
		Configuration::set_no_show_slots(RuntimeOrigin::root(), new_config.no_show_slots).unwrap();
		Configuration::set_n_delay_tranches(RuntimeOrigin::root(), new_config.n_delay_tranches)
			.unwrap();
		Configuration::set_zeroth_delay_tranche_width(
			RuntimeOrigin::root(),
			new_config.zeroth_delay_tranche_width,
		)
		.unwrap();
		Configuration::set_needed_approvals(RuntimeOrigin::root(), new_config.needed_approvals)
			.unwrap();
		Configuration::set_relay_vrf_modulo_samples(
			RuntimeOrigin::root(),
			new_config.relay_vrf_modulo_samples,
		)
		.unwrap();
		Configuration::set_max_upward_queue_count(
			RuntimeOrigin::root(),
			new_config.max_upward_queue_count,
		)
		.unwrap();
		Configuration::set_max_upward_queue_size(
			RuntimeOrigin::root(),
			new_config.max_upward_queue_size,
		)
		.unwrap();
		Configuration::set_max_downward_message_size(
			RuntimeOrigin::root(),
			new_config.max_downward_message_size,
		)
		.unwrap();
		Configuration::set_ump_service_total_weight(
			RuntimeOrigin::root(),
			new_config.ump_service_total_weight,
		)
		.unwrap();
		Configuration::set_max_upward_message_size(
			RuntimeOrigin::root(),
			new_config.max_upward_message_size,
		)
		.unwrap();
		Configuration::set_max_upward_message_num_per_candidate(
			RuntimeOrigin::root(),
			new_config.max_upward_message_num_per_candidate,
		)
		.unwrap();
		Configuration::set_hrmp_sender_deposit(
			RuntimeOrigin::root(),
			new_config.hrmp_sender_deposit,
		)
		.unwrap();
		Configuration::set_hrmp_recipient_deposit(
			RuntimeOrigin::root(),
			new_config.hrmp_recipient_deposit,
		)
		.unwrap();
		Configuration::set_hrmp_channel_max_capacity(
			RuntimeOrigin::root(),
			new_config.hrmp_channel_max_capacity,
		)
		.unwrap();
		Configuration::set_hrmp_channel_max_total_size(
			RuntimeOrigin::root(),
			new_config.hrmp_channel_max_total_size,
		)
		.unwrap();
		Configuration::set_hrmp_max_parachain_inbound_channels(
			RuntimeOrigin::root(),
			new_config.hrmp_max_parachain_inbound_channels,
		)
		.unwrap();
		Configuration::set_hrmp_max_parathread_inbound_channels(
			RuntimeOrigin::root(),
			new_config.hrmp_max_parathread_inbound_channels,
		)
		.unwrap();
		Configuration::set_hrmp_channel_max_message_size(
			RuntimeOrigin::root(),
			new_config.hrmp_channel_max_message_size,
		)
		.unwrap();
		Configuration::set_hrmp_max_parachain_outbound_channels(
			RuntimeOrigin::root(),
			new_config.hrmp_max_parachain_outbound_channels,
		)
		.unwrap();
		Configuration::set_hrmp_max_parathread_outbound_channels(
			RuntimeOrigin::root(),
			new_config.hrmp_max_parathread_outbound_channels,
		)
		.unwrap();
		Configuration::set_hrmp_max_message_num_per_candidate(
			RuntimeOrigin::root(),
			new_config.hrmp_max_message_num_per_candidate,
		)
		.unwrap();
		Configuration::set_ump_max_individual_weight(
			RuntimeOrigin::root(),
			new_config.ump_max_individual_weight,
		)
		.unwrap();
		Configuration::set_pvf_checking_enabled(
			RuntimeOrigin::root(),
			new_config.pvf_checking_enabled,
		)
		.unwrap();
		Configuration::set_pvf_voting_ttl(RuntimeOrigin::root(), new_config.pvf_voting_ttl)
			.unwrap();

		assert_eq!(PendingConfigs::<Test>::get(), vec![(shared::SESSION_DELAY, new_config)],);
	})
}

#[test]
fn non_root_cannot_set_config() {
	new_test_ext(Default::default()).execute_with(|| {
		assert!(Configuration::set_validation_upgrade_delay(RuntimeOrigin::signed(1), 100).is_err());
	});
}

#[test]
fn verify_externally_accessible() {
	// This test verifies that the value can be accessed through the well known keys and the
	// host configuration decodes into the abridged version.

	use primitives::{well_known_keys, AbridgedHostConfiguration};

	new_test_ext(Default::default()).execute_with(|| {
		let ground_truth = HostConfiguration::default();

		// Make sure that the configuration is stored in the storage.
		ActiveConfig::<Test>::put(ground_truth.clone());

		// Extract the active config via the well known key.
		let raw_active_config = sp_io::storage::get(well_known_keys::ACTIVE_CONFIG)
			.expect("config must be present in storage under ACTIVE_CONFIG");
		let abridged_config = AbridgedHostConfiguration::decode(&mut &raw_active_config[..])
			.expect("HostConfiguration must be decodable into AbridgedHostConfiguration");

		assert_eq!(
			abridged_config,
			AbridgedHostConfiguration {
				max_code_size: ground_truth.max_code_size,
				max_head_data_size: ground_truth.max_head_data_size,
				max_upward_queue_count: ground_truth.max_upward_queue_count,
				max_upward_queue_size: ground_truth.max_upward_queue_size,
				max_upward_message_size: ground_truth.max_upward_message_size,
				max_upward_message_num_per_candidate: ground_truth
					.max_upward_message_num_per_candidate,
				hrmp_max_message_num_per_candidate: ground_truth.hrmp_max_message_num_per_candidate,
				validation_upgrade_cooldown: ground_truth.validation_upgrade_cooldown,
				validation_upgrade_delay: ground_truth.validation_upgrade_delay,
			},
		);
	});
}<|MERGE_RESOLUTION|>--- conflicted
+++ resolved
@@ -281,15 +281,9 @@
 fn setting_pending_config_members() {
 	new_test_ext(Default::default()).execute_with(|| {
 		let new_config = HostConfiguration {
-<<<<<<< HEAD
-			async_backing_parameters: AsyncBackingParameters {
-				max_candidate_depth: 0,
-				allowed_ancestry_len: 0,
-=======
-			async_backing_params: primitives::vstaging::AsyncBackingParams {
+			async_backing_params: AsyncBackingParams {
 				allowed_ancestry_len: 0,
 				max_candidate_depth: 0,
->>>>>>> 26b0c4f6
 			},
 			validation_upgrade_cooldown: 100,
 			validation_upgrade_delay: 10,
