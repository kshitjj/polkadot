// Copyright 2021 Parity Technologies (UK) Ltd.
// This file is part of Polkadot.

// Polkadot is free software: you can redistribute it and/or modify
// it under the terms of the GNU General Public License as published by
// the Free Software Foundation, either version 3 of the License, or
// (at your option) any later version.

// Polkadot is distributed in the hope that it will be useful,
// but WITHOUT ANY WARRANTY; without even the implied warranty of
// MERCHANTABILITY or FITNESS FOR A PARTICULAR PURPOSE.  See the
// GNU General Public License for more details.

// You should have received a copy of the GNU General Public License
// along with Polkadot.  If not, see <http://www.gnu.org/licenses/>.

//! A module that is responsible for migration of storage.

use crate::configuration::{self, ActiveConfig, Config, Pallet, PendingConfigs, MAX_POV_SIZE};
use frame_support::{pallet_prelude::*, traits::StorageVersion, weights::Weight};
use frame_system::pallet_prelude::BlockNumberFor;
<<<<<<< HEAD
use primitives::vstaging::AsyncBackingParameters;
=======
use primitives::vstaging::AsyncBackingParams;
use sp_std::vec::Vec;
>>>>>>> 26b0c4f6

/// The current storage version.
///
/// v0-v1: <https://github.com/paritytech/polkadot/pull/3575>
/// v1-v2: <https://github.com/paritytech/polkadot/pull/4420>
/// v2-v3: <https://github.com/paritytech/polkadot/pull/6091>
/// v3-v4: <https://github.com/paritytech/polkadot/pull/6345>
<<<<<<< HEAD
/// v4-v5: TODO (async backing)
=======
/// v4-v5: <https://github.com/paritytech/polkadot/pull/6937> + <https://github.com/paritytech/polkadot/pull/6961>
>>>>>>> 26b0c4f6
pub const STORAGE_VERSION: StorageVersion = StorageVersion::new(5);

pub mod v5 {
	use super::*;
	use frame_support::{traits::OnRuntimeUpgrade, weights::constants::WEIGHT_REF_TIME_PER_MILLIS};
	use primitives::{Balance, SessionIndex};
	#[cfg(feature = "try-runtime")]
	use sp_std::prelude::*;

	// Copied over from configuration.rs @ de9e147695b9f1be8bd44e07861a31e483c8343a and removed
	// all the comments, and changed the Weight struct to OldWeight
	#[derive(parity_scale_codec::Encode, parity_scale_codec::Decode, Debug, Clone)]
	pub struct OldHostConfiguration<BlockNumber> {
		pub max_code_size: u32,
		pub max_head_data_size: u32,
		pub max_upward_queue_count: u32,
		pub max_upward_queue_size: u32,
		pub max_upward_message_size: u32,
		pub max_upward_message_num_per_candidate: u32,
		pub hrmp_max_message_num_per_candidate: u32,
		pub validation_upgrade_cooldown: BlockNumber,
		pub validation_upgrade_delay: BlockNumber,
		pub max_pov_size: u32,
		pub max_downward_message_size: u32,
		pub ump_service_total_weight: Weight,
		pub hrmp_max_parachain_outbound_channels: u32,
		pub hrmp_max_parathread_outbound_channels: u32,
		pub hrmp_sender_deposit: Balance,
		pub hrmp_recipient_deposit: Balance,
		pub hrmp_channel_max_capacity: u32,
		pub hrmp_channel_max_total_size: u32,
		pub hrmp_max_parachain_inbound_channels: u32,
		pub hrmp_max_parathread_inbound_channels: u32,
		pub hrmp_channel_max_message_size: u32,
		pub code_retention_period: BlockNumber,
		pub parathread_cores: u32,
		pub parathread_retries: u32,
		pub group_rotation_frequency: BlockNumber,
		pub chain_availability_period: BlockNumber,
		pub thread_availability_period: BlockNumber,
		pub scheduling_lookahead: u32,
		pub max_validators_per_core: Option<u32>,
		pub max_validators: Option<u32>,
		pub dispute_period: SessionIndex,
		pub dispute_post_conclusion_acceptance_period: BlockNumber,
		pub dispute_conclusion_by_time_out_period: BlockNumber,
		pub no_show_slots: u32,
		pub n_delay_tranches: u32,
		pub zeroth_delay_tranche_width: u32,
		pub needed_approvals: u32,
		pub relay_vrf_modulo_samples: u32,
		pub ump_max_individual_weight: Weight,
		pub pvf_checking_enabled: bool,
		pub pvf_voting_ttl: SessionIndex,
		pub minimum_validation_upgrade_delay: BlockNumber,
	}

	impl<BlockNumber: Default + From<u32>> Default for OldHostConfiguration<BlockNumber> {
		fn default() -> Self {
			Self {
				group_rotation_frequency: 1u32.into(),
				chain_availability_period: 1u32.into(),
				thread_availability_period: 1u32.into(),
				no_show_slots: 1u32.into(),
				validation_upgrade_cooldown: Default::default(),
				validation_upgrade_delay: Default::default(),
				code_retention_period: Default::default(),
				max_code_size: Default::default(),
				max_pov_size: Default::default(),
				max_head_data_size: Default::default(),
				parathread_cores: Default::default(),
				parathread_retries: Default::default(),
				scheduling_lookahead: Default::default(),
				max_validators_per_core: Default::default(),
				max_validators: None,
				dispute_period: 6,
				dispute_post_conclusion_acceptance_period: 100.into(),
				dispute_conclusion_by_time_out_period: 200.into(),
				n_delay_tranches: Default::default(),
				zeroth_delay_tranche_width: Default::default(),
				needed_approvals: Default::default(),
				relay_vrf_modulo_samples: Default::default(),
				max_upward_queue_count: Default::default(),
				max_upward_queue_size: Default::default(),
				max_downward_message_size: Default::default(),
				ump_service_total_weight: Default::default(),
				max_upward_message_size: Default::default(),
				max_upward_message_num_per_candidate: Default::default(),
				hrmp_sender_deposit: Default::default(),
				hrmp_recipient_deposit: Default::default(),
				hrmp_channel_max_capacity: Default::default(),
				hrmp_channel_max_total_size: Default::default(),
				hrmp_max_parachain_inbound_channels: Default::default(),
				hrmp_max_parathread_inbound_channels: Default::default(),
				hrmp_channel_max_message_size: Default::default(),
				hrmp_max_parachain_outbound_channels: Default::default(),
				hrmp_max_parathread_outbound_channels: Default::default(),
				hrmp_max_message_num_per_candidate: Default::default(),
				ump_max_individual_weight: Weight::from_parts(
					20u64 * WEIGHT_REF_TIME_PER_MILLIS,
					MAX_POV_SIZE as u64,
				),
				pvf_checking_enabled: false,
				pvf_voting_ttl: 2u32.into(),
				minimum_validation_upgrade_delay: 2.into(),
			}
		}
	}

	pub struct MigrateToV5<T>(sp_std::marker::PhantomData<T>);
	impl<T: Config> OnRuntimeUpgrade for MigrateToV5<T> {
		#[cfg(feature = "try-runtime")]
		fn pre_upgrade() -> Result<Vec<u8>, &'static str> {
			log::trace!(target: crate::configuration::LOG_TARGET, "Running pre_upgrade()");

<<<<<<< HEAD
			ensure!(StorageVersion::get::<Pallet<T>>() == 4, "The migration requires version 3");
=======
			ensure!(StorageVersion::get::<Pallet<T>>() == 4, "The migration requires version 4");
>>>>>>> 26b0c4f6
			Ok(Vec::new())
		}

		fn on_runtime_upgrade() -> Weight {
			if StorageVersion::get::<Pallet<T>>() == 4 {
				let weight_consumed = migrate_to_v5::<T>();

				log::info!(target: configuration::LOG_TARGET, "MigrateToV5 executed successfully");
				STORAGE_VERSION.put::<Pallet<T>>();

				weight_consumed
			} else {
				log::warn!(target: configuration::LOG_TARGET, "MigrateToV5 should be removed.");
				T::DbWeight::get().reads(1)
			}
		}

		#[cfg(feature = "try-runtime")]
		fn post_upgrade(_state: Vec<u8>) -> Result<(), &'static str> {
			log::trace!(target: crate::configuration::LOG_TARGET, "Running post_upgrade()");
			ensure!(
				StorageVersion::get::<Pallet<T>>() == STORAGE_VERSION,
				"Storage version should be 5 after the migration"
			);

			Ok(())
		}
	}
}

fn migrate_to_v5<T: Config>() -> Weight {
	// Unusual formatting is justified:
	// - make it easier to verify that fields assign what they supposed to assign.
	// - this code is transient and will be removed after all migrations are done.
	// - this code is important enough to optimize for legibility sacrificing consistency.
	#[rustfmt::skip]
	let translate =
		|pre: v5::OldHostConfiguration<BlockNumberFor<T>>| ->
configuration::HostConfiguration<BlockNumberFor<T>>
	{
		super::HostConfiguration {
max_code_size                            : pre.max_code_size,
max_head_data_size                       : pre.max_head_data_size,
max_upward_queue_count                   : pre.max_upward_queue_count,
max_upward_queue_size                    : pre.max_upward_queue_size,
max_upward_message_size                  : pre.max_upward_message_size,
max_upward_message_num_per_candidate     : pre.max_upward_message_num_per_candidate,
hrmp_max_message_num_per_candidate       : pre.hrmp_max_message_num_per_candidate,
validation_upgrade_cooldown              : pre.validation_upgrade_cooldown,
validation_upgrade_delay                 : pre.validation_upgrade_delay,
max_pov_size                             : pre.max_pov_size,
max_downward_message_size                : pre.max_downward_message_size,
ump_service_total_weight                 : pre.ump_service_total_weight,
hrmp_max_parachain_outbound_channels     : pre.hrmp_max_parachain_outbound_channels,
hrmp_max_parathread_outbound_channels    : pre.hrmp_max_parathread_outbound_channels,
hrmp_sender_deposit                      : pre.hrmp_sender_deposit,
hrmp_recipient_deposit                   : pre.hrmp_recipient_deposit,
hrmp_channel_max_capacity                : pre.hrmp_channel_max_capacity,
hrmp_channel_max_total_size              : pre.hrmp_channel_max_total_size,
hrmp_max_parachain_inbound_channels      : pre.hrmp_max_parachain_inbound_channels,
hrmp_max_parathread_inbound_channels     : pre.hrmp_max_parathread_inbound_channels,
hrmp_channel_max_message_size            : pre.hrmp_channel_max_message_size,
code_retention_period                    : pre.code_retention_period,
parathread_cores                         : pre.parathread_cores,
parathread_retries                       : pre.parathread_retries,
group_rotation_frequency                 : pre.group_rotation_frequency,
chain_availability_period                : pre.chain_availability_period,
thread_availability_period               : pre.thread_availability_period,
scheduling_lookahead                     : pre.scheduling_lookahead,
max_validators_per_core                  : pre.max_validators_per_core,
max_validators                           : pre.max_validators,
dispute_period                           : pre.dispute_period,
dispute_post_conclusion_acceptance_period: pre.dispute_post_conclusion_acceptance_period,
no_show_slots                            : pre.no_show_slots,
n_delay_tranches                         : pre.n_delay_tranches,
zeroth_delay_tranche_width               : pre.zeroth_delay_tranche_width,
needed_approvals                         : pre.needed_approvals,
relay_vrf_modulo_samples                 : pre.relay_vrf_modulo_samples,
ump_max_individual_weight                : pre.ump_max_individual_weight,
pvf_checking_enabled                     : pre.pvf_checking_enabled,
pvf_voting_ttl                           : pre.pvf_voting_ttl,
minimum_validation_upgrade_delay         : pre.minimum_validation_upgrade_delay,

// Default values are zeroes, thus it's ensured allowed ancestry never crosses the upgrade block.
<<<<<<< HEAD
async_backing_parameters                 : AsyncBackingParameters { max_candidate_depth: 0, allowed_ancestry_len: 0 },
=======
async_backing_params                     : AsyncBackingParams { max_candidate_depth: 0, allowed_ancestry_len: 0 },
>>>>>>> 26b0c4f6
		}
	};

	if let Err(_) = ActiveConfig::<T>::translate(|pre| pre.map(translate)) {
		// `Err` is returned when the pre-migration type cannot be deserialized. This
		// cannot happen if the migration runs correctly, i.e. against the expected version.
		//
		// This happening almost surely will lead to a panic somewhere else. Corruption seems
		// to be unlikely to be caused by this. So we just log. Maybe it'll work out still?
		log::error!(
			target: configuration::LOG_TARGET,
<<<<<<< HEAD
			"unexpected error when performing translation of the configuration type during storage upgrade to v5."
=======
			"unexpected error when performing translation of the active configuration during storage upgrade to v5."
>>>>>>> 26b0c4f6
		);
	}

	if let Err(_) = PendingConfigs::<T>::translate(|pre| {
		pre.map(
			|v: Vec<(primitives::SessionIndex, v5::OldHostConfiguration<BlockNumberFor<T>>)>| {
				v.into_iter()
					.map(|(session, config)| (session, translate(config)))
					.collect::<Vec<_>>()
			},
		)
	}) {
		log::error!(
			target: configuration::LOG_TARGET,
			"unexpected error when performing translation of the pending configuration during storage upgrade to v5."
		);
	}

	let num_configs = (PendingConfigs::<T>::get().len() + 1) as u64;
	T::DbWeight::get().reads_writes(num_configs, num_configs)
}

#[cfg(test)]
mod tests {
	use super::*;
	use crate::mock::{new_test_ext, Test};

	#[test]
<<<<<<< HEAD
	fn test_migrate_to_v5() {
		// Host configuration has lots of fields. However, in this migration we add only a couple of
		// fields. The most important part to check are a couple of the last fields. We also pick
=======
	fn v4_deserialized_from_actual_data() {
		// Example how to get new `raw_config`:
		// We'll obtain the raw_config at a specified a block
		// Steps:
		// 1. Go to Polkadot.js -> Developer -> Chain state -> Storage: https://polkadot.js.org/apps/#/chainstate
		// 2. Set these parameters:
		//   2.1. selected state query: configuration; activeConfig(): PolkadotRuntimeParachainsConfigurationHostConfiguration
		//   2.2. blockhash to query at: 0xf89d3ab5312c5f70d396dc59612f0aa65806c798346f9db4b35278baed2e0e53 (the hash of the block)
		//   2.3. Note the value of encoded storage key -> 0x06de3d8a54d27e44a9d5ce189618f22db4b49d95320d9021994c850f25b8e385 for the referenced block.
		//   2.4. You'll also need the decoded values to update the test.
		// 3. Go to Polkadot.js -> Developer -> Chain state -> Raw storage
		//   3.1 Enter the encoded storage key and you get the raw config.

		// This exceeds the maximal line width length, but that's fine, since this is not code and
		// doesn't need to be read and also leaving it as one line allows to easily copy it.
		let raw_config = hex_literal::hex!["0000a000005000000a00000000c8000000c800000a0000000a000000100e0000580200000000500000c800000700e8764817020040011e00000000000000005039278c0400000000000000000000005039278c0400000000000000000000e8030000009001001e00000000000000009001008070000000000000000000000a0000000a0000000a00000001000000010500000001c80000000600000058020000580200000200000059000000000000001e000000280000000700c817a80402004001010200000014000000"];

		let v4 = v5::OldHostConfiguration::<primitives::BlockNumber>::decode(&mut &raw_config[..])
			.unwrap();

		// We check only a sample of the values here. If we missed any fields or messed up data types
		// that would skew all the fields coming after.
		assert_eq!(v4.max_code_size, 10_485_760);
		assert_eq!(v4.validation_upgrade_cooldown, 3600);
		assert_eq!(v4.max_pov_size, 5_242_880);
		assert_eq!(v4.hrmp_channel_max_message_size, 102_400);
		assert_eq!(v4.n_delay_tranches, 89);
		assert_eq!(v4.ump_max_individual_weight, Weight::from_parts(20_000_000_000, 5_242_880));
		assert_eq!(v4.minimum_validation_upgrade_delay, 20);
	}

	#[test]
	fn test_migrate_to_v5() {
		// Host configuration has lots of fields. However, in this migration we only remove one field.
		// The most important part to check are a couple of the last fields. We also pick
>>>>>>> 26b0c4f6
		// extra fields to check arbitrarily, e.g. depending on their position (i.e. the middle) and
		// also their type.
		//
		// We specify only the picked fields and the rest should be provided by the `Default`
		// implementation. That implementation is copied over between the two types and should work
		// fine.
		let v4 = v5::OldHostConfiguration::<primitives::BlockNumber> {
			ump_max_individual_weight: Weight::from_parts(0x71616e6f6e0au64, 0x71616e6f6e0au64),
			needed_approvals: 69,
			thread_availability_period: 55,
			hrmp_recipient_deposit: 1337,
			max_pov_size: 1111,
			chain_availability_period: 33,
			minimum_validation_upgrade_delay: 20,
			..Default::default()
		};

		let mut pending_configs = Vec::new();
		pending_configs.push((100, v4.clone()));
		pending_configs.push((300, v4.clone()));

		new_test_ext(Default::default()).execute_with(|| {
			// Implant the v4 version in the state.
			frame_support::storage::unhashed::put_raw(
				&configuration::ActiveConfig::<Test>::hashed_key(),
				&v4.encode(),
<<<<<<< HEAD
=======
			);
			frame_support::storage::unhashed::put_raw(
				&configuration::PendingConfigs::<Test>::hashed_key(),
				&pending_configs.encode(),
>>>>>>> 26b0c4f6
			);

			migrate_to_v5::<Test>();

			let v5 = configuration::ActiveConfig::<Test>::get();
<<<<<<< HEAD

			#[rustfmt::skip]
			{
				assert_eq!(v4.max_code_size                            , v5.max_code_size);
				assert_eq!(v4.max_head_data_size                       , v5.max_head_data_size);
				assert_eq!(v4.max_upward_queue_count                   , v5.max_upward_queue_count);
				assert_eq!(v4.max_upward_queue_size                    , v5.max_upward_queue_size);
				assert_eq!(v4.max_upward_message_size                  , v5.max_upward_message_size);
				assert_eq!(v4.max_upward_message_num_per_candidate     , v5.max_upward_message_num_per_candidate);
				assert_eq!(v4.hrmp_max_message_num_per_candidate       , v5.hrmp_max_message_num_per_candidate);
				assert_eq!(v4.validation_upgrade_cooldown              , v5.validation_upgrade_cooldown);
				assert_eq!(v4.validation_upgrade_delay                 , v5.validation_upgrade_delay);
				assert_eq!(v4.max_pov_size                             , v5.max_pov_size);
				assert_eq!(v4.max_downward_message_size                , v5.max_downward_message_size);
				assert_eq!(v4.ump_service_total_weight                 , v5.ump_service_total_weight);
				assert_eq!(v4.hrmp_max_parachain_outbound_channels     , v5.hrmp_max_parachain_outbound_channels);
				assert_eq!(v4.hrmp_max_parathread_outbound_channels    , v5.hrmp_max_parathread_outbound_channels);
				assert_eq!(v4.hrmp_sender_deposit                      , v5.hrmp_sender_deposit);
				assert_eq!(v4.hrmp_recipient_deposit                   , v5.hrmp_recipient_deposit);
				assert_eq!(v4.hrmp_channel_max_capacity                , v5.hrmp_channel_max_capacity);
				assert_eq!(v4.hrmp_channel_max_total_size              , v5.hrmp_channel_max_total_size);
				assert_eq!(v4.hrmp_max_parachain_inbound_channels      , v5.hrmp_max_parachain_inbound_channels);
				assert_eq!(v4.hrmp_max_parathread_inbound_channels     , v5.hrmp_max_parathread_inbound_channels);
				assert_eq!(v4.hrmp_channel_max_message_size            , v5.hrmp_channel_max_message_size);
				assert_eq!(v4.code_retention_period                    , v5.code_retention_period);
				assert_eq!(v4.parathread_cores                         , v5.parathread_cores);
				assert_eq!(v4.parathread_retries                       , v5.parathread_retries);
				assert_eq!(v4.group_rotation_frequency                 , v5.group_rotation_frequency);
				assert_eq!(v4.chain_availability_period                , v5.chain_availability_period);
				assert_eq!(v4.thread_availability_period               , v5.thread_availability_period);
				assert_eq!(v4.scheduling_lookahead                     , v5.scheduling_lookahead);
				assert_eq!(v4.max_validators_per_core                  , v5.max_validators_per_core);
				assert_eq!(v4.max_validators                           , v5.max_validators);
				assert_eq!(v4.dispute_period                           , v5.dispute_period);
				assert_eq!(v4.dispute_post_conclusion_acceptance_period, v5.dispute_post_conclusion_acceptance_period);
				assert_eq!(v4.dispute_conclusion_by_time_out_period    , v5.dispute_conclusion_by_time_out_period);
				assert_eq!(v4.no_show_slots                            , v5.no_show_slots);
				assert_eq!(v4.n_delay_tranches                         , v5.n_delay_tranches);
				assert_eq!(v4.zeroth_delay_tranche_width               , v5.zeroth_delay_tranche_width);
				assert_eq!(v4.needed_approvals                         , v5.needed_approvals);
				assert_eq!(v4.relay_vrf_modulo_samples                 , v5.relay_vrf_modulo_samples);
				assert_eq!(v4.ump_max_individual_weight                , v5.ump_max_individual_weight);
				assert_eq!(v4.pvf_checking_enabled                     , v5.pvf_checking_enabled);
				assert_eq!(v4.pvf_voting_ttl                           , v5.pvf_voting_ttl);
				assert_eq!(v4.minimum_validation_upgrade_delay         , v5.minimum_validation_upgrade_delay);

			}; // ; makes this a statement. `rustfmt::skip` cannot be put on an expression.
=======
			let mut configs_to_check = configuration::PendingConfigs::<Test>::get();
			configs_to_check.push((0, v5.clone()));

			for (_, v4) in configs_to_check {
				#[rustfmt::skip]
				{
					assert_eq!(v4.max_code_size                            , v5.max_code_size);
					assert_eq!(v4.max_head_data_size                       , v5.max_head_data_size);
					assert_eq!(v4.max_upward_queue_count                   , v5.max_upward_queue_count);
					assert_eq!(v4.max_upward_queue_size                    , v5.max_upward_queue_size);
					assert_eq!(v4.max_upward_message_size                  , v5.max_upward_message_size);
					assert_eq!(v4.max_upward_message_num_per_candidate     , v5.max_upward_message_num_per_candidate);
					assert_eq!(v4.hrmp_max_message_num_per_candidate       , v5.hrmp_max_message_num_per_candidate);
					assert_eq!(v4.validation_upgrade_cooldown              , v5.validation_upgrade_cooldown);
					assert_eq!(v4.validation_upgrade_delay                 , v5.validation_upgrade_delay);
					assert_eq!(v4.max_pov_size                             , v5.max_pov_size);
					assert_eq!(v4.max_downward_message_size                , v5.max_downward_message_size);
					assert_eq!(v4.ump_service_total_weight                 , v5.ump_service_total_weight);
					assert_eq!(v4.hrmp_max_parachain_outbound_channels     , v5.hrmp_max_parachain_outbound_channels);
					assert_eq!(v4.hrmp_max_parathread_outbound_channels    , v5.hrmp_max_parathread_outbound_channels);
					assert_eq!(v4.hrmp_sender_deposit                      , v5.hrmp_sender_deposit);
					assert_eq!(v4.hrmp_recipient_deposit                   , v5.hrmp_recipient_deposit);
					assert_eq!(v4.hrmp_channel_max_capacity                , v5.hrmp_channel_max_capacity);
					assert_eq!(v4.hrmp_channel_max_total_size              , v5.hrmp_channel_max_total_size);
					assert_eq!(v4.hrmp_max_parachain_inbound_channels      , v5.hrmp_max_parachain_inbound_channels);
					assert_eq!(v4.hrmp_max_parathread_inbound_channels     , v5.hrmp_max_parathread_inbound_channels);
					assert_eq!(v4.hrmp_channel_max_message_size            , v5.hrmp_channel_max_message_size);
					assert_eq!(v4.code_retention_period                    , v5.code_retention_period);
					assert_eq!(v4.parathread_cores                         , v5.parathread_cores);
					assert_eq!(v4.parathread_retries                       , v5.parathread_retries);
					assert_eq!(v4.group_rotation_frequency                 , v5.group_rotation_frequency);
					assert_eq!(v4.chain_availability_period                , v5.chain_availability_period);
					assert_eq!(v4.thread_availability_period               , v5.thread_availability_period);
					assert_eq!(v4.scheduling_lookahead                     , v5.scheduling_lookahead);
					assert_eq!(v4.max_validators_per_core                  , v5.max_validators_per_core);
					assert_eq!(v4.max_validators                           , v5.max_validators);
					assert_eq!(v4.dispute_period                           , v5.dispute_period);
					assert_eq!(v4.no_show_slots                            , v5.no_show_slots);
					assert_eq!(v4.n_delay_tranches                         , v5.n_delay_tranches);
					assert_eq!(v4.zeroth_delay_tranche_width               , v5.zeroth_delay_tranche_width);
					assert_eq!(v4.needed_approvals                         , v5.needed_approvals);
					assert_eq!(v4.relay_vrf_modulo_samples                 , v5.relay_vrf_modulo_samples);
					assert_eq!(v4.ump_max_individual_weight                , v5.ump_max_individual_weight);
					assert_eq!(v4.pvf_checking_enabled                     , v5.pvf_checking_enabled);
					assert_eq!(v4.pvf_voting_ttl                           , v5.pvf_voting_ttl);
					assert_eq!(v4.minimum_validation_upgrade_delay         , v5.minimum_validation_upgrade_delay);
				}; // ; makes this a statement. `rustfmt::skip` cannot be put on an expression.

				// additional checks for async backing.
				assert_eq!(v5.async_backing_params.allowed_ancestry_len, 0);
				assert_eq!(v5.async_backing_params.max_candidate_depth, 0);
			}
>>>>>>> 26b0c4f6
		});
	}
}<|MERGE_RESOLUTION|>--- conflicted
+++ resolved
@@ -19,12 +19,8 @@
 use crate::configuration::{self, ActiveConfig, Config, Pallet, PendingConfigs, MAX_POV_SIZE};
 use frame_support::{pallet_prelude::*, traits::StorageVersion, weights::Weight};
 use frame_system::pallet_prelude::BlockNumberFor;
-<<<<<<< HEAD
-use primitives::vstaging::AsyncBackingParameters;
-=======
 use primitives::vstaging::AsyncBackingParams;
 use sp_std::vec::Vec;
->>>>>>> 26b0c4f6
 
 /// The current storage version.
 ///
@@ -32,11 +28,7 @@
 /// v1-v2: <https://github.com/paritytech/polkadot/pull/4420>
 /// v2-v3: <https://github.com/paritytech/polkadot/pull/6091>
 /// v3-v4: <https://github.com/paritytech/polkadot/pull/6345>
-<<<<<<< HEAD
-/// v4-v5: TODO (async backing)
-=======
 /// v4-v5: <https://github.com/paritytech/polkadot/pull/6937> + <https://github.com/paritytech/polkadot/pull/6961>
->>>>>>> 26b0c4f6
 pub const STORAGE_VERSION: StorageVersion = StorageVersion::new(5);
 
 pub mod v5 {
@@ -152,11 +144,7 @@
 		fn pre_upgrade() -> Result<Vec<u8>, &'static str> {
 			log::trace!(target: crate::configuration::LOG_TARGET, "Running pre_upgrade()");
 
-<<<<<<< HEAD
-			ensure!(StorageVersion::get::<Pallet<T>>() == 4, "The migration requires version 3");
-=======
 			ensure!(StorageVersion::get::<Pallet<T>>() == 4, "The migration requires version 4");
->>>>>>> 26b0c4f6
 			Ok(Vec::new())
 		}
 
@@ -241,11 +229,7 @@
 minimum_validation_upgrade_delay         : pre.minimum_validation_upgrade_delay,
 
 // Default values are zeroes, thus it's ensured allowed ancestry never crosses the upgrade block.
-<<<<<<< HEAD
-async_backing_parameters                 : AsyncBackingParameters { max_candidate_depth: 0, allowed_ancestry_len: 0 },
-=======
 async_backing_params                     : AsyncBackingParams { max_candidate_depth: 0, allowed_ancestry_len: 0 },
->>>>>>> 26b0c4f6
 		}
 	};
 
@@ -257,11 +241,7 @@
 		// to be unlikely to be caused by this. So we just log. Maybe it'll work out still?
 		log::error!(
 			target: configuration::LOG_TARGET,
-<<<<<<< HEAD
-			"unexpected error when performing translation of the configuration type during storage upgrade to v5."
-=======
 			"unexpected error when performing translation of the active configuration during storage upgrade to v5."
->>>>>>> 26b0c4f6
 		);
 	}
 
@@ -290,11 +270,6 @@
 	use crate::mock::{new_test_ext, Test};
 
 	#[test]
-<<<<<<< HEAD
-	fn test_migrate_to_v5() {
-		// Host configuration has lots of fields. However, in this migration we add only a couple of
-		// fields. The most important part to check are a couple of the last fields. We also pick
-=======
 	fn v4_deserialized_from_actual_data() {
 		// Example how to get new `raw_config`:
 		// We'll obtain the raw_config at a specified a block
@@ -330,7 +305,6 @@
 	fn test_migrate_to_v5() {
 		// Host configuration has lots of fields. However, in this migration we only remove one field.
 		// The most important part to check are a couple of the last fields. We also pick
->>>>>>> 26b0c4f6
 		// extra fields to check arbitrarily, e.g. depending on their position (i.e. the middle) and
 		// also their type.
 		//
@@ -357,67 +331,15 @@
 			frame_support::storage::unhashed::put_raw(
 				&configuration::ActiveConfig::<Test>::hashed_key(),
 				&v4.encode(),
-<<<<<<< HEAD
-=======
 			);
 			frame_support::storage::unhashed::put_raw(
 				&configuration::PendingConfigs::<Test>::hashed_key(),
 				&pending_configs.encode(),
->>>>>>> 26b0c4f6
 			);
 
 			migrate_to_v5::<Test>();
 
 			let v5 = configuration::ActiveConfig::<Test>::get();
-<<<<<<< HEAD
-
-			#[rustfmt::skip]
-			{
-				assert_eq!(v4.max_code_size                            , v5.max_code_size);
-				assert_eq!(v4.max_head_data_size                       , v5.max_head_data_size);
-				assert_eq!(v4.max_upward_queue_count                   , v5.max_upward_queue_count);
-				assert_eq!(v4.max_upward_queue_size                    , v5.max_upward_queue_size);
-				assert_eq!(v4.max_upward_message_size                  , v5.max_upward_message_size);
-				assert_eq!(v4.max_upward_message_num_per_candidate     , v5.max_upward_message_num_per_candidate);
-				assert_eq!(v4.hrmp_max_message_num_per_candidate       , v5.hrmp_max_message_num_per_candidate);
-				assert_eq!(v4.validation_upgrade_cooldown              , v5.validation_upgrade_cooldown);
-				assert_eq!(v4.validation_upgrade_delay                 , v5.validation_upgrade_delay);
-				assert_eq!(v4.max_pov_size                             , v5.max_pov_size);
-				assert_eq!(v4.max_downward_message_size                , v5.max_downward_message_size);
-				assert_eq!(v4.ump_service_total_weight                 , v5.ump_service_total_weight);
-				assert_eq!(v4.hrmp_max_parachain_outbound_channels     , v5.hrmp_max_parachain_outbound_channels);
-				assert_eq!(v4.hrmp_max_parathread_outbound_channels    , v5.hrmp_max_parathread_outbound_channels);
-				assert_eq!(v4.hrmp_sender_deposit                      , v5.hrmp_sender_deposit);
-				assert_eq!(v4.hrmp_recipient_deposit                   , v5.hrmp_recipient_deposit);
-				assert_eq!(v4.hrmp_channel_max_capacity                , v5.hrmp_channel_max_capacity);
-				assert_eq!(v4.hrmp_channel_max_total_size              , v5.hrmp_channel_max_total_size);
-				assert_eq!(v4.hrmp_max_parachain_inbound_channels      , v5.hrmp_max_parachain_inbound_channels);
-				assert_eq!(v4.hrmp_max_parathread_inbound_channels     , v5.hrmp_max_parathread_inbound_channels);
-				assert_eq!(v4.hrmp_channel_max_message_size            , v5.hrmp_channel_max_message_size);
-				assert_eq!(v4.code_retention_period                    , v5.code_retention_period);
-				assert_eq!(v4.parathread_cores                         , v5.parathread_cores);
-				assert_eq!(v4.parathread_retries                       , v5.parathread_retries);
-				assert_eq!(v4.group_rotation_frequency                 , v5.group_rotation_frequency);
-				assert_eq!(v4.chain_availability_period                , v5.chain_availability_period);
-				assert_eq!(v4.thread_availability_period               , v5.thread_availability_period);
-				assert_eq!(v4.scheduling_lookahead                     , v5.scheduling_lookahead);
-				assert_eq!(v4.max_validators_per_core                  , v5.max_validators_per_core);
-				assert_eq!(v4.max_validators                           , v5.max_validators);
-				assert_eq!(v4.dispute_period                           , v5.dispute_period);
-				assert_eq!(v4.dispute_post_conclusion_acceptance_period, v5.dispute_post_conclusion_acceptance_period);
-				assert_eq!(v4.dispute_conclusion_by_time_out_period    , v5.dispute_conclusion_by_time_out_period);
-				assert_eq!(v4.no_show_slots                            , v5.no_show_slots);
-				assert_eq!(v4.n_delay_tranches                         , v5.n_delay_tranches);
-				assert_eq!(v4.zeroth_delay_tranche_width               , v5.zeroth_delay_tranche_width);
-				assert_eq!(v4.needed_approvals                         , v5.needed_approvals);
-				assert_eq!(v4.relay_vrf_modulo_samples                 , v5.relay_vrf_modulo_samples);
-				assert_eq!(v4.ump_max_individual_weight                , v5.ump_max_individual_weight);
-				assert_eq!(v4.pvf_checking_enabled                     , v5.pvf_checking_enabled);
-				assert_eq!(v4.pvf_voting_ttl                           , v5.pvf_voting_ttl);
-				assert_eq!(v4.minimum_validation_upgrade_delay         , v5.minimum_validation_upgrade_delay);
-
-			}; // ; makes this a statement. `rustfmt::skip` cannot be put on an expression.
-=======
 			let mut configs_to_check = configuration::PendingConfigs::<Test>::get();
 			configs_to_check.push((0, v5.clone()));
 
@@ -470,7 +392,6 @@
 				assert_eq!(v5.async_backing_params.allowed_ancestry_len, 0);
 				assert_eq!(v5.async_backing_params.max_candidate_depth, 0);
 			}
->>>>>>> 26b0c4f6
 		});
 	}
 }