--- conflicted
+++ resolved
@@ -133,12 +133,8 @@
 			},
 			Ok((Ok(xcm_message), weight_used)) => {
 				let xcm_junction = Junction::Parachain(origin.into());
-<<<<<<< HEAD
-				let outcome = XcmExecutor::execute_xcm(xcm_junction, xcm_message, id, max_weight);
-=======
 				let outcome =
-					XcmExecutor::execute_xcm(xcm_junction, xcm_message, max_weight.ref_time());
->>>>>>> 95818496
+					XcmExecutor::execute_xcm(xcm_junction, xcm_message, id, max_weight.ref_time());
 				match outcome {
 					Outcome::Error(XcmError::WeightLimitReached(required)) =>
 						Err((id, Weight::from_ref_time(required))),
@@ -238,7 +234,7 @@
 		type FirstMessageFactorPercent: Get<u64>;
 
 		/// Origin which is allowed to execute overweight messages.
-		type ExecuteOverweightOrigin: EnsureOrigin<Self::Origin>;
+		type ExecuteOverweightOrigin: EnsureOrigin<Self::RuntimeOrigin>;
 
 		/// Weight information for extrinsics in this pallet.
 		type WeightInfo: WeightInfo;
