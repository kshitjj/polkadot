// Copyright 2017-2020 Parity Technologies (UK) Ltd.
// This file is part of Polkadot.

// Polkadot is free software: you can redistribute it and/or modify
// it under the terms of the GNU General Public License as published by
// the Free Software Foundation, either version 3 of the License, or
// (at your option) any later version.

// Polkadot is distributed in the hope that it will be useful,
// but WITHOUT ANY WARRANTY; without even the implied warranty of
// MERCHANTABILITY or FITNESS FOR A PARTICULAR PURPOSE.  See the
// GNU General Public License for more details.

// You should have received a copy of the GNU General Public License
// along with Polkadot.  If not, see <http://www.gnu.org/licenses/>.

//! Utilities that don't belong to any particular module but may draw
//! on all modules.

<<<<<<< HEAD
use primitives::v3::{Id as ParaId, PersistedValidationData, ValidatorIndex};
=======
use primitives::{Id as ParaId, PersistedValidationData, ValidatorIndex};
>>>>>>> 0ac88220
use sp_std::{collections::btree_set::BTreeSet, vec::Vec};

use crate::{configuration, hrmp, paras};

/// Make the persisted validation data for a particular parachain, a specified relay-parent and it's
/// storage root.
///
/// This ties together the storage of several modules.
pub fn make_persisted_validation_data<T: paras::Config + hrmp::Config>(
	para_id: ParaId,
	relay_parent_number: T::BlockNumber,
	relay_parent_storage_root: T::Hash,
) -> Option<PersistedValidationData<T::Hash, T::BlockNumber>> {
	let config = <configuration::Pallet<T>>::config();

	Some(PersistedValidationData {
		parent_head: <paras::Pallet<T>>::para_head(&para_id)?,
		relay_parent_number,
		relay_parent_storage_root,
		max_pov_size: config.max_pov_size,
	})
}

/// Take an active subset of a set containing all validators.
///
/// First item in pair will be all items in set have indices found in the `active` indices set (in
/// the order of the `active` vec, the second item will contain the rest, in the original order.
///
/// ```ignore
///		split_active_subset(active, all).0 == take_active_subset(active, all)
/// ```
pub fn split_active_subset<T: Clone>(active: &[ValidatorIndex], all: &[T]) -> (Vec<T>, Vec<T>) {
	let active_set: BTreeSet<_> = active.iter().cloned().collect();
	// active result has ordering of active set.
	let active_result = take_active_subset(active, all);
	// inactive result preserves original ordering of `all`.
	let inactive_result = all
		.iter()
		.enumerate()
		.filter(|(i, _)| !active_set.contains(&ValidatorIndex(*i as _)))
		.map(|(_, v)| v)
		.cloned()
		.collect();

	if active_result.len() != active.len() {
		log::warn!(
			target: "runtime::parachains",
			"Took active validators from set with wrong size.",
		);
	}

	(active_result, inactive_result)
}

/// Uses `split_active_subset` and concatenates the inactive to the active vec.
///
/// ```ignore
///		split_active_subset(active, all)[0..active.len()]) == take_active_subset(active, all)
/// ```
pub fn take_active_subset_and_inactive<T: Clone>(active: &[ValidatorIndex], all: &[T]) -> Vec<T> {
	let (mut a, mut i) = split_active_subset(active, all);
	a.append(&mut i);
	a
}

/// Take the active subset of a set containing all validators.
pub fn take_active_subset<T: Clone>(active: &[ValidatorIndex], set: &[T]) -> Vec<T> {
	let subset: Vec<_> = active.iter().filter_map(|i| set.get(i.0 as usize)).cloned().collect();

	if subset.len() != active.len() {
		log::warn!(
			target: "runtime::parachains",
			"Took active validators from set with wrong size",
		);
	}

	subset
}

#[cfg(test)]
mod tests {

	use sp_std::vec::Vec;

	use crate::util::{split_active_subset, take_active_subset};
<<<<<<< HEAD
	use primitives::v3::ValidatorIndex;
=======
	use primitives::ValidatorIndex;
>>>>>>> 0ac88220

	#[test]
	fn take_active_subset_is_compatible_with_split_active_subset() {
		let active: Vec<_> = vec![ValidatorIndex(1), ValidatorIndex(7), ValidatorIndex(3)];
		let validators = vec![9, 1, 6, 7, 4, 5, 2, 3, 0, 8];
		let (selected, unselected) = split_active_subset(&active, &validators);
		let selected2 = take_active_subset(&active, &validators);
		assert_eq!(selected, selected2);
		assert_eq!(unselected, vec![9, 6, 4, 5, 2, 0, 8]);
		assert_eq!(selected, vec![1, 3, 7]);
	}
}<|MERGE_RESOLUTION|>--- conflicted
+++ resolved
@@ -17,11 +17,7 @@
 //! Utilities that don't belong to any particular module but may draw
 //! on all modules.
 
-<<<<<<< HEAD
-use primitives::v3::{Id as ParaId, PersistedValidationData, ValidatorIndex};
-=======
 use primitives::{Id as ParaId, PersistedValidationData, ValidatorIndex};
->>>>>>> 0ac88220
 use sp_std::{collections::btree_set::BTreeSet, vec::Vec};
 
 use crate::{configuration, hrmp, paras};
@@ -107,11 +103,7 @@
 	use sp_std::vec::Vec;
 
 	use crate::util::{split_active_subset, take_active_subset};
-<<<<<<< HEAD
-	use primitives::v3::ValidatorIndex;
-=======
 	use primitives::ValidatorIndex;
->>>>>>> 0ac88220
 
 	#[test]
 	fn take_active_subset_is_compatible_with_split_active_subset() {
