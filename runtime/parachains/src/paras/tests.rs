// Copyright 2021 Parity Technologies (UK) Ltd.
// This file is part of Polkadot.

// Polkadot is free software: you can redistribute it and/or modify
// it under the terms of the GNU General Public License as published by
// the Free Software Foundation, either version 3 of the License, or
// (at your option) any later version.

// Polkadot is distributed in the hope that it will be useful,
// but WITHOUT ANY WARRANTY; without even the implied warranty of
// MERCHANTABILITY or FITNESS FOR A PARTICULAR PURPOSE.  See the
// GNU General Public License for more details.

// You should have received a copy of the GNU General Public License
// along with Polkadot.  If not, see <http://www.gnu.org/licenses/>.

use super::*;
use frame_support::{assert_err, assert_ok, assert_storage_noop};
use keyring::Sr25519Keyring;
use primitives::v2::{BlockNumber, ValidatorId, PARACHAIN_KEY_TYPE_ID};
use sc_keystore::LocalKeystore;
use sp_keystore::{SyncCryptoStore, SyncCryptoStorePtr};
use std::sync::Arc;
use test_helpers::{dummy_head_data, dummy_validation_code};

use crate::{
	configuration::HostConfiguration,
	mock::{
		new_test_ext, Configuration, MockGenesisConfig, Paras, ParasShared, RuntimeOrigin, System,
		Test,
	},
};

static VALIDATORS: &[Sr25519Keyring] = &[
	Sr25519Keyring::Alice,
	Sr25519Keyring::Bob,
	Sr25519Keyring::Charlie,
	Sr25519Keyring::Dave,
	Sr25519Keyring::Ferdie,
];

fn validator_pubkeys(val_ids: &[Sr25519Keyring]) -> Vec<ValidatorId> {
	val_ids.iter().map(|v| v.public().into()).collect()
}

fn sign_and_include_pvf_check_statement(stmt: PvfCheckStatement) {
	let validators = &[
		Sr25519Keyring::Alice,
		Sr25519Keyring::Bob,
		Sr25519Keyring::Charlie,
		Sr25519Keyring::Dave,
		Sr25519Keyring::Ferdie,
	];
	let signature = validators[stmt.validator_index.0 as usize].sign(&stmt.signing_payload());
	Paras::include_pvf_check_statement(None.into(), stmt, signature.into()).unwrap();
}

fn run_to_block(to: BlockNumber, new_session: Option<Vec<BlockNumber>>) {
	let keystore: SyncCryptoStorePtr = Arc::new(LocalKeystore::in_memory());
	for validator in VALIDATORS.iter() {
		SyncCryptoStore::sr25519_generate_new(
			&*keystore,
			PARACHAIN_KEY_TYPE_ID,
			Some(&validator.to_seed()),
		)
		.unwrap();
	}
	let validator_pubkeys = validator_pubkeys(VALIDATORS);

	while System::block_number() < to {
		let b = System::block_number();
		Paras::initializer_finalize(b);
		ParasShared::initializer_finalize();
		if new_session.as_ref().map_or(false, |v| v.contains(&(b + 1))) {
			let mut session_change_notification = SessionChangeNotification::default();
			session_change_notification.session_index = ParasShared::session_index() + 1;
			session_change_notification.validators = validator_pubkeys.clone();
			ParasShared::initializer_on_new_session(
				session_change_notification.session_index,
				session_change_notification.random_seed,
				&session_change_notification.new_config,
				session_change_notification.validators.clone(),
			);
			ParasShared::set_active_validators_ascending(validator_pubkeys.clone());
			Paras::initializer_on_new_session(&session_change_notification);
		}
		System::on_finalize(b);

		System::on_initialize(b + 1);
		System::set_block_number(b + 1);

		ParasShared::initializer_initialize(b + 1);
		Paras::initializer_initialize(b + 1);
	}
}

fn upgrade_at(
	expected_at: BlockNumber,
	activated_at: BlockNumber,
) -> ReplacementTimes<BlockNumber> {
	ReplacementTimes { expected_at, activated_at }
}

fn check_code_is_stored(validation_code: &ValidationCode) {
	assert!(<Paras as Store>::CodeByHashRefs::get(validation_code.hash()) != 0);
	assert!(<Paras as Store>::CodeByHash::contains_key(validation_code.hash()));
}

fn check_code_is_not_stored(validation_code: &ValidationCode) {
	assert!(!<Paras as Store>::CodeByHashRefs::contains_key(validation_code.hash()));
	assert!(!<Paras as Store>::CodeByHash::contains_key(validation_code.hash()));
}

/// An utility for checking that certain events were deposited.
struct EventValidator {
	events: Vec<
		frame_system::EventRecord<
			<Test as frame_system::Config>::RuntimeEvent,
			primitives::v2::Hash,
		>,
	>,
}

impl EventValidator {
	fn new() -> Self {
		Self { events: Vec::new() }
	}

	fn started(&mut self, code: &ValidationCode, id: ParaId) -> &mut Self {
		self.events.push(frame_system::EventRecord {
			phase: frame_system::Phase::Initialization,
			event: Event::PvfCheckStarted(code.hash(), id).into(),
			topics: vec![],
		});
		self
	}

	fn rejected(&mut self, code: &ValidationCode, id: ParaId) -> &mut Self {
		self.events.push(frame_system::EventRecord {
			phase: frame_system::Phase::Initialization,
			event: Event::PvfCheckRejected(code.hash(), id).into(),
			topics: vec![],
		});
		self
	}

	fn accepted(&mut self, code: &ValidationCode, id: ParaId) -> &mut Self {
		self.events.push(frame_system::EventRecord {
			phase: frame_system::Phase::Initialization,
			event: Event::PvfCheckAccepted(code.hash(), id).into(),
			topics: vec![],
		});
		self
	}

	fn check(&self) {
		assert_eq!(&frame_system::Pallet::<Test>::events(), &self.events);
	}
}

#[test]
fn para_past_code_pruning_works_correctly() {
	let mut past_code = ParaPastCodeMeta::default();
	past_code.note_replacement(10u32, 10);
	past_code.note_replacement(20, 25);
	past_code.note_replacement(30, 35);

	let old = past_code.clone();
	assert!(past_code.prune_up_to(9).collect::<Vec<_>>().is_empty());
	assert_eq!(old, past_code);

	assert_eq!(past_code.prune_up_to(10).collect::<Vec<_>>(), vec![10]);
	assert_eq!(
		past_code,
		ParaPastCodeMeta {
			upgrade_times: vec![upgrade_at(20, 25), upgrade_at(30, 35)],
			last_pruned: Some(10),
		}
	);

	assert!(past_code.prune_up_to(21).collect::<Vec<_>>().is_empty());

	assert_eq!(past_code.prune_up_to(26).collect::<Vec<_>>(), vec![20]);
	assert_eq!(
		past_code,
		ParaPastCodeMeta { upgrade_times: vec![upgrade_at(30, 35)], last_pruned: Some(25) }
	);

	past_code.note_replacement(40, 42);
	past_code.note_replacement(50, 53);
	past_code.note_replacement(60, 66);

	assert_eq!(
		past_code,
		ParaPastCodeMeta {
			upgrade_times: vec![
				upgrade_at(30, 35),
				upgrade_at(40, 42),
				upgrade_at(50, 53),
				upgrade_at(60, 66)
			],
			last_pruned: Some(25),
		}
	);

	assert_eq!(past_code.prune_up_to(60).collect::<Vec<_>>(), vec![30, 40, 50]);
	assert_eq!(
		past_code,
		ParaPastCodeMeta { upgrade_times: vec![upgrade_at(60, 66)], last_pruned: Some(53) }
	);

	assert_eq!(past_code.most_recent_change(), Some(60));
	assert_eq!(past_code.prune_up_to(66).collect::<Vec<_>>(), vec![60]);

	assert_eq!(past_code, ParaPastCodeMeta { upgrade_times: Vec::new(), last_pruned: Some(66) });
}

#[test]
fn schedule_para_init_rejects_empty_code() {
	new_test_ext(MockGenesisConfig::default()).execute_with(|| {
		assert_err!(
			Paras::schedule_para_initialize(
				1000.into(),
				ParaGenesisArgs {
					para_kind: ParaKind::Parathread,
					genesis_head: dummy_head_data(),
					validation_code: ValidationCode(vec![]),
				}
			),
			Error::<Test>::CannotOnboard,
		);

		assert_ok!(Paras::schedule_para_initialize(
			1000.into(),
			ParaGenesisArgs {
				para_kind: ParaKind::Parathread,
				genesis_head: dummy_head_data(),
				validation_code: ValidationCode(vec![1]),
			}
		));
	});
}

#[test]
fn para_past_code_pruning_in_initialize() {
	let code_retention_period = 10;
	let paras = vec![
		(
			0u32.into(),
			ParaGenesisArgs {
				para_kind: ParaKind::Parachain,
				genesis_head: dummy_head_data(),
				validation_code: dummy_validation_code(),
			},
		),
		(
			1u32.into(),
			ParaGenesisArgs {
				para_kind: ParaKind::Parathread,
				genesis_head: dummy_head_data(),
				validation_code: dummy_validation_code(),
			},
		),
	];

	let genesis_config = MockGenesisConfig {
		paras: GenesisConfig { paras, ..Default::default() },
		configuration: crate::configuration::GenesisConfig {
			config: HostConfiguration { code_retention_period, ..Default::default() },
			..Default::default()
		},
		..Default::default()
	};

	new_test_ext(genesis_config).execute_with(|| {
		let id = ParaId::from(0u32);
		let at_block: BlockNumber = 10;
		let included_block: BlockNumber = 12;
		let validation_code = ValidationCode(vec![4, 5, 6]);

		Paras::increase_code_ref(&validation_code.hash(), &validation_code);
		<Paras as Store>::PastCodeHash::insert(&(id, at_block), &validation_code.hash());
		<Paras as Store>::PastCodePruning::put(&vec![(id, included_block)]);

		{
			let mut code_meta = Paras::past_code_meta(&id);
			code_meta.note_replacement(at_block, included_block);
			<Paras as Store>::PastCodeMeta::insert(&id, &code_meta);
		}

		let pruned_at: BlockNumber = included_block + code_retention_period + 1;
		assert_eq!(
			<Paras as Store>::PastCodeHash::get(&(id, at_block)),
			Some(validation_code.hash())
		);
		check_code_is_stored(&validation_code);

		run_to_block(pruned_at - 1, None);
		assert_eq!(
			<Paras as Store>::PastCodeHash::get(&(id, at_block)),
			Some(validation_code.hash())
		);
		assert_eq!(Paras::past_code_meta(&id).most_recent_change(), Some(at_block));
		check_code_is_stored(&validation_code);

		run_to_block(pruned_at, None);
		assert!(<Paras as Store>::PastCodeHash::get(&(id, at_block)).is_none());
		assert!(Paras::past_code_meta(&id).most_recent_change().is_none());
		check_code_is_not_stored(&validation_code);
	});
}

#[test]
fn note_new_head_sets_head() {
	let code_retention_period = 10;
	let paras = vec![(
		0u32.into(),
		ParaGenesisArgs {
			para_kind: ParaKind::Parachain,
			genesis_head: dummy_head_data(),
			validation_code: dummy_validation_code(),
		},
	)];

	let genesis_config = MockGenesisConfig {
		paras: GenesisConfig { paras, ..Default::default() },
		configuration: crate::configuration::GenesisConfig {
			config: HostConfiguration { code_retention_period, ..Default::default() },
			..Default::default()
		},
		..Default::default()
	};

	new_test_ext(genesis_config).execute_with(|| {
		let id_a = ParaId::from(0u32);

		assert_eq!(Paras::para_head(&id_a), Some(dummy_head_data()));

		Paras::note_new_head(id_a, vec![1, 2, 3].into(), 0);

		assert_eq!(Paras::para_head(&id_a), Some(vec![1, 2, 3].into()));
	});
}

#[test]
fn note_past_code_sets_up_pruning_correctly() {
	let code_retention_period = 10;
	let paras = vec![
		(
			0u32.into(),
			ParaGenesisArgs {
				para_kind: ParaKind::Parachain,
				genesis_head: dummy_head_data(),
				validation_code: dummy_validation_code(),
			},
		),
		(
			1u32.into(),
			ParaGenesisArgs {
				para_kind: ParaKind::Parathread,
				genesis_head: dummy_head_data(),
				validation_code: dummy_validation_code(),
			},
		),
	];

	let genesis_config = MockGenesisConfig {
		paras: GenesisConfig { paras, ..Default::default() },
		configuration: crate::configuration::GenesisConfig {
			config: HostConfiguration { code_retention_period, ..Default::default() },
			..Default::default()
		},
		..Default::default()
	};

	new_test_ext(genesis_config).execute_with(|| {
		let id_a = ParaId::from(0u32);
		let id_b = ParaId::from(1u32);

		Paras::note_past_code(id_a, 10, 12, ValidationCode(vec![1, 2, 3]).hash());
		Paras::note_past_code(id_b, 20, 23, ValidationCode(vec![4, 5, 6]).hash());

		assert_eq!(<Paras as Store>::PastCodePruning::get(), vec![(id_a, 12), (id_b, 23)]);
		assert_eq!(
			Paras::past_code_meta(&id_a),
			ParaPastCodeMeta { upgrade_times: vec![upgrade_at(10, 12)], last_pruned: None }
		);
		assert_eq!(
			Paras::past_code_meta(&id_b),
			ParaPastCodeMeta { upgrade_times: vec![upgrade_at(20, 23)], last_pruned: None }
		);
	});
}

#[test]
fn code_upgrade_applied_after_delay() {
	let code_retention_period = 10;
	let validation_upgrade_delay = 5;
	let validation_upgrade_cooldown = 10;

	let original_code = ValidationCode(vec![1, 2, 3]);
	let paras = vec![(
		0u32.into(),
		ParaGenesisArgs {
			para_kind: ParaKind::Parachain,
			genesis_head: dummy_head_data(),
			validation_code: original_code.clone(),
		},
	)];

	let genesis_config = MockGenesisConfig {
		paras: GenesisConfig { paras, ..Default::default() },
		configuration: crate::configuration::GenesisConfig {
			config: HostConfiguration {
				code_retention_period,
				validation_upgrade_delay,
				validation_upgrade_cooldown,
				pvf_checking_enabled: false,
				..Default::default()
			},
			..Default::default()
		},
		..Default::default()
	};

	new_test_ext(genesis_config).execute_with(|| {
		check_code_is_stored(&original_code);

		let para_id = ParaId::from(0);
		let new_code = ValidationCode(vec![4, 5, 6]);

		run_to_block(2, None);
		assert_eq!(Paras::current_code(&para_id), Some(original_code.clone()));

		let expected_at = {
			// this parablock is in the context of block 1.
			let expected_at = 1 + validation_upgrade_delay;
			let next_possible_upgrade_at = 1 + validation_upgrade_cooldown;
			Paras::schedule_code_upgrade(para_id, new_code.clone(), 1, &Configuration::config());
			Paras::note_new_head(para_id, Default::default(), 1);

			assert!(Paras::past_code_meta(&para_id).most_recent_change().is_none());
			assert_eq!(<Paras as Store>::FutureCodeUpgrades::get(&para_id), Some(expected_at));
			assert_eq!(<Paras as Store>::FutureCodeHash::get(&para_id), Some(new_code.hash()));
			assert_eq!(<Paras as Store>::UpcomingUpgrades::get(), vec![(para_id, expected_at)]);
			assert_eq!(
				<Paras as Store>::UpgradeCooldowns::get(),
				vec![(para_id, next_possible_upgrade_at)]
			);
			assert_eq!(Paras::current_code(&para_id), Some(original_code.clone()));
			check_code_is_stored(&original_code);
			check_code_is_stored(&new_code);

			expected_at
		};

		run_to_block(expected_at, None);

		// the candidate is in the context of the parent of `expected_at`,
		// thus does not trigger the code upgrade.
		{
			Paras::note_new_head(para_id, Default::default(), expected_at - 1);

			assert!(Paras::past_code_meta(&para_id).most_recent_change().is_none());
			assert_eq!(<Paras as Store>::FutureCodeUpgrades::get(&para_id), Some(expected_at));
			assert_eq!(<Paras as Store>::FutureCodeHash::get(&para_id), Some(new_code.hash()));
			assert_eq!(
				<Paras as Store>::UpgradeGoAheadSignal::get(&para_id),
				Some(UpgradeGoAhead::GoAhead)
			);
			assert_eq!(Paras::current_code(&para_id), Some(original_code.clone()));
			check_code_is_stored(&original_code);
			check_code_is_stored(&new_code);
		}

		run_to_block(expected_at + 1, None);

		// the candidate is in the context of `expected_at`, and triggers
		// the upgrade.
		{
			Paras::note_new_head(para_id, Default::default(), expected_at);

			assert_eq!(Paras::past_code_meta(&para_id).most_recent_change(), Some(expected_at));
			assert_eq!(
				<Paras as Store>::PastCodeHash::get(&(para_id, expected_at)),
				Some(original_code.hash()),
			);
			assert!(<Paras as Store>::FutureCodeUpgrades::get(&para_id).is_none());
			assert!(<Paras as Store>::FutureCodeHash::get(&para_id).is_none());
			assert!(<Paras as Store>::UpgradeGoAheadSignal::get(&para_id).is_none());
			assert_eq!(Paras::current_code(&para_id), Some(new_code.clone()));
			check_code_is_stored(&original_code);
			check_code_is_stored(&new_code);
		}
	});
}

#[test]
fn code_upgrade_applied_after_delay_even_when_late() {
	let code_retention_period = 10;
	let validation_upgrade_delay = 5;
	let validation_upgrade_cooldown = 10;

	let original_code = ValidationCode(vec![1, 2, 3]);
	let paras = vec![(
		0u32.into(),
		ParaGenesisArgs {
			para_kind: ParaKind::Parachain,
			genesis_head: dummy_head_data(),
			validation_code: original_code.clone(),
		},
	)];

	let genesis_config = MockGenesisConfig {
		paras: GenesisConfig { paras, ..Default::default() },
		configuration: crate::configuration::GenesisConfig {
			config: HostConfiguration {
				code_retention_period,
				validation_upgrade_delay,
				validation_upgrade_cooldown,
				pvf_checking_enabled: false,
				..Default::default()
			},
			..Default::default()
		},
		..Default::default()
	};

	new_test_ext(genesis_config).execute_with(|| {
		let para_id = ParaId::from(0);
		let new_code = ValidationCode(vec![4, 5, 6]);

		run_to_block(2, None);
		assert_eq!(Paras::current_code(&para_id), Some(original_code.clone()));

		let expected_at = {
			// this parablock is in the context of block 1.
			let expected_at = 1 + validation_upgrade_delay;
			let next_possible_upgrade_at = 1 + validation_upgrade_cooldown;
			Paras::schedule_code_upgrade(para_id, new_code.clone(), 1, &Configuration::config());
			Paras::note_new_head(para_id, Default::default(), 1);

			assert!(Paras::past_code_meta(&para_id).most_recent_change().is_none());
			assert_eq!(<Paras as Store>::FutureCodeUpgrades::get(&para_id), Some(expected_at));
			assert_eq!(<Paras as Store>::FutureCodeHash::get(&para_id), Some(new_code.hash()));
			assert_eq!(<Paras as Store>::UpcomingUpgrades::get(), vec![(para_id, expected_at)]);
			assert_eq!(
				<Paras as Store>::UpgradeCooldowns::get(),
				vec![(para_id, next_possible_upgrade_at)]
			);
			assert!(<Paras as Store>::UpgradeGoAheadSignal::get(&para_id).is_none());
			assert_eq!(Paras::current_code(&para_id), Some(original_code.clone()));

			expected_at
		};

		run_to_block(expected_at + 1 + 4, None);

		// the candidate is in the context of the first descendant of `expected_at`, and triggers
		// the upgrade.
		{
			// The signal should be set to go-ahead until the new head is actually processed.
			assert_eq!(
				<Paras as Store>::UpgradeGoAheadSignal::get(&para_id),
				Some(UpgradeGoAhead::GoAhead),
			);

			Paras::note_new_head(para_id, Default::default(), expected_at + 4);

			assert_eq!(Paras::past_code_meta(&para_id).most_recent_change(), Some(expected_at));

			assert_eq!(
				<Paras as Store>::PastCodeHash::get(&(para_id, expected_at)),
				Some(original_code.hash()),
			);
			assert!(<Paras as Store>::FutureCodeUpgrades::get(&para_id).is_none());
			assert!(<Paras as Store>::FutureCodeHash::get(&para_id).is_none());
			assert!(<Paras as Store>::UpgradeGoAheadSignal::get(&para_id).is_none());
			assert_eq!(Paras::current_code(&para_id), Some(new_code.clone()));
		}
	});
}

#[test]
fn submit_code_change_when_not_allowed_is_err() {
	let code_retention_period = 10;
	let validation_upgrade_delay = 7;
	let validation_upgrade_cooldown = 100;

	let paras = vec![(
		0u32.into(),
		ParaGenesisArgs {
			para_kind: ParaKind::Parachain,
			genesis_head: dummy_head_data(),
			validation_code: vec![1, 2, 3].into(),
		},
	)];

	let genesis_config = MockGenesisConfig {
		paras: GenesisConfig { paras, ..Default::default() },
		configuration: crate::configuration::GenesisConfig {
			config: HostConfiguration {
				code_retention_period,
				validation_upgrade_delay,
				validation_upgrade_cooldown,
				pvf_checking_enabled: false,
				..Default::default()
			},
			..Default::default()
		},
		..Default::default()
	};

	new_test_ext(genesis_config).execute_with(|| {
		let para_id = ParaId::from(0);
		let new_code = ValidationCode(vec![4, 5, 6]);
		let newer_code = ValidationCode(vec![4, 5, 6, 7]);

		run_to_block(1, None);
		Paras::schedule_code_upgrade(para_id, new_code.clone(), 1, &Configuration::config());
		assert_eq!(
			<Paras as Store>::FutureCodeUpgrades::get(&para_id),
			Some(1 + validation_upgrade_delay)
		);
		assert_eq!(<Paras as Store>::FutureCodeHash::get(&para_id), Some(new_code.hash()));
		check_code_is_stored(&new_code);

		// We expect that if an upgrade is signalled while there is already one pending we just
		// ignore it. Note that this is only true from perspective of this module.
		run_to_block(2, None);
		assert!(!Paras::can_upgrade_validation_code(para_id));
		Paras::schedule_code_upgrade(para_id, newer_code.clone(), 2, &Configuration::config());
		assert_eq!(
			<Paras as Store>::FutureCodeUpgrades::get(&para_id),
			Some(1 + validation_upgrade_delay), // did not change since the same assertion from the last time.
		);
		assert_eq!(<Paras as Store>::FutureCodeHash::get(&para_id), Some(new_code.hash()));
		check_code_is_not_stored(&newer_code);
	});
}

#[test]
fn upgrade_restriction_elapsed_doesnt_mean_can_upgrade() {
	// Situation: parachain scheduled upgrade but it doesn't produce any candidate after
	// `expected_at`. When `validation_upgrade_cooldown` elapsed the parachain produces a
	// candidate that tries to upgrade the code.
	//
	// In the current code this is not allowed: the upgrade should be consumed first. This is
	// rather an artifact of the current implementation and not necessarily something we want
	// to keep in the future.
	//
	// This test exists that this is not accidentially changed.

	let code_retention_period = 10;
	let validation_upgrade_delay = 7;
	let validation_upgrade_cooldown = 30;

	let paras = vec![(
		0u32.into(),
		ParaGenesisArgs {
			para_kind: ParaKind::Parachain,
			genesis_head: dummy_head_data(),
			validation_code: vec![1, 2, 3].into(),
		},
	)];

	let genesis_config = MockGenesisConfig {
		paras: GenesisConfig { paras, ..Default::default() },
		configuration: crate::configuration::GenesisConfig {
			config: HostConfiguration {
				code_retention_period,
				validation_upgrade_delay,
				validation_upgrade_cooldown,
				pvf_checking_enabled: false,
				..Default::default()
			},
			..Default::default()
		},
		..Default::default()
	};

	new_test_ext(genesis_config).execute_with(|| {
		let para_id = 0u32.into();
		let new_code = ValidationCode(vec![4, 5, 6]);
		let newer_code = ValidationCode(vec![4, 5, 6, 7]);

		run_to_block(1, None);
		Paras::schedule_code_upgrade(para_id, new_code.clone(), 0, &Configuration::config());
		Paras::note_new_head(para_id, dummy_head_data(), 0);
		assert_eq!(
			<Paras as Store>::UpgradeRestrictionSignal::get(&para_id),
			Some(UpgradeRestriction::Present),
		);
		assert_eq!(
			<Paras as Store>::FutureCodeUpgrades::get(&para_id),
			Some(0 + validation_upgrade_delay)
		);
		assert!(!Paras::can_upgrade_validation_code(para_id));

		run_to_block(31, None);
		assert!(<Paras as Store>::UpgradeRestrictionSignal::get(&para_id).is_none());

		// Note the para still cannot upgrade the validation code.
		assert!(!Paras::can_upgrade_validation_code(para_id));

		// And scheduling another upgrade does not do anything. `expected_at` is still the same.
		Paras::schedule_code_upgrade(para_id, newer_code.clone(), 30, &Configuration::config());
		assert_eq!(
			<Paras as Store>::FutureCodeUpgrades::get(&para_id),
			Some(0 + validation_upgrade_delay)
		);
	});
}

#[test]
fn full_parachain_cleanup_storage() {
	let code_retention_period = 20;
	let validation_upgrade_delay = 1 + 5;

	let original_code = ValidationCode(vec![1, 2, 3]);
	let paras = vec![(
		0u32.into(),
		ParaGenesisArgs {
			para_kind: ParaKind::Parachain,
			genesis_head: dummy_head_data(),
			validation_code: original_code.clone(),
		},
	)];

	let genesis_config = MockGenesisConfig {
		paras: GenesisConfig { paras, ..Default::default() },
		configuration: crate::configuration::GenesisConfig {
			config: HostConfiguration {
				code_retention_period,
				validation_upgrade_delay,
				pvf_checking_enabled: false,
				minimum_validation_upgrade_delay: 2,
				// Those are not relevant to this test. However, HostConfiguration is still a
				// subject for the consistency check.
				chain_availability_period: 1,
				thread_availability_period: 1,
				..Default::default()
			},
			..Default::default()
		},
		..Default::default()
	};

	new_test_ext(genesis_config).execute_with(|| {
		check_code_is_stored(&original_code);

		let para_id = ParaId::from(0);
		let new_code = ValidationCode(vec![4, 5, 6]);

		run_to_block(2, None);
		assert_eq!(Paras::current_code(&para_id), Some(original_code.clone()));
		check_code_is_stored(&original_code);

		let expected_at = {
			// this parablock is in the context of block 1.
			let expected_at = 1 + validation_upgrade_delay;
			Paras::schedule_code_upgrade(para_id, new_code.clone(), 1, &Configuration::config());
			Paras::note_new_head(para_id, Default::default(), 1);

			assert!(Paras::past_code_meta(&para_id).most_recent_change().is_none());
			assert_eq!(<Paras as Store>::FutureCodeUpgrades::get(&para_id), Some(expected_at));
			assert_eq!(<Paras as Store>::FutureCodeHash::get(&para_id), Some(new_code.hash()));
			assert_eq!(Paras::current_code(&para_id), Some(original_code.clone()));
			check_code_is_stored(&original_code);
			check_code_is_stored(&new_code);

			expected_at
		};

		// Enact the upgrade.
		//
		// For that run to block #7 and submit a new head.
		assert_eq!(expected_at, 7);
		run_to_block(7, None);
		assert_eq!(<frame_system::Pallet<Test>>::block_number(), 7);
		Paras::note_new_head(para_id, Default::default(), expected_at);

		assert_ok!(Paras::schedule_para_cleanup(para_id));

		// run to block #10, with a 2 session changes at the end of the block 7 & 8 (so 8 and 9
		// observe the new sessions).
		run_to_block(10, Some(vec![8, 9]));

		// cleaning up the parachain should place the current parachain code
		// into the past code buffer & schedule cleanup.
		//
		// Why 7 and 8? See above, the clean up scheduled above was processed at the block 8.
		// The initial upgrade was enacted at the block 7.
		assert_eq!(Paras::past_code_meta(&para_id).most_recent_change(), Some(8));
		assert_eq!(<Paras as Store>::PastCodeHash::get(&(para_id, 8)), Some(new_code.hash()));
		assert_eq!(<Paras as Store>::PastCodePruning::get(), vec![(para_id, 7), (para_id, 8)]);
		check_code_is_stored(&original_code);
		check_code_is_stored(&new_code);

		// any future upgrades haven't been used to validate yet, so those
		// are cleaned up immediately.
		assert!(<Paras as Store>::FutureCodeUpgrades::get(&para_id).is_none());
		assert!(<Paras as Store>::FutureCodeHash::get(&para_id).is_none());
		assert!(Paras::current_code(&para_id).is_none());

		// run to do the final cleanup
		let cleaned_up_at = 8 + code_retention_period + 1;
		run_to_block(cleaned_up_at, None);

		// now the final cleanup: last past code cleaned up, and this triggers meta cleanup.
		assert_eq!(Paras::past_code_meta(&para_id), Default::default());
		assert!(<Paras as Store>::PastCodeHash::get(&(para_id, 7)).is_none());
		assert!(<Paras as Store>::PastCodeHash::get(&(para_id, 8)).is_none());
		assert!(<Paras as Store>::PastCodePruning::get().is_empty());
		check_code_is_not_stored(&original_code);
		check_code_is_not_stored(&new_code);
	});
}

#[test]
fn cannot_offboard_ongoing_pvf_check() {
	let para_id = ParaId::from(0);

	let existing_code: ValidationCode = vec![1, 2, 3].into();
	let new_code: ValidationCode = vec![3, 2, 1].into();

	let paras = vec![(
		para_id,
		ParaGenesisArgs {
			para_kind: ParaKind::Parachain,
			genesis_head: Default::default(),
			validation_code: existing_code,
		},
	)];

	let genesis_config = MockGenesisConfig {
		paras: GenesisConfig { paras, ..Default::default() },
		configuration: crate::configuration::GenesisConfig {
			config: HostConfiguration { pvf_checking_enabled: true, ..Default::default() },
			..Default::default()
		},
		..Default::default()
	};

	new_test_ext(genesis_config).execute_with(|| {
		run_to_block(2, Some(vec![1]));

		// Relay parent of the block that schedules the upgrade.
		const RELAY_PARENT: BlockNumber = 1;
		// Expected current session index.
		const EXPECTED_SESSION: SessionIndex = 1;

		Paras::schedule_code_upgrade(
			para_id,
			new_code.clone(),
			RELAY_PARENT,
			&Configuration::config(),
		);
		assert!(!Paras::pvfs_require_precheck().is_empty());

		// Cannot offboard when there's an ongoing pvf-check voting.
		assert_err!(Paras::schedule_para_cleanup(para_id), Error::<Test>::CannotOffboard);

		// Include votes for super-majority.
		IntoIterator::into_iter([0, 1, 2, 3])
			.map(|i| PvfCheckStatement {
				accept: true,
				subject: new_code.hash(),
				session_index: EXPECTED_SESSION,
				validator_index: i.into(),
			})
			.for_each(sign_and_include_pvf_check_statement);

		// Voting concluded, can offboard even though an upgrade is in progress.
		assert_ok!(Paras::schedule_para_cleanup(para_id));
	});
}

#[test]
fn para_incoming_at_session() {
	let code_a = ValidationCode(vec![2]);
	let code_b = ValidationCode(vec![1]);
	let code_c = ValidationCode(vec![3]);

	let genesis_config = MockGenesisConfig {
		configuration: crate::configuration::GenesisConfig {
			config: HostConfiguration { pvf_checking_enabled: true, ..Default::default() },
			..Default::default()
		},
		..Default::default()
	};

	new_test_ext(genesis_config).execute_with(|| {
		run_to_block(1, Some(vec![1]));

		let b = ParaId::from(525);
		let a = ParaId::from(999);
		let c = ParaId::from(333);

		assert_ok!(Paras::schedule_para_initialize(
			b,
			ParaGenesisArgs {
				para_kind: ParaKind::Parachain,
				genesis_head: vec![1].into(),
				validation_code: code_b.clone(),
			},
		));

		assert_ok!(Paras::schedule_para_initialize(
			a,
			ParaGenesisArgs {
				para_kind: ParaKind::Parathread,
				genesis_head: vec![2].into(),
				validation_code: code_a.clone(),
			},
		));

		assert_ok!(Paras::schedule_para_initialize(
			c,
			ParaGenesisArgs {
				para_kind: ParaKind::Parachain,
				genesis_head: vec![3].into(),
				validation_code: code_c.clone(),
			},
		));

		IntoIterator::into_iter([0, 1, 2, 3])
			.map(|i| PvfCheckStatement {
				accept: true,
				subject: code_a.hash(),
				session_index: 1,
				validator_index: i.into(),
			})
			.for_each(sign_and_include_pvf_check_statement);

		IntoIterator::into_iter([1, 2, 3, 4])
			.map(|i| PvfCheckStatement {
				accept: true,
				subject: code_b.hash(),
				session_index: 1,
				validator_index: i.into(),
			})
			.for_each(sign_and_include_pvf_check_statement);

		IntoIterator::into_iter([0, 2, 3, 4])
			.map(|i| PvfCheckStatement {
				accept: true,
				subject: code_c.hash(),
				session_index: 1,
				validator_index: i.into(),
			})
			.for_each(sign_and_include_pvf_check_statement);

		assert_eq!(<Paras as Store>::ActionsQueue::get(Paras::scheduled_session()), vec![c, b, a],);

		// Lifecycle is tracked correctly
		assert_eq!(<Paras as Store>::ParaLifecycles::get(&a), Some(ParaLifecycle::Onboarding));
		assert_eq!(<Paras as Store>::ParaLifecycles::get(&b), Some(ParaLifecycle::Onboarding));
		assert_eq!(<Paras as Store>::ParaLifecycles::get(&c), Some(ParaLifecycle::Onboarding));

		// run to block without session change.
		run_to_block(2, None);

		assert_eq!(Paras::parachains(), Vec::new());
		assert_eq!(<Paras as Store>::ActionsQueue::get(Paras::scheduled_session()), vec![c, b, a],);

		// Lifecycle is tracked correctly
		assert_eq!(<Paras as Store>::ParaLifecycles::get(&a), Some(ParaLifecycle::Onboarding));
		assert_eq!(<Paras as Store>::ParaLifecycles::get(&b), Some(ParaLifecycle::Onboarding));
		assert_eq!(<Paras as Store>::ParaLifecycles::get(&c), Some(ParaLifecycle::Onboarding));

		// Two sessions pass, so action queue is triggered
		run_to_block(4, Some(vec![3, 4]));

		assert_eq!(Paras::parachains(), vec![c, b]);
		assert_eq!(<Paras as Store>::ActionsQueue::get(Paras::scheduled_session()), Vec::new());

		// Lifecycle is tracked correctly
		assert_eq!(<Paras as Store>::ParaLifecycles::get(&a), Some(ParaLifecycle::Parathread));
		assert_eq!(<Paras as Store>::ParaLifecycles::get(&b), Some(ParaLifecycle::Parachain));
		assert_eq!(<Paras as Store>::ParaLifecycles::get(&c), Some(ParaLifecycle::Parachain));

		assert_eq!(Paras::current_code(&a), Some(vec![2].into()));
		assert_eq!(Paras::current_code(&b), Some(vec![1].into()));
		assert_eq!(Paras::current_code(&c), Some(vec![3].into()));
	})
}

#[test]
fn code_hash_at_returns_up_to_end_of_code_retention_period() {
	let code_retention_period = 10;
	let validation_upgrade_delay = 2;

	let paras = vec![(
		0u32.into(),
		ParaGenesisArgs {
			para_kind: ParaKind::Parachain,
			genesis_head: dummy_head_data(),
			validation_code: vec![1, 2, 3].into(),
		},
	)];

	let genesis_config = MockGenesisConfig {
		paras: GenesisConfig { paras, ..Default::default() },
		configuration: crate::configuration::GenesisConfig {
			config: HostConfiguration {
				code_retention_period,
				validation_upgrade_delay,
				pvf_checking_enabled: false,
				..Default::default()
			},
			..Default::default()
		},
		..Default::default()
	};

	new_test_ext(genesis_config).execute_with(|| {
		let para_id = ParaId::from(0);
		let old_code: ValidationCode = vec![1, 2, 3].into();
		let new_code: ValidationCode = vec![4, 5, 6].into();
		Paras::schedule_code_upgrade(para_id, new_code.clone(), 0, &Configuration::config());

		// The new validation code can be applied but a new parablock hasn't gotten in yet,
		// so the old code should still be current.
		run_to_block(3, None);
		assert_eq!(Paras::current_code(&para_id), Some(old_code.clone()));

		run_to_block(10, None);
		Paras::note_new_head(para_id, Default::default(), 7);

		assert_eq!(Paras::past_code_meta(&para_id).upgrade_times, vec![upgrade_at(2, 10)]);
		assert_eq!(Paras::current_code(&para_id), Some(new_code.clone()));

		// Make sure that the old code is available **before** the code retion period passes.
		run_to_block(10 + code_retention_period, None);
		assert_eq!(Paras::code_by_hash(&old_code.hash()), Some(old_code.clone()));
		assert_eq!(Paras::code_by_hash(&new_code.hash()), Some(new_code.clone()));

		run_to_block(10 + code_retention_period + 1, None);

		// code entry should be pruned now.

		assert_eq!(
			Paras::past_code_meta(&para_id),
			ParaPastCodeMeta { upgrade_times: Vec::new(), last_pruned: Some(10) },
		);

		assert_eq!(Paras::code_by_hash(&old_code.hash()), None); // pruned :(
		assert_eq!(Paras::code_by_hash(&new_code.hash()), Some(new_code.clone()));
	});
}

#[test]
fn code_ref_is_cleaned_correctly() {
	new_test_ext(Default::default()).execute_with(|| {
		let code: ValidationCode = vec![1, 2, 3].into();
		Paras::increase_code_ref(&code.hash(), &code);
		Paras::increase_code_ref(&code.hash(), &code);

		assert!(<Paras as Store>::CodeByHash::contains_key(code.hash()));
		assert_eq!(<Paras as Store>::CodeByHashRefs::get(code.hash()), 2);

		Paras::decrease_code_ref(&code.hash());

		assert!(<Paras as Store>::CodeByHash::contains_key(code.hash()));
		assert_eq!(<Paras as Store>::CodeByHashRefs::get(code.hash()), 1);

		Paras::decrease_code_ref(&code.hash());

		assert!(!<Paras as Store>::CodeByHash::contains_key(code.hash()));
		assert!(!<Paras as Store>::CodeByHashRefs::contains_key(code.hash()));
	});
}

#[test]
fn pvf_check_coalescing_onboarding_and_upgrade() {
	let validation_upgrade_delay = 5;

	let a = ParaId::from(111);
	let b = ParaId::from(222);
	let existing_code: ValidationCode = vec![1, 2, 3].into();
	let validation_code: ValidationCode = vec![3, 2, 1].into();

	let paras = vec![(
		a,
		ParaGenesisArgs {
			para_kind: ParaKind::Parachain,
			genesis_head: Default::default(),
			validation_code: existing_code,
		},
	)];

	let genesis_config = MockGenesisConfig {
		paras: GenesisConfig { paras, ..Default::default() },
		configuration: crate::configuration::GenesisConfig {
			config: HostConfiguration {
				pvf_checking_enabled: true,
				validation_upgrade_delay,
				..Default::default()
			},
			..Default::default()
		},
		..Default::default()
	};

	new_test_ext(genesis_config).execute_with(|| {
		// At this point `a` is already onboarded. Run to block 1 performing session change at
		// the end of block #0.
		run_to_block(2, Some(vec![1]));

		// Expected current session index.
		const EXPECTED_SESSION: SessionIndex = 1;
		// Relay parent of the parablock that schedules the upgrade.
		const RELAY_PARENT: BlockNumber = 1;

		// Now we register `b` with `validation_code`
		assert_ok!(Paras::schedule_para_initialize(
			b,
			ParaGenesisArgs {
				para_kind: ParaKind::Parachain,
				genesis_head: vec![2].into(),
				validation_code: validation_code.clone(),
			},
		));

		// And now at the same time upgrade `a` to `validation_code`
		Paras::schedule_code_upgrade(
			a,
			validation_code.clone(),
			RELAY_PARENT,
			&Configuration::config(),
		);
		assert!(!Paras::pvfs_require_precheck().is_empty());

		// Supermajority of validators vote for `validation_code`. It should be approved.
		IntoIterator::into_iter([0, 1, 2, 3])
			.map(|i| PvfCheckStatement {
				accept: true,
				subject: validation_code.hash(),
				session_index: EXPECTED_SESSION,
				validator_index: i.into(),
			})
			.for_each(sign_and_include_pvf_check_statement);

		// Check that `b` actually onboards.
		assert_eq!(<Paras as Store>::ActionsQueue::get(EXPECTED_SESSION + 2), vec![b]);

		// Check that the upgrade got scheduled.
		assert_eq!(
			<Paras as Store>::FutureCodeUpgrades::get(&a),
			Some(RELAY_PARENT + validation_upgrade_delay),
		);

		// Verify that the required events were emitted.
		EventValidator::new()
			.started(&validation_code, b)
			.started(&validation_code, a)
			.accepted(&validation_code, b)
			.accepted(&validation_code, a)
			.check();
	});
}

#[test]
fn pvf_check_onboarding_reject_on_expiry() {
	let pvf_voting_ttl = 2;
	let a = ParaId::from(111);
	let validation_code: ValidationCode = vec![3, 2, 1].into();

	let genesis_config = MockGenesisConfig {
		configuration: crate::configuration::GenesisConfig {
			config: HostConfiguration {
				pvf_checking_enabled: true,
				pvf_voting_ttl,
				..Default::default()
			},
			..Default::default()
		},
		..Default::default()
	};

	new_test_ext(genesis_config).execute_with(|| {
		run_to_block(1, Some(vec![1]));

		assert_ok!(Paras::schedule_para_initialize(
			a,
			ParaGenesisArgs {
				para_kind: ParaKind::Parathread,
				genesis_head: vec![2].into(),
				validation_code: validation_code.clone(),
			},
		));

		// Make sure that we kicked off the PVF vote for this validation code and that the
		// validation code is stored.
		assert!(<Paras as Store>::PvfActiveVoteMap::get(&validation_code.hash()).is_some());
		check_code_is_stored(&validation_code);

		// Skip 2 sessions (i.e. `pvf_voting_ttl`) verifying that the code is still stored in
		// the intermediate session.
		assert_eq!(pvf_voting_ttl, 2);
		run_to_block(2, Some(vec![2]));
		check_code_is_stored(&validation_code);
		run_to_block(3, Some(vec![3]));

		// --- At this point the PVF vote for onboarding should be rejected.

		// Verify that the PVF is no longer stored and there is no active PVF vote.
		check_code_is_not_stored(&validation_code);
		assert!(<Paras as Store>::PvfActiveVoteMap::get(&validation_code.hash()).is_none());
		assert!(Paras::pvfs_require_precheck().is_empty());

		// Verify that at this point we can again try to initialize the same para.
		assert!(Paras::can_schedule_para_initialize(&a));
	});
}

#[test]
fn pvf_check_upgrade_reject() {
	let a = ParaId::from(111);
	let old_code: ValidationCode = vec![1, 2, 3].into();
	let new_code: ValidationCode = vec![3, 2, 1].into();

	let paras = vec![(
		a,
		ParaGenesisArgs {
			para_kind: ParaKind::Parathread,
			genesis_head: Default::default(),
			validation_code: old_code,
		},
	)];

	let genesis_config = MockGenesisConfig {
		paras: GenesisConfig { paras, ..Default::default() },
		configuration: crate::configuration::GenesisConfig {
			config: HostConfiguration { pvf_checking_enabled: true, ..Default::default() },
			..Default::default()
		},
		..Default::default()
	};

	new_test_ext(genesis_config).execute_with(|| {
		// At this point `a` is already onboarded. Run to block 1 performing session change at
		// the end of block #0.
		run_to_block(2, Some(vec![1]));

		// Relay parent of the block that schedules the upgrade.
		const RELAY_PARENT: BlockNumber = 1;
		// Expected current session index.
		const EXPECTED_SESSION: SessionIndex = 1;

		Paras::schedule_code_upgrade(a, new_code.clone(), RELAY_PARENT, &Configuration::config());
		check_code_is_stored(&new_code);

		// Supermajority of validators vote against `new_code`. PVF should be rejected.
		IntoIterator::into_iter([0, 1, 2, 3])
			.map(|i| PvfCheckStatement {
				accept: false,
				subject: new_code.hash(),
				session_index: EXPECTED_SESSION,
				validator_index: i.into(),
			})
			.for_each(sign_and_include_pvf_check_statement);

		// Verify that the new code is discarded.
		check_code_is_not_stored(&new_code);

		assert!(<Paras as Store>::PvfActiveVoteMap::get(&new_code.hash()).is_none());
		assert!(Paras::pvfs_require_precheck().is_empty());
		assert!(<Paras as Store>::FutureCodeHash::get(&a).is_none());

		// Verify that the required events were emitted.
		EventValidator::new().started(&new_code, a).rejected(&new_code, a).check();
	});
}

#[test]
fn pvf_check_submit_vote_while_disabled() {
	let genesis_config = MockGenesisConfig {
		configuration: crate::configuration::GenesisConfig {
			config: HostConfiguration { pvf_checking_enabled: false, ..Default::default() },
			..Default::default()
		},
		..Default::default()
	};

	new_test_ext(genesis_config).execute_with(|| {
		// This will set the session index to 1 and seed the validators.
		run_to_block(1, Some(vec![1]));

		let stmt = PvfCheckStatement {
			accept: false,
			subject: ValidationCode(vec![1, 2, 3]).hash(),
			session_index: 1,
			validator_index: 1.into(),
		};

		let signature: ValidatorSignature =
			Sr25519Keyring::Alice.sign(&stmt.signing_payload()).into();

		let call =
			Call::include_pvf_check_statement { stmt: stmt.clone(), signature: signature.clone() };

		let validate_unsigned =
			<Paras as ValidateUnsigned>::validate_unsigned(TransactionSource::InBlock, &call);
		assert_eq!(
			validate_unsigned,
			InvalidTransaction::Custom(INVALID_TX_PVF_CHECK_DISABLED).into()
		);

		assert_err!(
			Paras::include_pvf_check_statement(None.into(), stmt.clone(), signature.clone()),
			Error::<Test>::PvfCheckDisabled
		);
	});
}

#[test]
fn pvf_check_submit_vote() {
	let code_a: ValidationCode = vec![3, 2, 1].into();
	let code_b: ValidationCode = vec![1, 2, 3].into();

	let check = |stmt: PvfCheckStatement| -> (Result<_, _>, Result<_, _>) {
		let validators = &[
			Sr25519Keyring::Alice,
			Sr25519Keyring::Bob,
			Sr25519Keyring::Charlie,
			Sr25519Keyring::Dave,
			Sr25519Keyring::Ferdie,
			Sr25519Keyring::Eve, // <- this validator is not in the set
		];
		let signature: ValidatorSignature =
			validators[stmt.validator_index.0 as usize].sign(&stmt.signing_payload()).into();

		let call =
			Call::include_pvf_check_statement { stmt: stmt.clone(), signature: signature.clone() };
		let validate_unsigned =
			<Paras as ValidateUnsigned>::validate_unsigned(TransactionSource::InBlock, &call)
				.map(|_| ());
		let dispatch_result =
			Paras::include_pvf_check_statement(None.into(), stmt.clone(), signature.clone())
				.map(|_| ());

		(validate_unsigned, dispatch_result)
	};

	let genesis_config = MockGenesisConfig {
		configuration: crate::configuration::GenesisConfig {
			config: HostConfiguration { pvf_checking_enabled: true, ..Default::default() },
			..Default::default()
		},
		..Default::default()
	};

	new_test_ext(genesis_config).execute_with(|| {
		// Important to run this to seed the validators.
		run_to_block(1, Some(vec![1]));

		assert_ok!(Paras::schedule_para_initialize(
			1000.into(),
			ParaGenesisArgs {
				para_kind: ParaKind::Parathread,
				genesis_head: vec![2].into(),
				validation_code: code_a.clone(),
			},
		));

		assert_eq!(
			check(PvfCheckStatement {
				accept: false,
				subject: code_a.hash(),
				session_index: 1,
				validator_index: 1.into(),
			}),
			(Ok(()), Ok(())),
		);

		// A vote in the same direction.
		let (unsigned, dispatch) = check(PvfCheckStatement {
			accept: false,
			subject: code_a.hash(),
			session_index: 1,
			validator_index: 1.into(),
		});
		assert_eq!(unsigned, Err(InvalidTransaction::Custom(INVALID_TX_DOUBLE_VOTE).into()));
		assert_err!(dispatch, Error::<Test>::PvfCheckDoubleVote);

		// Equivocation
		let (unsigned, dispatch) = check(PvfCheckStatement {
			accept: true,
			subject: code_a.hash(),
			session_index: 1,
			validator_index: 1.into(),
		});
		assert_eq!(unsigned, Err(InvalidTransaction::Custom(INVALID_TX_DOUBLE_VOTE).into()));
		assert_err!(dispatch, Error::<Test>::PvfCheckDoubleVote);

		// Vote for an earlier session.
		let (unsigned, dispatch) = check(PvfCheckStatement {
			accept: false,
			subject: code_a.hash(),
			session_index: 0,
			validator_index: 1.into(),
		});
		assert_eq!(unsigned, Err(InvalidTransaction::Stale.into()));
		assert_err!(dispatch, Error::<Test>::PvfCheckStatementStale);

		// Vote for an later session.
		let (unsigned, dispatch) = check(PvfCheckStatement {
			accept: false,
			subject: code_a.hash(),
			session_index: 2,
			validator_index: 1.into(),
		});
		assert_eq!(unsigned, Err(InvalidTransaction::Future.into()));
		assert_err!(dispatch, Error::<Test>::PvfCheckStatementFuture);

		// Validator not in the set.
		let (unsigned, dispatch) = check(PvfCheckStatement {
			accept: false,
			subject: code_a.hash(),
			session_index: 1,
			validator_index: 5.into(),
		});
		assert_eq!(unsigned, Err(InvalidTransaction::Custom(INVALID_TX_BAD_VALIDATOR_IDX).into()));
		assert_err!(dispatch, Error::<Test>::PvfCheckValidatorIndexOutOfBounds);

		// Bad subject (code_b)
		let (unsigned, dispatch) = check(PvfCheckStatement {
			accept: false,
			subject: code_b.hash(),
			session_index: 1,
			validator_index: 1.into(),
		});
		assert_eq!(unsigned, Err(InvalidTransaction::Custom(INVALID_TX_BAD_SUBJECT).into()));
		assert_err!(dispatch, Error::<Test>::PvfCheckSubjectInvalid);
	});
}

#[test]
fn include_pvf_check_statement_refunds_weight() {
	let a = ParaId::from(111);
	let old_code: ValidationCode = vec![1, 2, 3].into();
	let new_code: ValidationCode = vec![3, 2, 1].into();

	let paras = vec![(
		a,
		ParaGenesisArgs {
			para_kind: ParaKind::Parathread,
			genesis_head: Default::default(),
			validation_code: old_code,
		},
	)];

	let genesis_config = MockGenesisConfig {
		paras: GenesisConfig { paras, ..Default::default() },
		configuration: crate::configuration::GenesisConfig {
			config: HostConfiguration { pvf_checking_enabled: true, ..Default::default() },
			..Default::default()
		},
		..Default::default()
	};

	new_test_ext(genesis_config).execute_with(|| {
		// At this point `a` is already onboarded. Run to block 1 performing session change at
		// the end of block #0.
		run_to_block(2, Some(vec![1]));

		// Relay parent of the block that schedules the upgrade.
		const RELAY_PARENT: BlockNumber = 1;
		// Expected current session index.
		const EXPECTED_SESSION: SessionIndex = 1;

		Paras::schedule_code_upgrade(a, new_code.clone(), RELAY_PARENT, &Configuration::config());

		let mut stmts = IntoIterator::into_iter([0, 1, 2, 3])
			.map(|i| {
				let stmt = PvfCheckStatement {
					accept: true,
					subject: new_code.hash(),
					session_index: EXPECTED_SESSION,
					validator_index: (i as u32).into(),
				};
				let sig = VALIDATORS[i].sign(&stmt.signing_payload());
				(stmt, sig)
			})
			.collect::<Vec<_>>();
		let last_one = stmts.pop().unwrap();

		// Verify that just vote submission is priced accordingly.
		for (stmt, sig) in stmts {
			let r = Paras::include_pvf_check_statement(None.into(), stmt, sig.into()).unwrap();
			assert_eq!(r.actual_weight, Some(TestWeightInfo::include_pvf_check_statement()));
		}

		// Verify that the last statement is priced maximally.
		let (stmt, sig) = last_one;
		let r = Paras::include_pvf_check_statement(None.into(), stmt, sig.into()).unwrap();
		assert_eq!(r.actual_weight, None);
	});
}

#[test]
fn add_trusted_validation_code_inserts_with_no_users() {
	// This test is to ensure that trusted validation code is inserted into the storage
	// with the reference count equal to 0.
	let validation_code = ValidationCode(vec![1, 2, 3]);
	new_test_ext(Default::default()).execute_with(|| {
		assert_ok!(Paras::add_trusted_validation_code(
			RuntimeOrigin::root(),
			validation_code.clone()
		));
		assert_eq!(<Paras as Store>::CodeByHashRefs::get(&validation_code.hash()), 0,);
	});
}

#[test]
fn add_trusted_validation_code_idempotent() {
	// This test makes sure that calling add_trusted_validation_code twice with the same
	// parameters is a no-op.
	let validation_code = ValidationCode(vec![1, 2, 3]);
	new_test_ext(Default::default()).execute_with(|| {
		assert_ok!(Paras::add_trusted_validation_code(
			RuntimeOrigin::root(),
			validation_code.clone()
		));
		assert_storage_noop!({
			assert_ok!(Paras::add_trusted_validation_code(
				RuntimeOrigin::root(),
				validation_code.clone()
			));
		});
	});
}

#[test]
fn poke_unused_validation_code_removes_code_cleanly() {
	// This test makes sure that calling poke_unused_validation_code with a code that is currently
	// in the storage but has no users will remove it cleanly from the storage.
	let validation_code = ValidationCode(vec![1, 2, 3]);
	new_test_ext(Default::default()).execute_with(|| {
		assert_ok!(Paras::add_trusted_validation_code(
			RuntimeOrigin::root(),
			validation_code.clone()
		));
		assert_ok!(Paras::poke_unused_validation_code(
			RuntimeOrigin::root(),
			validation_code.hash()
		));

		assert_eq!(<Paras as Store>::CodeByHashRefs::get(&validation_code.hash()), 0);
		assert!(!<Paras as Store>::CodeByHash::contains_key(&validation_code.hash()));
	});
}

#[test]
fn poke_unused_validation_code_doesnt_remove_code_with_users() {
	let para_id = 100.into();
	let validation_code = ValidationCode(vec![1, 2, 3]);
	new_test_ext(Default::default()).execute_with(|| {
		// First we add the code to the storage.
		assert_ok!(Paras::add_trusted_validation_code(
			RuntimeOrigin::root(),
			validation_code.clone()
		));

		// Then we add a user to the code, say by upgrading.
		run_to_block(2, None);
		Paras::schedule_code_upgrade(para_id, validation_code.clone(), 1, &Configuration::config());
		Paras::note_new_head(para_id, HeadData::default(), 1);

		// Finally we poke the code, which should not remove it from the storage.
		assert_storage_noop!({
			assert_ok!(Paras::poke_unused_validation_code(
				RuntimeOrigin::root(),
				validation_code.hash()
			));
		});
		check_code_is_stored(&validation_code);
	});
}

#[test]
fn increase_code_ref_doesnt_have_allergy_on_add_trusted_validation_code() {
	// Verify that accidential calling of increase_code_ref or decrease_code_ref does not lead
	// to a disaster.
	// NOTE that this test is extra paranoid, as it is not really possible to hit
	// `decrease_code_ref` without calling `increase_code_ref` first.
	let code = ValidationCode(vec![1, 2, 3]);

	new_test_ext(Default::default()).execute_with(|| {
		assert_ok!(Paras::add_trusted_validation_code(RuntimeOrigin::root(), code.clone()));
		Paras::increase_code_ref(&code.hash(), &code);
		Paras::increase_code_ref(&code.hash(), &code);
		assert!(<Paras as Store>::CodeByHash::contains_key(code.hash()));
		assert_eq!(<Paras as Store>::CodeByHashRefs::get(code.hash()), 2);
	});

	new_test_ext(Default::default()).execute_with(|| {
		assert_ok!(Paras::add_trusted_validation_code(RuntimeOrigin::root(), code.clone()));
		Paras::decrease_code_ref(&code.hash());
		assert!(<Paras as Store>::CodeByHash::contains_key(code.hash()));
		assert_eq!(<Paras as Store>::CodeByHashRefs::get(code.hash()), 0);
	});
}

#[test]
fn add_trusted_validation_code_insta_approval() {
	// In particular, this tests that `kick_off_pvf_check` reacts to the `add_trusted_validation_code`
	// and uses the `CodeByHash::contains_key` which is what `add_trusted_validation_code` uses.
	let para_id = 100.into();
	let validation_code = ValidationCode(vec![1, 2, 3]);
	let validation_upgrade_delay = 25;
	let minimum_validation_upgrade_delay = 2;
	let genesis_config = MockGenesisConfig {
		configuration: crate::configuration::GenesisConfig {
			config: HostConfiguration {
				pvf_checking_enabled: true,
				validation_upgrade_delay,
				minimum_validation_upgrade_delay,
				..Default::default()
			},
			..Default::default()
		},
		..Default::default()
	};
	new_test_ext(genesis_config).execute_with(|| {
		assert_ok!(Paras::add_trusted_validation_code(
			RuntimeOrigin::root(),
			validation_code.clone()
		));

		// Then some parachain upgrades it's code with the relay-parent 1.
		run_to_block(2, None);
		Paras::schedule_code_upgrade(para_id, validation_code.clone(), 1, &Configuration::config());
		Paras::note_new_head(para_id, HeadData::default(), 1);

		// Verify that the code upgrade has `expected_at` set to `26`. This is the behavior
		// equal to that of `pvf_checking_enabled: false`.
		assert_eq!(
			<Paras as Store>::FutureCodeUpgrades::get(&para_id),
			Some(1 + validation_upgrade_delay)
		);

		// Verify that the required events were emitted.
		EventValidator::new()
			.started(&validation_code, para_id)
			.accepted(&validation_code, para_id)
			.check();
	});
}

#[test]
fn add_trusted_validation_code_enacts_existing_pvf_vote() {
	// This test makes sure that calling `add_trusted_validation_code` with a code that is
	// already going through PVF pre-checking voting will conclude the voting and enact the
	// code upgrade.
	let para_id = 100.into();
	let validation_code = ValidationCode(vec![1, 2, 3]);
	let validation_upgrade_delay = 25;
	let minimum_validation_upgrade_delay = 2;
	let genesis_config = MockGenesisConfig {
		configuration: crate::configuration::GenesisConfig {
			config: HostConfiguration {
				pvf_checking_enabled: true,
				validation_upgrade_delay,
				minimum_validation_upgrade_delay,
				..Default::default()
			},
			..Default::default()
		},
		..Default::default()
	};
	new_test_ext(genesis_config).execute_with(|| {
		// First, some parachain upgrades it's code with the relay-parent 1.
		run_to_block(2, None);
		Paras::schedule_code_upgrade(para_id, validation_code.clone(), 1, &Configuration::config());
		Paras::note_new_head(para_id, HeadData::default(), 1);

		// No upgrade should be scheduled at this point. PVF pre-checking vote should run for
		// that PVF.
		assert!(<Paras as Store>::FutureCodeUpgrades::get(&para_id).is_none());
		assert!(<Paras as Store>::PvfActiveVoteMap::contains_key(&validation_code.hash()));

		// Then we add a trusted validation code. That should conclude the vote.
		assert_ok!(Paras::add_trusted_validation_code(
			RuntimeOrigin::root(),
			validation_code.clone()
		));
		assert!(<Paras as Store>::FutureCodeUpgrades::get(&para_id).is_some());
		assert!(!<Paras as Store>::PvfActiveVoteMap::contains_key(&validation_code.hash()));
	});
}

#[test]
fn verify_upgrade_go_ahead_signal_is_externally_accessible() {
	use primitives::v2::well_known_keys;

	let a = ParaId::from(2020);

	new_test_ext(Default::default()).execute_with(|| {
		assert!(sp_io::storage::get(&well_known_keys::upgrade_go_ahead_signal(a)).is_none());
		<Paras as Store>::UpgradeGoAheadSignal::insert(&a, UpgradeGoAhead::GoAhead);
		assert_eq!(
			sp_io::storage::get(&well_known_keys::upgrade_go_ahead_signal(a)).unwrap(),
			vec![1u8],
		);
	});
}

#[test]
fn verify_upgrade_restriction_signal_is_externally_accessible() {
	use primitives::v2::well_known_keys;

	let a = ParaId::from(2020);

	new_test_ext(Default::default()).execute_with(|| {
		assert!(sp_io::storage::get(&well_known_keys::upgrade_restriction_signal(a)).is_none());
		<Paras as Store>::UpgradeRestrictionSignal::insert(&a, UpgradeRestriction::Present);
		assert_eq!(
			sp_io::storage::get(&well_known_keys::upgrade_restriction_signal(a)).unwrap(),
			vec![0],
		);
	});
}

#[test]
<<<<<<< HEAD
fn most_recent_context() {
	let validation_code = vec![1, 2, 3].into();

	let genesis_config = MockGenesisConfig::default();

	new_test_ext(genesis_config).execute_with(|| {
		run_to_block(1, Some(vec![1]));

		let para_id = ParaId::from(111);

		assert_eq!(Paras::para_most_recent_context(para_id), None);

		assert_ok!(Paras::schedule_para_initialize(
			para_id,
			ParaGenesisArgs { parachain: true, genesis_head: vec![1].into(), validation_code },
		));

		assert_eq!(
			<Paras as Store>::ParaLifecycles::get(&para_id),
			Some(ParaLifecycle::Onboarding)
		);

		// Two sessions pass, so action queue is triggered.
		run_to_block(4, Some(vec![3, 4]));

		// Double-check the para is onboarded, the context is set to the recent block.
		assert_eq!(<Paras as Store>::ParaLifecycles::get(&para_id), Some(ParaLifecycle::Parachain));
		assert_eq!(Paras::para_most_recent_context(para_id), Some(0));

		// Progress para to the new head and check that the recent context is updated.
		Paras::note_new_head(para_id, vec![4, 5, 6].into(), 3);
		assert_eq!(Paras::para_most_recent_context(para_id), Some(3));

		// Finally, offboard the para and expect the context to be cleared.
		assert_ok!(Paras::schedule_para_cleanup(para_id));
		run_to_block(6, Some(vec![5, 6]));
		assert_eq!(Paras::para_most_recent_context(para_id), None);
	})
=======
fn parakind_encodes_decodes_to_bool_scale() {
	let chain_kind = ParaKind::Parachain.encode();
	let chain_bool = true.encode();
	assert_eq!(chain_kind, chain_bool);

	let chain_dec = ParaKind::decode(&mut chain_kind.as_slice());
	assert_eq!(chain_dec, Ok(ParaKind::Parachain));

	let thread_kind = ParaKind::Parathread.encode();
	let thread_bool = false.encode();
	assert_eq!(thread_kind, thread_bool);

	let thread_dec = ParaKind::decode(&mut thread_kind.as_slice());
	assert_eq!(thread_dec, Ok(ParaKind::Parathread));

	assert_eq!(bool::type_info(), ParaKind::type_info());
}

#[test]
fn parakind_encodes_decodes_to_bool_serde() {
	let chain = ParaKind::Parachain;
	let ser_chain = serde_json::to_string(&ParaKind::Parachain).unwrap();
	let de_chain: ParaKind = serde_json::from_str(&ser_chain).unwrap();
	assert_eq!(chain, de_chain);

	let ser_true = serde_json::to_string(&true).unwrap();
	assert_eq!(ser_true, ser_chain);

	let thread = ParaKind::Parathread;
	let ser_thread = serde_json::to_string(&thread).unwrap();
	let de_thread: ParaKind = serde_json::from_str(&ser_thread).unwrap();
	assert_eq!(thread, de_thread);

	let ser_false = serde_json::to_string(&false).unwrap();
	assert_eq!(ser_false, ser_thread);
>>>>>>> 3711c6f9
}<|MERGE_RESOLUTION|>--- conflicted
+++ resolved
@@ -1725,7 +1725,6 @@
 }
 
 #[test]
-<<<<<<< HEAD
 fn most_recent_context() {
 	let validation_code = vec![1, 2, 3].into();
 
@@ -1740,7 +1739,11 @@
 
 		assert_ok!(Paras::schedule_para_initialize(
 			para_id,
-			ParaGenesisArgs { parachain: true, genesis_head: vec![1].into(), validation_code },
+			ParaGenesisArgs {
+				para_kind: ParaKind::Parachain,
+				genesis_head: vec![1].into(),
+				validation_code
+			},
 		));
 
 		assert_eq!(
@@ -1764,7 +1767,9 @@
 		run_to_block(6, Some(vec![5, 6]));
 		assert_eq!(Paras::para_most_recent_context(para_id), None);
 	})
-=======
+}
+
+#[test]
 fn parakind_encodes_decodes_to_bool_scale() {
 	let chain_kind = ParaKind::Parachain.encode();
 	let chain_bool = true.encode();
@@ -1800,5 +1805,4 @@
 
 	let ser_false = serde_json::to_string(&false).unwrap();
 	assert_eq!(ser_false, ser_thread);
->>>>>>> 3711c6f9
 }