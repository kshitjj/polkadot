--- conflicted
+++ resolved
@@ -1701,7 +1701,21 @@
 }
 
 #[test]
-<<<<<<< HEAD
+fn verify_para_head_is_externally_accessible() {
+	use primitives::well_known_keys;
+
+	let a = ParaId::from(2020);
+	let expected_head_data = HeadData(vec![0, 1, 2, 3]);
+
+	new_test_ext(Default::default()).execute_with(|| {
+		Heads::<Test>::insert(&a, expected_head_data.clone());
+		let encoded = sp_io::storage::get(&well_known_keys::para_head(a)).unwrap();
+		let head_data = HeadData::decode(&mut encoded.as_ref());
+		assert_eq!(head_data, Ok(expected_head_data));
+	});
+}
+
+#[test]
 fn most_recent_context() {
 	let validation_code = vec![1, 2, 3].into();
 
@@ -1723,16 +1737,13 @@
 			},
 		));
 
-		assert_eq!(
-			<Paras as Store>::ParaLifecycles::get(&para_id),
-			Some(ParaLifecycle::Onboarding)
-		);
+		assert_eq!(ParaLifecycles::<Test>::get(&para_id), Some(ParaLifecycle::Onboarding));
 
 		// Two sessions pass, so action queue is triggered.
 		run_to_block(4, Some(vec![3, 4]));
 
 		// Double-check the para is onboarded, the context is set to the recent block.
-		assert_eq!(<Paras as Store>::ParaLifecycles::get(&para_id), Some(ParaLifecycle::Parachain));
+		assert_eq!(ParaLifecycles::<Test>::get(&para_id), Some(ParaLifecycle::Parachain));
 		assert_eq!(Paras::para_most_recent_context(para_id), Some(0));
 
 		// Progress para to the new head and check that the recent context is updated.
@@ -1744,20 +1755,6 @@
 		run_to_block(6, Some(vec![5, 6]));
 		assert_eq!(Paras::para_most_recent_context(para_id), None);
 	})
-=======
-fn verify_para_head_is_externally_accessible() {
-	use primitives::well_known_keys;
-
-	let a = ParaId::from(2020);
-	let expected_head_data = HeadData(vec![0, 1, 2, 3]);
-
-	new_test_ext(Default::default()).execute_with(|| {
-		Heads::<Test>::insert(&a, expected_head_data.clone());
-		let encoded = sp_io::storage::get(&well_known_keys::para_head(a)).unwrap();
-		let head_data = HeadData::decode(&mut encoded.as_ref());
-		assert_eq!(head_data, Ok(expected_head_data));
-	});
->>>>>>> 1c2421fb
 }
 
 #[test]
