--- conflicted
+++ resolved
@@ -907,17 +907,10 @@
 		{
 			runtime_impl::validation_code_hash::<Runtime>(para_id, assumption)
 		}
-<<<<<<< HEAD
-
-		fn staging_get_disputes() -> Vec<(SessionIndex, CandidateHash, DisputeState<BlockNumber>)> {
-			polkadot_runtime_parachains::runtime_api_impl::vstaging::get_session_disputes::<Runtime>()
-		}
 
 		fn staging_validity_constraints(_: ParaId) -> Option<primitives::vstaging::Constraints> {
 			unimplemented!("Staging API not implemented");
 		}
-=======
->>>>>>> 788264dd
 	}
 
 	impl beefy_primitives::BeefyApi<Block> for Runtime {
