// Copyright 2022 Parity Technologies (UK) Ltd.
// This file is part of Polkadot.

// Polkadot is free software: you can redistribute it and/or modify
// it under the terms of the GNU General Public License as published by
// the Free Software Foundation, either version 3 of the License, or
// (at your option) any later version.

// Polkadot is distributed in the hope that it will be useful,
// but WITHOUT ANY WARRANTY; without even the implied warranty of
// MERCHANTABILITY or FITNESS FOR A PARTICULAR PURPOSE.  See the
// GNU General Public License for more details.

// You should have received a copy of the GNU General Public License
// along with Polkadot. If not, see <http://www.gnu.org/licenses/>.

//! Old governance configurations for the Kusama runtime.

use crate::*;
use frame_election_provider_support::{weights::SubstrateWeight, SequentialPhragmen};
use frame_support::{parameter_types, traits::EitherOfDiverse};

parameter_types! {
	pub LaunchPeriod: BlockNumber = prod_or_fast!(7 * DAYS, 1, "KSM_LAUNCH_PERIOD");
	pub VotingPeriod: BlockNumber = prod_or_fast!(7 * DAYS, 1 * MINUTES, "KSM_VOTING_PERIOD");
	pub FastTrackVotingPeriod: BlockNumber = prod_or_fast!(3 * HOURS, 1 * MINUTES, "KSM_FAST_TRACK_VOTING_PERIOD");
	pub const MinimumDeposit: Balance = 100 * CENTS;
	pub EnactmentPeriod: BlockNumber = prod_or_fast!(8 * DAYS, 1, "KSM_ENACTMENT_PERIOD");
	pub CooloffPeriod: BlockNumber = prod_or_fast!(7 * DAYS, 1 * MINUTES, "KSM_COOLOFF_PERIOD");
	pub const InstantAllowed: bool = true;
	pub const MaxVotes: u32 = 100;
	pub const MaxProposals: u32 = 100;
}

impl pallet_democracy::Config for Runtime {
	type RuntimeEvent = RuntimeEvent;
	type Currency = Balances;
	type EnactmentPeriod = EnactmentPeriod;
	type VoteLockingPeriod = EnactmentPeriod;
	type LaunchPeriod = LaunchPeriod;
	type VotingPeriod = VotingPeriod;
	type MinimumDeposit = MinimumDeposit;
	/// A straight majority of the council can decide what their next motion is.
	type ExternalOrigin =
		pallet_collective::EnsureProportionAtLeast<AccountId, CouncilCollective, 1, 2>;
	/// A majority can have the next scheduled referendum be a straight majority-carries vote.
	type ExternalMajorityOrigin =
		pallet_collective::EnsureProportionAtLeast<AccountId, CouncilCollective, 1, 2>;
	/// A unanimous council can have the next scheduled referendum be a straight default-carries
	/// (NTB) vote.
	type ExternalDefaultOrigin =
		pallet_collective::EnsureProportionAtLeast<AccountId, CouncilCollective, 1, 1>;
	/// Two thirds of the technical committee can have an `ExternalMajority/ExternalDefault` vote
	/// be tabled immediately and with a shorter voting/enactment period.
	type FastTrackOrigin =
		pallet_collective::EnsureProportionAtLeast<AccountId, TechnicalCollective, 2, 3>;
	type InstantOrigin =
		pallet_collective::EnsureProportionAtLeast<AccountId, TechnicalCollective, 1, 1>;
	type InstantAllowed = InstantAllowed;
	type FastTrackVotingPeriod = FastTrackVotingPeriod;
	// To cancel a proposal which has been passed, 2/3 of the council must agree to it.
	type CancellationOrigin = EitherOfDiverse<
		EnsureRoot<AccountId>,
		pallet_collective::EnsureProportionAtLeast<AccountId, CouncilCollective, 2, 3>,
	>;
	type BlacklistOrigin = EnsureRoot<AccountId>;
	// To cancel a proposal before it has been passed, the technical committee must be unanimous or
	// Root must agree.
	type CancelProposalOrigin = EitherOfDiverse<
		EnsureRoot<AccountId>,
		pallet_collective::EnsureProportionAtLeast<AccountId, TechnicalCollective, 1, 1>,
	>;
	// Any single technical committee member may veto a coming council proposal, however they can
	// only do it once and it lasts only for the cooloff period.
	type VetoOrigin = pallet_collective::EnsureMember<AccountId, TechnicalCollective>;
	type CooloffPeriod = CooloffPeriod;
	type Slash = Treasury;
	type Scheduler = Scheduler;
	type PalletsOrigin = OriginCaller;
	type MaxVotes = MaxVotes;
	type WeightInfo = weights::pallet_democracy::WeightInfo<Runtime>;
	type MaxProposals = MaxProposals;
	type Preimages = Preimage;
	type MaxDeposits = ConstU32<100>;
	type MaxBlacklisted = ConstU32<100>;
}

parameter_types! {
	pub CouncilMotionDuration: BlockNumber = prod_or_fast!(3 * DAYS, 2 * MINUTES, "KSM_MOTION_DURATION");
	pub const CouncilMaxProposals: u32 = 100;
	pub const CouncilMaxMembers: u32 = 100;
}

pub type CouncilCollective = pallet_collective::Instance1;
impl pallet_collective::Config<CouncilCollective> for Runtime {
	type RuntimeOrigin = RuntimeOrigin;
	type Proposal = RuntimeCall;
	type RuntimeEvent = RuntimeEvent;
	type MotionDuration = CouncilMotionDuration;
	type MaxProposals = CouncilMaxProposals;
	type MaxMembers = CouncilMaxMembers;
	type DefaultVote = pallet_collective::PrimeDefaultVote;
	type SetMembersOrigin = EnsureRoot<AccountId>;
	type WeightInfo = weights::pallet_collective_council::WeightInfo<Runtime>;
}

parameter_types! {
	pub const CandidacyBond: Balance = 100 * CENTS;
	// 1 storage item created, key size is 32 bytes, value size is 16+16.
	pub const VotingBondBase: Balance = deposit(1, 64);
	// additional data per vote is 32 bytes (account id).
	pub const VotingBondFactor: Balance = deposit(0, 32);
	/// Daily council elections
	pub TermDuration: BlockNumber = prod_or_fast!(24 * HOURS, 2 * MINUTES, "KSM_TERM_DURATION");
	pub const DesiredMembers: u32 = 19;
	pub const DesiredRunnersUp: u32 = 19;
	pub const MaxVotesPerVoter: u32 = 16;
	pub const MaxVoters: u32 = 10 * 1000;
	pub const MaxCandidates: u32 = 1000;
	// The ElectionsPalletId parameter name was changed along with the renaming of the elections
	// pallet, but we keep the same lock ID to prevent runtime migrations. Related to
	// https://github.com/paritytech/substrate/issues/8250
	pub const ElectionsPalletId: LockIdentifier = *b"phrelect";
}

// Make sure that there are no more than `MaxMembers` members elected via Phragmen.
const_assert!(DesiredMembers::get() <= CouncilMaxMembers::get());

impl pallet_elections::Config for Runtime {
	type RuntimeEvent = RuntimeEvent;
	type Currency = Balances;
	type ChangeMembers = Council;
	type InitializeMembers = Council;
	type CurrencyToVote = frame_support::traits::U128CurrencyToVote;
	type CandidacyBond = CandidacyBond;
	type VotingBondBase = VotingBondBase;
	type VotingBondFactor = VotingBondFactor;
	type LoserCandidate = Treasury;
	type KickedMember = Treasury;
	type DesiredMembers = DesiredMembers;
	type DesiredRunnersUp = DesiredRunnersUp;
	type TermDuration = TermDuration;
	type MaxVoters = MaxVoters;
	type MaxCandidates = MaxCandidates;
<<<<<<< HEAD
	type PalletId = ElectionsPalletId;
	type WeightInfo = weights::pallet_elections::WeightInfo<Runtime>;
	type ElectionSolver = SequentialPhragmen<Self::AccountId, Perbill>;
	type SolverWeightInfo = SubstrateWeight<Self>;
=======
	type MaxVotesPerVoter = MaxVotesPerVoter;
	type PalletId = PhragmenElectionPalletId;
	type WeightInfo = weights::pallet_elections_phragmen::WeightInfo<Runtime>;
>>>>>>> f5d81ded
}

parameter_types! {
	pub TechnicalMotionDuration: BlockNumber = prod_or_fast!(3 * DAYS, 2 * MINUTES, "KSM_MOTION_DURATION");
	pub const TechnicalMaxProposals: u32 = 100;
	pub const TechnicalMaxMembers: u32 = 100;
}

pub type TechnicalCollective = pallet_collective::Instance2;
impl pallet_collective::Config<TechnicalCollective> for Runtime {
	type RuntimeOrigin = RuntimeOrigin;
	type Proposal = RuntimeCall;
	type RuntimeEvent = RuntimeEvent;
	type MotionDuration = TechnicalMotionDuration;
	type MaxProposals = TechnicalMaxProposals;
	type MaxMembers = TechnicalMaxMembers;
	type DefaultVote = pallet_collective::PrimeDefaultVote;
	type SetMembersOrigin = EnsureRoot<AccountId>;
	type WeightInfo = weights::pallet_collective_technical_committee::WeightInfo<Runtime>;
}

impl pallet_membership::Config<pallet_membership::Instance1> for Runtime {
	type RuntimeEvent = RuntimeEvent;
	type AddOrigin = EnsureRoot<AccountId>;
	type RemoveOrigin = EnsureRoot<AccountId>;
	type SwapOrigin = EnsureRoot<AccountId>;
	type ResetOrigin = EnsureRoot<AccountId>;
	type PrimeOrigin = EnsureRoot<AccountId>;
	type MembershipInitialized = TechnicalCommittee;
	type MembershipChanged = TechnicalCommittee;
	type MaxMembers = TechnicalMaxMembers;
	type WeightInfo = weights::pallet_membership::WeightInfo<Runtime>;
}<|MERGE_RESOLUTION|>--- conflicted
+++ resolved
@@ -142,16 +142,11 @@
 	type TermDuration = TermDuration;
 	type MaxVoters = MaxVoters;
 	type MaxCandidates = MaxCandidates;
-<<<<<<< HEAD
+	type MaxVotesPerVoter = MaxVotesPerVoter;
 	type PalletId = ElectionsPalletId;
 	type WeightInfo = weights::pallet_elections::WeightInfo<Runtime>;
 	type ElectionSolver = SequentialPhragmen<Self::AccountId, Perbill>;
 	type SolverWeightInfo = SubstrateWeight<Self>;
-=======
-	type MaxVotesPerVoter = MaxVotesPerVoter;
-	type PalletId = PhragmenElectionPalletId;
-	type WeightInfo = weights::pallet_elections_phragmen::WeightInfo<Runtime>;
->>>>>>> f5d81ded
 }
 
 parameter_types! {
