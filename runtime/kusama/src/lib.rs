// Copyright 2017-2020 Parity Technologies (UK) Ltd.
// This file is part of Polkadot.

// Polkadot is free software: you can redistribute it and/or modify
// it under the terms of the GNU General Public License as published by
// the Free Software Foundation, either version 3 of the License, or
// (at your option) any later version.

// Polkadot is distributed in the hope that it will be useful,
// but WITHOUT ANY WARRANTY; without even the implied warranty of
// MERCHANTABILITY or FITNESS FOR A PARTICULAR PURPOSE.  See the
// GNU General Public License for more details.

// You should have received a copy of the GNU General Public License
// along with Polkadot. If not, see <http://www.gnu.org/licenses/>.

//! The Kusama runtime. This can be compiled with `#[no_std]`, ready for Wasm.

#![cfg_attr(not(feature = "std"), no_std)]
// `construct_runtime!` does a lot of recursion and requires us to increase the limit to 256.
#![recursion_limit = "256"]

use pallet_nis::WithMaximumOf;
use parity_scale_codec::{Decode, Encode, MaxEncodedLen};
use primitives::{
	AccountId, AccountIndex, Balance, BlockNumber, CandidateEvent, CandidateHash,
	CommittedCandidateReceipt, CoreState, DisputeState, ExecutorParams, GroupRotationInfo, Hash,
	Id as ParaId, InboundDownwardMessage, InboundHrmpMessage, Moment, Nonce,
	OccupiedCoreAssumption, PersistedValidationData, ScrapedOnChainVotes, SessionInfo, Signature,
	ValidationCode, ValidationCodeHash, ValidatorId, ValidatorIndex, LOWEST_PUBLIC_ID,
};
use runtime_common::{
	auctions, claims, crowdloan, impl_runtime_weights, impls::DealWithFees, paras_registrar,
	prod_or_fast, slots, BalanceToU256, BlockHashCount, BlockLength, CurrencyToVote,
	SlowAdjustingFeeUpdate, U256ToBalance,
};
use scale_info::TypeInfo;
use sp_std::{cmp::Ordering, collections::btree_map::BTreeMap, prelude::*};

use runtime_parachains::{
	configuration as parachains_configuration, disputes as parachains_disputes,
	dmp as parachains_dmp, hrmp as parachains_hrmp, inclusion as parachains_inclusion,
	initializer as parachains_initializer, origin as parachains_origin, paras as parachains_paras,
	paras_inherent as parachains_paras_inherent, reward_points as parachains_reward_points,
	runtime_api_impl::v4 as parachains_runtime_api_impl, scheduler as parachains_scheduler,
	session_info as parachains_session_info, shared as parachains_shared, ump as parachains_ump,
};

use authority_discovery_primitives::AuthorityId as AuthorityDiscoveryId;
use beefy_primitives::crypto::{AuthorityId as BeefyId, Signature as BeefySignature};
use frame_election_provider_support::{
	generate_solution_type, onchain, NposSolution, SequentialPhragmen,
};
use frame_support::{
	construct_runtime, parameter_types,
	traits::{
		ConstU32, Contains, EitherOf, EitherOfDiverse, InstanceFilter, KeyOwnerProofSystem,
		LockIdentifier, PrivilegeCmp, StorageMapShim, WithdrawReasons,
	},
	weights::ConstantMultiplier,
	PalletId, RuntimeDebug,
};
use frame_system::EnsureRoot;
use pallet_grandpa::{fg_primitives, AuthorityId as GrandpaId};
use pallet_im_online::sr25519::AuthorityId as ImOnlineId;
use pallet_session::historical as session_historical;
use pallet_transaction_payment::{CurrencyAdapter, FeeDetails, RuntimeDispatchInfo};
use sp_core::{ConstU128, OpaqueMetadata};
use sp_mmr_primitives as mmr;
use sp_runtime::{
	create_runtime_str, generic, impl_opaque_keys,
	traits::{
		AccountIdLookup, BlakeTwo256, Block as BlockT, ConvertInto, Extrinsic as ExtrinsicT,
		OpaqueKeys, SaturatedConversion, Verify,
	},
	transaction_validity::{TransactionPriority, TransactionSource, TransactionValidity},
	ApplyExtrinsicResult, FixedU128, KeyTypeId, Perbill, Percent, Permill,
};
use sp_staking::SessionIndex;
#[cfg(any(feature = "std", test))]
use sp_version::NativeVersion;
use sp_version::RuntimeVersion;
use static_assertions::const_assert;

pub use frame_system::Call as SystemCall;
pub use pallet_balances::Call as BalancesCall;
pub use pallet_election_provider_multi_phase::Call as EPMCall;
#[cfg(feature = "std")]
pub use pallet_staking::StakerStatus;
use pallet_staking::UseValidatorsMap;
use sp_runtime::traits::Get;
#[cfg(any(feature = "std", test))]
pub use sp_runtime::BuildStorage;

/// Constant values used within the runtime.
use kusama_runtime_constants::{currency::*, fee::*, time::*};

// Weights used in the runtime.
mod weights;

// Voter bag threshold definitions.
mod bag_thresholds;

// XCM configurations.
pub mod xcm_config;

// Governance configurations.
pub mod governance;
use governance::{
	old::CouncilCollective, pallet_custom_origins, AuctionAdmin, Fellows, GeneralAdmin, LeaseAdmin,
	StakingAdmin, Treasurer, TreasurySpender,
};

#[cfg(test)]
mod tests;

impl_runtime_weights!(kusama_runtime_constants);

// Make the WASM binary available.
#[cfg(feature = "std")]
include!(concat!(env!("OUT_DIR"), "/wasm_binary.rs"));

/// Runtime version (Kusama).
#[sp_version::runtime_version]
pub const VERSION: RuntimeVersion = RuntimeVersion {
	spec_name: create_runtime_str!("kusama"),
	impl_name: create_runtime_str!("parity-kusama"),
	authoring_version: 2,
	spec_version: 9390,
	impl_version: 0,
	#[cfg(not(feature = "disable-runtime-api"))]
	apis: RUNTIME_API_VERSIONS,
	#[cfg(feature = "disable-runtime-api")]
	apis: sp_version::create_apis_vec![[]],
	transaction_version: 20,
	state_version: 0,
};

/// The BABE epoch configuration at genesis.
pub const BABE_GENESIS_EPOCH_CONFIG: babe_primitives::BabeEpochConfiguration =
	babe_primitives::BabeEpochConfiguration {
		c: PRIMARY_PROBABILITY,
		allowed_slots: babe_primitives::AllowedSlots::PrimaryAndSecondaryVRFSlots,
	};

/// Native version.
#[cfg(any(feature = "std", test))]
pub fn native_version() -> NativeVersion {
	NativeVersion { runtime_version: VERSION, can_author_with: Default::default() }
}

/// We currently allow all calls.
pub struct BaseFilter;
impl Contains<RuntimeCall> for BaseFilter {
	fn contains(_c: &RuntimeCall) -> bool {
		true
	}
}

parameter_types! {
	pub const Version: RuntimeVersion = VERSION;
	pub const SS58Prefix: u8 = 2;
}

impl frame_system::Config for Runtime {
	type BaseCallFilter = frame_support::traits::Everything;
	type BlockWeights = BlockWeights;
	type BlockLength = BlockLength;
	type RuntimeOrigin = RuntimeOrigin;
	type RuntimeCall = RuntimeCall;
	type Index = Nonce;
	type BlockNumber = BlockNumber;
	type Hash = Hash;
	type Hashing = BlakeTwo256;
	type AccountId = AccountId;
	type Lookup = AccountIdLookup<AccountId, ()>;
	type Header = generic::Header<BlockNumber, BlakeTwo256>;
	type RuntimeEvent = RuntimeEvent;
	type BlockHashCount = BlockHashCount;
	type DbWeight = RocksDbWeight;
	type Version = Version;
	type PalletInfo = PalletInfo;
	type AccountData = pallet_balances::AccountData<Balance>;
	type OnNewAccount = ();
	type OnKilledAccount = ();
	type SystemWeightInfo = weights::frame_system::WeightInfo<Runtime>;
	type SS58Prefix = SS58Prefix;
	type OnSetCode = ();
	type MaxConsumers = frame_support::traits::ConstU32<16>;
}

parameter_types! {
	pub MaximumSchedulerWeight: Weight = Perbill::from_percent(80) * BlockWeights::get().max_block;
	pub const MaxScheduledPerBlock: u32 = 50;
	pub const NoPreimagePostponement: Option<u32> = Some(10);
}

/// Used the compare the privilege of an origin inside the scheduler.
pub struct OriginPrivilegeCmp;

impl PrivilegeCmp<OriginCaller> for OriginPrivilegeCmp {
	fn cmp_privilege(left: &OriginCaller, right: &OriginCaller) -> Option<Ordering> {
		if left == right {
			return Some(Ordering::Equal)
		}

		match (left, right) {
			// Root is greater than anything.
			(OriginCaller::system(frame_system::RawOrigin::Root), _) => Some(Ordering::Greater),
			// Check which one has more yes votes.
			(
				OriginCaller::Council(pallet_collective::RawOrigin::Members(l_yes_votes, l_count)),
				OriginCaller::Council(pallet_collective::RawOrigin::Members(r_yes_votes, r_count)),
			) => Some((l_yes_votes * r_count).cmp(&(r_yes_votes * l_count))),
			// For every other origin we don't care, as they are not used for `ScheduleOrigin`.
			_ => None,
		}
	}
}

impl pallet_scheduler::Config for Runtime {
	type RuntimeOrigin = RuntimeOrigin;
	type RuntimeEvent = RuntimeEvent;
	type PalletsOrigin = OriginCaller;
	type RuntimeCall = RuntimeCall;
	type MaximumWeight = MaximumSchedulerWeight;
	type ScheduleOrigin = EitherOf<EnsureRoot<AccountId>, AuctionAdmin>;
	type MaxScheduledPerBlock = MaxScheduledPerBlock;
	type WeightInfo = weights::pallet_scheduler::WeightInfo<Runtime>;
	type OriginPrivilegeCmp = OriginPrivilegeCmp;
	type Preimages = Preimage;
}

parameter_types! {
	pub const PreimageBaseDeposit: Balance = deposit(2, 64);
	pub const PreimageByteDeposit: Balance = deposit(0, 1);
}

impl pallet_preimage::Config for Runtime {
	type WeightInfo = weights::pallet_preimage::WeightInfo<Runtime>;
	type RuntimeEvent = RuntimeEvent;
	type Currency = Balances;
	type ManagerOrigin = EnsureRoot<AccountId>;
	type BaseDeposit = PreimageBaseDeposit;
	type ByteDeposit = PreimageByteDeposit;
}

parameter_types! {
	pub EpochDuration: u64 = prod_or_fast!(
		EPOCH_DURATION_IN_SLOTS as u64,
		2 * MINUTES as u64,
		"KSM_EPOCH_DURATION"
	);
	pub const ExpectedBlockTime: Moment = MILLISECS_PER_BLOCK;
	pub ReportLongevity: u64 =
		BondingDuration::get() as u64 * SessionsPerEra::get() as u64 * EpochDuration::get();
}

impl pallet_babe::Config for Runtime {
	type EpochDuration = EpochDuration;
	type ExpectedBlockTime = ExpectedBlockTime;

	// session module is the trigger
	type EpochChangeTrigger = pallet_babe::ExternalTrigger;

	type DisabledValidators = Session;

	type KeyOwnerProof =
		<Historical as KeyOwnerProofSystem<(KeyTypeId, pallet_babe::AuthorityId)>>::Proof;

	type EquivocationReportSystem =
		pallet_babe::EquivocationReportSystem<Self, Offences, Historical, ReportLongevity>;

	type WeightInfo = ();

	type MaxAuthorities = MaxAuthorities;
}

parameter_types! {
	pub const IndexDeposit: Balance = 100 * CENTS;
}

impl pallet_indices::Config for Runtime {
	type AccountIndex = AccountIndex;
	type Currency = Balances;
	type Deposit = IndexDeposit;
	type RuntimeEvent = RuntimeEvent;
	type WeightInfo = weights::pallet_indices::WeightInfo<Runtime>;
}

parameter_types! {
	pub const ExistentialDeposit: Balance = EXISTENTIAL_DEPOSIT;
	pub const MaxLocks: u32 = 50;
	pub const MaxReserves: u32 = 50;
}

impl pallet_balances::Config for Runtime {
	type Balance = Balance;
	type DustRemoval = ();
	type RuntimeEvent = RuntimeEvent;
	type ExistentialDeposit = ExistentialDeposit;
	type AccountStore = System;
	type MaxLocks = MaxLocks;
	type MaxReserves = MaxReserves;
	type ReserveIdentifier = [u8; 8];
	type WeightInfo = weights::pallet_balances::WeightInfo<Runtime>;
	type FreezeIdentifier = ();
	type MaxFreezes = ();
	type HoldIdentifier = HoldReason;
	type MaxHolds = ConstU32<1>;
}

parameter_types! {
	pub const TransactionByteFee: Balance = 10 * MILLICENTS;
	/// This value increases the priority of `Operational` transactions by adding
	/// a "virtual tip" that's equal to the `OperationalFeeMultiplier * final_fee`.
	pub const OperationalFeeMultiplier: u8 = 5;
}

impl pallet_transaction_payment::Config for Runtime {
	type RuntimeEvent = RuntimeEvent;
	type OnChargeTransaction = CurrencyAdapter<Balances, DealWithFees<Self>>;
	type OperationalFeeMultiplier = OperationalFeeMultiplier;
	type WeightToFee = WeightToFee;
	type LengthToFee = ConstantMultiplier<Balance, TransactionByteFee>;
	type FeeMultiplierUpdate = SlowAdjustingFeeUpdate<Self>;
}

parameter_types! {
	pub const MinimumPeriod: u64 = SLOT_DURATION / 2;
}
impl pallet_timestamp::Config for Runtime {
	type Moment = u64;
	type OnTimestampSet = Babe;
	type MinimumPeriod = MinimumPeriod;
	type WeightInfo = weights::pallet_timestamp::WeightInfo<Runtime>;
}

impl pallet_authorship::Config for Runtime {
	type FindAuthor = pallet_session::FindAccountFromAuthorIndex<Self, Babe>;
	type EventHandler = (Staking, ImOnline);
}

impl_opaque_keys! {
	pub struct SessionKeys {
		pub grandpa: Grandpa,
		pub babe: Babe,
		pub im_online: ImOnline,
		pub para_validator: Initializer,
		pub para_assignment: ParaSessionInfo,
		pub authority_discovery: AuthorityDiscovery,
	}
}

impl pallet_session::Config for Runtime {
	type RuntimeEvent = RuntimeEvent;
	type ValidatorId = AccountId;
	type ValidatorIdOf = pallet_staking::StashOf<Self>;
	type ShouldEndSession = Babe;
	type NextSessionRotation = Babe;
	type SessionManager = pallet_session::historical::NoteHistoricalRoot<Self, Staking>;
	type SessionHandler = <SessionKeys as OpaqueKeys>::KeyTypeIdProviders;
	type Keys = SessionKeys;
	type WeightInfo = weights::pallet_session::WeightInfo<Runtime>;
}

impl pallet_session::historical::Config for Runtime {
	type FullIdentification = pallet_staking::Exposure<AccountId, Balance>;
	type FullIdentificationOf = pallet_staking::ExposureOf<Runtime>;
}

parameter_types! {
	// phase durations. 1/4 of the last session for each.
	// in testing: 1min or half of the session for each
	pub SignedPhase: u32 = prod_or_fast!(
		EPOCH_DURATION_IN_SLOTS / 4,
		(1 * MINUTES).min(EpochDuration::get().saturated_into::<u32>() / 2),
		"KSM_SIGNED_PHASE"
	);
	pub UnsignedPhase: u32 = prod_or_fast!(
		EPOCH_DURATION_IN_SLOTS / 4,
		(1 * MINUTES).min(EpochDuration::get().saturated_into::<u32>() / 2),
		"KSM_UNSIGNED_PHASE"
	);

	// signed config
	pub const SignedMaxSubmissions: u32 = 16;
	pub const SignedMaxRefunds: u32 = 16 / 4;
	pub const SignedDepositBase: Balance = deposit(2, 0);
	pub const SignedDepositByte: Balance = deposit(0, 10) / 1024;
	// Each good submission will get 1/10 KSM as reward
	pub SignedRewardBase: Balance =  UNITS / 10;
	pub BetterUnsignedThreshold: Perbill = Perbill::from_rational(5u32, 10_000);

	// 1 hour session, 15 minutes unsigned phase, 8 offchain executions.
	pub OffchainRepeat: BlockNumber = UnsignedPhase::get() / 8;

	/// We take the top 12500 nominators as electing voters..
	pub const MaxElectingVoters: u32 = 12_500;
	/// ... and all of the validators as electable targets. Whilst this is the case, we cannot and
	/// shall not increase the size of the validator intentions.
	pub const MaxElectableTargets: u16 = u16::MAX;
	pub NposSolutionPriority: TransactionPriority =
		Perbill::from_percent(90) * TransactionPriority::max_value();
	/// Setup election pallet to support maximum winners upto 2000. This will mean Staking Pallet
	/// cannot have active validators higher than this count.
	pub const MaxActiveValidators: u32 = 2000;
}

generate_solution_type!(
	#[compact]
	pub struct NposCompactSolution24::<
		VoterIndex = u32,
		TargetIndex = u16,
		Accuracy = sp_runtime::PerU16,
		MaxVoters = MaxElectingVoters,
	>(24)
);

pub struct OnChainSeqPhragmen;
impl onchain::Config for OnChainSeqPhragmen {
	type System = Runtime;
	type Solver = SequentialPhragmen<AccountId, runtime_common::elections::OnChainAccuracy>;
	type DataProvider = Staking;
	type WeightInfo = weights::frame_election_provider_support::WeightInfo<Runtime>;
	type MaxWinners = MaxActiveValidators;
	type VotersBound = MaxElectingVoters;
	type TargetsBound = MaxElectableTargets;
}

impl pallet_election_provider_multi_phase::MinerConfig for Runtime {
	type AccountId = AccountId;
	type MaxLength = OffchainSolutionLengthLimit;
	type MaxWeight = OffchainSolutionWeightLimit;
	type Solution = NposCompactSolution24;
	type MaxVotesPerVoter = <
		<Self as pallet_election_provider_multi_phase::Config>::DataProvider
		as
		frame_election_provider_support::ElectionDataProvider
	>::MaxVotesPerVoter;
	type MaxWinners = MaxActiveValidators;

	// The unsigned submissions have to respect the weight of the submit_unsigned call, thus their
	// weight estimate function is wired to this call's weight.
	fn solution_weight(v: u32, t: u32, a: u32, d: u32) -> Weight {
		<
			<Self as pallet_election_provider_multi_phase::Config>::WeightInfo
			as
			pallet_election_provider_multi_phase::WeightInfo
		>::submit_unsigned(v, t, a, d)
	}
}

impl pallet_election_provider_multi_phase::Config for Runtime {
	type RuntimeEvent = RuntimeEvent;
	type Currency = Balances;
	type EstimateCallFee = TransactionPayment;
	type UnsignedPhase = UnsignedPhase;
	type SignedMaxSubmissions = SignedMaxSubmissions;
	type SignedMaxRefunds = SignedMaxRefunds;
	type SignedRewardBase = SignedRewardBase;
	type SignedDepositBase = SignedDepositBase;
	type SignedDepositByte = SignedDepositByte;
	type SignedDepositWeight = ();
	type SignedMaxWeight =
		<Self::MinerConfig as pallet_election_provider_multi_phase::MinerConfig>::MaxWeight;
	type MinerConfig = Self;
	type SlashHandler = (); // burn slashes
	type RewardHandler = (); // nothing to do upon rewards
	type SignedPhase = SignedPhase;
	type BetterUnsignedThreshold = BetterUnsignedThreshold;
	type BetterSignedThreshold = ();
	type OffchainRepeat = OffchainRepeat;
	type MinerTxPriority = NposSolutionPriority;
	type DataProvider = Staking;
	#[cfg(feature = "fast-runtime")]
	type Fallback = onchain::OnChainExecution<OnChainSeqPhragmen>;
	#[cfg(not(feature = "fast-runtime"))]
	type Fallback = frame_election_provider_support::NoElection<(
		AccountId,
		BlockNumber,
		Staking,
		MaxActiveValidators,
	)>;
	type GovernanceFallback = onchain::OnChainExecution<OnChainSeqPhragmen>;
	type Solver = SequentialPhragmen<
		AccountId,
		pallet_election_provider_multi_phase::SolutionAccuracyOf<Self>,
		(),
	>;
	type BenchmarkingConfig = runtime_common::elections::BenchmarkConfig;
	type ForceOrigin = EitherOf<EnsureRoot<Self::AccountId>, StakingAdmin>;
	type WeightInfo = weights::pallet_election_provider_multi_phase::WeightInfo<Self>;
	type MaxElectingVoters = MaxElectingVoters;
	type MaxElectableTargets = MaxElectableTargets;
	type MaxWinners = MaxActiveValidators;
}

parameter_types! {
	pub const BagThresholds: &'static [u64] = &bag_thresholds::THRESHOLDS;
}

type VoterBagsListInstance = pallet_bags_list::Instance1;
impl pallet_bags_list::Config<VoterBagsListInstance> for Runtime {
	type RuntimeEvent = RuntimeEvent;
	type ScoreProvider = Staking;
	type WeightInfo = weights::pallet_bags_list::WeightInfo<Runtime>;
	type BagThresholds = BagThresholds;
	type Score = sp_npos_elections::VoteWeight;
}

pub struct EraPayout;
impl pallet_staking::EraPayout<Balance> for EraPayout {
	fn era_payout(
		total_staked: Balance,
		_total_issuance: Balance,
		era_duration_millis: u64,
	) -> (Balance, Balance) {
		// all para-ids that are currently active.
		let auctioned_slots = Paras::parachains()
			.into_iter()
			// all active para-ids that do not belong to a system or common good chain is the number
			// of parachains that we should take into account for inflation.
			.filter(|i| *i >= LOWEST_PUBLIC_ID)
			.count() as u64;

		const MAX_ANNUAL_INFLATION: Perquintill = Perquintill::from_percent(10);
		const MILLISECONDS_PER_YEAR: u64 = 1000 * 3600 * 24 * 36525 / 100;

		runtime_common::impls::era_payout(
			total_staked,
			Nis::issuance().other,
			MAX_ANNUAL_INFLATION,
			Perquintill::from_rational(era_duration_millis, MILLISECONDS_PER_YEAR),
			auctioned_slots,
		)
	}
}

parameter_types! {
	// Six sessions in an era (6 hours).
	pub const SessionsPerEra: SessionIndex = prod_or_fast!(6, 1);

	// 28 eras for unbonding (7 days).
	pub BondingDuration: sp_staking::EraIndex = prod_or_fast!(
		28,
		28,
		"DOT_BONDING_DURATION"
	);
	// 27 eras in which slashes can be cancelled (slightly less than 7 days).
	pub SlashDeferDuration: sp_staking::EraIndex = prod_or_fast!(
		27,
		27,
		"DOT_SLASH_DEFER_DURATION"
	);
	pub const MaxNominatorRewardedPerValidator: u32 = 512;
	pub const OffendingValidatorsThreshold: Perbill = Perbill::from_percent(17);
	// 24
	pub const MaxNominations: u32 = <NposCompactSolution24 as NposSolution>::LIMIT as u32;
}

impl pallet_staking::Config for Runtime {
	type MaxNominations = MaxNominations;
	type Currency = Balances;
	type CurrencyBalance = Balance;
	type UnixTime = Timestamp;
	type CurrencyToVote = CurrencyToVote;
	type ElectionProvider = ElectionProviderMultiPhase;
	type GenesisElectionProvider = onchain::OnChainExecution<OnChainSeqPhragmen>;
	type RewardRemainder = Treasury;
	type RuntimeEvent = RuntimeEvent;
	type Slash = Treasury;
	type Reward = ();
	type SessionsPerEra = SessionsPerEra;
	type BondingDuration = BondingDuration;
	type SlashDeferDuration = SlashDeferDuration;
	type AdminOrigin = EitherOf<EnsureRoot<Self::AccountId>, StakingAdmin>;
	type SessionInterface = Self;
	type EraPayout = EraPayout;
	type NextNewSession = Session;
	type MaxNominatorRewardedPerValidator = MaxNominatorRewardedPerValidator;
	type OffendingValidatorsThreshold = OffendingValidatorsThreshold;
	type VoterList = VoterList;
	type TargetList = UseValidatorsMap<Self>;
	type MaxUnlockingChunks = frame_support::traits::ConstU32<32>;
	type HistoryDepth = frame_support::traits::ConstU32<84>;
	type BenchmarkingConfig = runtime_common::StakingBenchmarkingConfig;
	type OnStakerSlash = NominationPools;
	type WeightInfo = weights::pallet_staking::WeightInfo<Runtime>;
}

impl pallet_fast_unstake::Config for Runtime {
	type RuntimeEvent = RuntimeEvent;
	type Currency = Balances;
	type BatchSize = frame_support::traits::ConstU32<64>;
	type Deposit = frame_support::traits::ConstU128<{ CENTS * 100 }>;
	type ControlOrigin = EitherOfDiverse<
		EnsureRoot<AccountId>,
		pallet_collective::EnsureProportionAtLeast<AccountId, CouncilCollective, 1, 2>,
	>;
	type Staking = Staking;
	type MaxErasToCheckPerBlock = ConstU32<1>;
	#[cfg(feature = "runtime-benchmarks")]
	type MaxBackersPerValidator = MaxNominatorRewardedPerValidator;
	type WeightInfo = weights::pallet_fast_unstake::WeightInfo<Runtime>;
}

parameter_types! {
	pub const ProposalBond: Permill = Permill::from_percent(5);
	pub const ProposalBondMinimum: Balance = 2000 * CENTS;
	pub const ProposalBondMaximum: Balance = 1 * GRAND;
	pub const SpendPeriod: BlockNumber = 6 * DAYS;
	pub const Burn: Permill = Permill::from_perthousand(2);
	pub const TreasuryPalletId: PalletId = PalletId(*b"py/trsry");

	pub const TipCountdown: BlockNumber = 1 * DAYS;
	pub const TipFindersFee: Percent = Percent::from_percent(20);
	pub const TipReportDepositBase: Balance = 100 * CENTS;
	pub const DataDepositPerByte: Balance = 1 * CENTS;
	pub const MaxApprovals: u32 = 100;
	pub const MaxAuthorities: u32 = 100_000;
	pub const MaxKeys: u32 = 10_000;
	pub const MaxPeerInHeartbeats: u32 = 10_000;
	pub const MaxPeerDataEncodingSize: u32 = 1_000;
}

impl pallet_treasury::Config for Runtime {
	type PalletId = TreasuryPalletId;
	type Currency = Balances;
	type ApproveOrigin = EitherOfDiverse<EnsureRoot<AccountId>, Treasurer>;
	type RejectOrigin = EitherOfDiverse<EnsureRoot<AccountId>, Treasurer>;
	type RuntimeEvent = RuntimeEvent;
	type OnSlash = Treasury;
	type ProposalBond = ProposalBond;
	type ProposalBondMinimum = ProposalBondMinimum;
	type ProposalBondMaximum = ProposalBondMaximum;
	type SpendPeriod = SpendPeriod;
	type Burn = Burn;
	type BurnDestination = Society;
	type MaxApprovals = MaxApprovals;
	type WeightInfo = weights::pallet_treasury::WeightInfo<Runtime>;
	type SpendFunds = Bounties;
	type SpendOrigin = TreasurySpender;
}

parameter_types! {
	pub const BountyDepositBase: Balance = 100 * CENTS;
	pub const BountyDepositPayoutDelay: BlockNumber = 4 * DAYS;
	pub const BountyUpdatePeriod: BlockNumber = 90 * DAYS;
	pub const MaximumReasonLength: u32 = 16384;
	pub const CuratorDepositMultiplier: Permill = Permill::from_percent(50);
	pub const CuratorDepositMin: Balance = 10 * CENTS;
	pub const CuratorDepositMax: Balance = 500 * CENTS;
	pub const BountyValueMinimum: Balance = 200 * CENTS;
}

impl pallet_bounties::Config for Runtime {
	type BountyDepositBase = BountyDepositBase;
	type BountyDepositPayoutDelay = BountyDepositPayoutDelay;
	type BountyUpdatePeriod = BountyUpdatePeriod;
	type CuratorDepositMultiplier = CuratorDepositMultiplier;
	type CuratorDepositMin = CuratorDepositMin;
	type CuratorDepositMax = CuratorDepositMax;
	type BountyValueMinimum = BountyValueMinimum;
	type ChildBountyManager = ChildBounties;
	type DataDepositPerByte = DataDepositPerByte;
	type RuntimeEvent = RuntimeEvent;
	type MaximumReasonLength = MaximumReasonLength;
	type WeightInfo = weights::pallet_bounties::WeightInfo<Runtime>;
}

parameter_types! {
	pub const MaxActiveChildBountyCount: u32 = 100;
	pub const ChildBountyValueMinimum: Balance = BountyValueMinimum::get() / 10;
}

impl pallet_child_bounties::Config for Runtime {
	type RuntimeEvent = RuntimeEvent;
	type MaxActiveChildBountyCount = MaxActiveChildBountyCount;
	type ChildBountyValueMinimum = ChildBountyValueMinimum;
	type WeightInfo = weights::pallet_child_bounties::WeightInfo<Runtime>;
}

impl pallet_tips::Config for Runtime {
	type MaximumReasonLength = MaximumReasonLength;
	type DataDepositPerByte = DataDepositPerByte;
	type Tippers = PhragmenElection;
	type TipCountdown = TipCountdown;
	type TipFindersFee = TipFindersFee;
	type TipReportDepositBase = TipReportDepositBase;
	type RuntimeEvent = RuntimeEvent;
	type WeightInfo = weights::pallet_tips::WeightInfo<Runtime>;
}

impl pallet_offences::Config for Runtime {
	type RuntimeEvent = RuntimeEvent;
	type IdentificationTuple = pallet_session::historical::IdentificationTuple<Self>;
	type OnOffenceHandler = Staking;
}

impl pallet_authority_discovery::Config for Runtime {
	type MaxAuthorities = MaxAuthorities;
}

parameter_types! {
	pub const ImOnlineUnsignedPriority: TransactionPriority = TransactionPriority::max_value();
}

impl pallet_im_online::Config for Runtime {
	type AuthorityId = ImOnlineId;
	type RuntimeEvent = RuntimeEvent;
	type ValidatorSet = Historical;
	type NextSessionRotation = Babe;
	type ReportUnresponsiveness = Offences;
	type UnsignedPriority = ImOnlineUnsignedPriority;
	type WeightInfo = weights::pallet_im_online::WeightInfo<Runtime>;
	type MaxKeys = MaxKeys;
	type MaxPeerInHeartbeats = MaxPeerInHeartbeats;
	type MaxPeerDataEncodingSize = MaxPeerDataEncodingSize;
}

parameter_types! {
	pub MaxSetIdSessionEntries: u32 = BondingDuration::get() * SessionsPerEra::get();
}

impl pallet_grandpa::Config for Runtime {
	type RuntimeEvent = RuntimeEvent;

	type WeightInfo = ();
	type MaxAuthorities = MaxAuthorities;
	type MaxSetIdSessionEntries = MaxSetIdSessionEntries;

	type KeyOwnerProof = <Historical as KeyOwnerProofSystem<(KeyTypeId, GrandpaId)>>::Proof;

	type EquivocationReportSystem =
		pallet_grandpa::EquivocationReportSystem<Self, Offences, Historical, ReportLongevity>;
}

/// Submits transaction with the node's public and signature type. Adheres to the signed extension
/// format of the chain.
impl<LocalCall> frame_system::offchain::CreateSignedTransaction<LocalCall> for Runtime
where
	RuntimeCall: From<LocalCall>,
{
	fn create_transaction<C: frame_system::offchain::AppCrypto<Self::Public, Self::Signature>>(
		call: RuntimeCall,
		public: <Signature as Verify>::Signer,
		account: AccountId,
		nonce: <Runtime as frame_system::Config>::Index,
	) -> Option<(RuntimeCall, <UncheckedExtrinsic as ExtrinsicT>::SignaturePayload)> {
		use sp_runtime::traits::StaticLookup;
		// take the biggest period possible.
		let period =
			BlockHashCount::get().checked_next_power_of_two().map(|c| c / 2).unwrap_or(2) as u64;

		let current_block = System::block_number()
			.saturated_into::<u64>()
			// The `System::block_number` is initialized with `n+1`,
			// so the actual block number is `n`.
			.saturating_sub(1);
		let tip = 0;
		let extra: SignedExtra = (
			frame_system::CheckNonZeroSender::<Runtime>::new(),
			frame_system::CheckSpecVersion::<Runtime>::new(),
			frame_system::CheckTxVersion::<Runtime>::new(),
			frame_system::CheckGenesis::<Runtime>::new(),
			frame_system::CheckMortality::<Runtime>::from(generic::Era::mortal(
				period,
				current_block,
			)),
			frame_system::CheckNonce::<Runtime>::from(nonce),
			frame_system::CheckWeight::<Runtime>::new(),
			pallet_transaction_payment::ChargeTransactionPayment::<Runtime>::from(tip),
		);
		let raw_payload = SignedPayload::new(call, extra)
			.map_err(|e| {
				log::warn!("Unable to create signed payload: {:?}", e);
			})
			.ok()?;
		let signature = raw_payload.using_encoded(|payload| C::sign(payload, public))?;
		let (call, extra, _) = raw_payload.deconstruct();
		let address = <Runtime as frame_system::Config>::Lookup::unlookup(account);
		Some((call, (address, signature, extra)))
	}
}

impl frame_system::offchain::SigningTypes for Runtime {
	type Public = <Signature as Verify>::Signer;
	type Signature = Signature;
}

impl<C> frame_system::offchain::SendTransactionTypes<C> for Runtime
where
	RuntimeCall: From<C>,
{
	type Extrinsic = UncheckedExtrinsic;
	type OverarchingCall = RuntimeCall;
}

parameter_types! {
	pub Prefix: &'static [u8] = b"Pay KSMs to the Kusama account:";
}

impl claims::Config for Runtime {
	type RuntimeEvent = RuntimeEvent;
	type VestingSchedule = Vesting;
	type Prefix = Prefix;
	type MoveClaimOrigin = EnsureRoot<AccountId>;
	type WeightInfo = weights::runtime_common_claims::WeightInfo<Runtime>;
}

parameter_types! {
	// Minimum 100 bytes/KSM deposited (1 CENT/byte)
	pub const BasicDeposit: Balance = 1000 * CENTS;       // 258 bytes on-chain
	pub const FieldDeposit: Balance = 250 * CENTS;        // 66 bytes on-chain
	pub const SubAccountDeposit: Balance = 200 * CENTS;   // 53 bytes on-chain
	pub const MaxSubAccounts: u32 = 100;
	pub const MaxAdditionalFields: u32 = 100;
	pub const MaxRegistrars: u32 = 20;
}

impl pallet_identity::Config for Runtime {
	type RuntimeEvent = RuntimeEvent;
	type Currency = Balances;
	type BasicDeposit = BasicDeposit;
	type FieldDeposit = FieldDeposit;
	type SubAccountDeposit = SubAccountDeposit;
	type MaxSubAccounts = MaxSubAccounts;
	type MaxAdditionalFields = MaxAdditionalFields;
	type MaxRegistrars = MaxRegistrars;
	type Slashed = Treasury;
	type ForceOrigin = EitherOf<EnsureRoot<Self::AccountId>, GeneralAdmin>;
	type RegistrarOrigin = EitherOf<EnsureRoot<Self::AccountId>, GeneralAdmin>;
	type WeightInfo = weights::pallet_identity::WeightInfo<Runtime>;
}

impl pallet_utility::Config for Runtime {
	type RuntimeEvent = RuntimeEvent;
	type RuntimeCall = RuntimeCall;
	type PalletsOrigin = OriginCaller;
	type WeightInfo = weights::pallet_utility::WeightInfo<Runtime>;
}

parameter_types! {
	// One storage item; key size is 32; value is size 4+4+16+32 bytes = 56 bytes.
	pub const DepositBase: Balance = deposit(1, 88);
	// Additional storage item size of 32 bytes.
	pub const DepositFactor: Balance = deposit(0, 32);
	pub const MaxSignatories: u32 = 100;
}

impl pallet_multisig::Config for Runtime {
	type RuntimeEvent = RuntimeEvent;
	type RuntimeCall = RuntimeCall;
	type Currency = Balances;
	type DepositBase = DepositBase;
	type DepositFactor = DepositFactor;
	type MaxSignatories = MaxSignatories;
	type WeightInfo = weights::pallet_multisig::WeightInfo<Runtime>;
}

parameter_types! {
	pub const ConfigDepositBase: Balance = 500 * CENTS;
	pub const FriendDepositFactor: Balance = 50 * CENTS;
	pub const MaxFriends: u16 = 9;
	pub const RecoveryDeposit: Balance = 500 * CENTS;
}

impl pallet_recovery::Config for Runtime {
	type RuntimeEvent = RuntimeEvent;
	type WeightInfo = ();
	type RuntimeCall = RuntimeCall;
	type Currency = Balances;
	type ConfigDepositBase = ConfigDepositBase;
	type FriendDepositFactor = FriendDepositFactor;
	type MaxFriends = MaxFriends;
	type RecoveryDeposit = RecoveryDeposit;
}

parameter_types! {
	pub const CandidateDeposit: Balance = 10 * QUID;
	pub const WrongSideDeduction: Balance = 2 * QUID;
	pub const MaxStrikes: u32 = 10;
	pub const RotationPeriod: BlockNumber = 7 * DAYS;
	pub const PeriodSpend: Balance = 500 * QUID;
	pub const MaxLockDuration: BlockNumber = 36 * 30 * DAYS;
	pub const ChallengePeriod: BlockNumber = 7 * DAYS;
	pub const MaxCandidateIntake: u32 = 1;
	pub const SocietyPalletId: PalletId = PalletId(*b"py/socie");
}

impl pallet_society::Config for Runtime {
	type RuntimeEvent = RuntimeEvent;
	type Currency = Balances;
	type Randomness = pallet_babe::RandomnessFromOneEpochAgo<Runtime>;
	type CandidateDeposit = CandidateDeposit;
	type WrongSideDeduction = WrongSideDeduction;
	type MaxStrikes = MaxStrikes;
	type PeriodSpend = PeriodSpend;
	type MembershipChanged = ();
	type RotationPeriod = RotationPeriod;
	type MaxLockDuration = MaxLockDuration;
	type FounderSetOrigin = EnsureRoot<AccountId>;
	type SuspensionJudgementOrigin = pallet_society::EnsureFounder<Runtime>;
	type ChallengePeriod = ChallengePeriod;
	type MaxCandidateIntake = MaxCandidateIntake;
	type PalletId = SocietyPalletId;
}

parameter_types! {
	pub const MinVestedTransfer: Balance = 100 * CENTS;
	pub UnvestedFundsAllowedWithdrawReasons: WithdrawReasons =
		WithdrawReasons::except(WithdrawReasons::TRANSFER | WithdrawReasons::RESERVE);
}

impl pallet_vesting::Config for Runtime {
	type RuntimeEvent = RuntimeEvent;
	type Currency = Balances;
	type BlockNumberToBalance = ConvertInto;
	type MinVestedTransfer = MinVestedTransfer;
	type WeightInfo = weights::pallet_vesting::WeightInfo<Runtime>;
	type UnvestedFundsAllowedWithdrawReasons = UnvestedFundsAllowedWithdrawReasons;
	const MAX_VESTING_SCHEDULES: u32 = 28;
}

parameter_types! {
	// One storage item; key size 32, value size 8; .
	pub const ProxyDepositBase: Balance = deposit(1, 8);
	// Additional storage item size of 33 bytes.
	pub const ProxyDepositFactor: Balance = deposit(0, 33);
	pub const MaxProxies: u16 = 32;
	pub const AnnouncementDepositBase: Balance = deposit(1, 8);
	pub const AnnouncementDepositFactor: Balance = deposit(0, 66);
	pub const MaxPending: u16 = 32;
}

/// The type used to represent the kinds of proxying allowed.
#[derive(
	Copy,
	Clone,
	Eq,
	PartialEq,
	Ord,
	PartialOrd,
	Encode,
	Decode,
	RuntimeDebug,
	MaxEncodedLen,
	scale_info::TypeInfo,
)]
pub enum ProxyType {
	Any,
	NonTransfer,
	Governance,
	Staking,
	IdentityJudgement,
	CancelProxy,
	Auction,
	Society,
}

impl Default for ProxyType {
	fn default() -> Self {
		Self::Any
	}
}

impl InstanceFilter<RuntimeCall> for ProxyType {
	fn filter(&self, c: &RuntimeCall) -> bool {
		match self {
			ProxyType::Any => true,
			ProxyType::NonTransfer => matches!(
				c,
				RuntimeCall::System(..) |
				RuntimeCall::Babe(..) |
				RuntimeCall::Timestamp(..) |
				RuntimeCall::Indices(pallet_indices::Call::claim {..}) |
				RuntimeCall::Indices(pallet_indices::Call::free {..}) |
				RuntimeCall::Indices(pallet_indices::Call::freeze {..}) |
				// Specifically omitting Indices `transfer`, `force_transfer`
				// Specifically omitting the entire Balances pallet
				RuntimeCall::Staking(..) |
				RuntimeCall::Session(..) |
				RuntimeCall::Grandpa(..) |
				RuntimeCall::ImOnline(..) |
				RuntimeCall::Democracy(..) |
				RuntimeCall::Council(..) |
				RuntimeCall::TechnicalCommittee(..) |
				RuntimeCall::PhragmenElection(..) |
				RuntimeCall::TechnicalMembership(..) |
				RuntimeCall::Treasury(..) |
				RuntimeCall::Bounties(..) |
				RuntimeCall::ChildBounties(..) |
				RuntimeCall::Tips(..) |
				RuntimeCall::ConvictionVoting(..) |
				RuntimeCall::Referenda(..) |
				RuntimeCall::FellowshipCollective(..) |
				RuntimeCall::FellowshipReferenda(..) |
				RuntimeCall::Whitelist(..) |
				RuntimeCall::Claims(..) |
				RuntimeCall::Utility(..) |
				RuntimeCall::Identity(..) |
				RuntimeCall::Society(..) |
				RuntimeCall::Recovery(pallet_recovery::Call::as_recovered {..}) |
				RuntimeCall::Recovery(pallet_recovery::Call::vouch_recovery {..}) |
				RuntimeCall::Recovery(pallet_recovery::Call::claim_recovery {..}) |
				RuntimeCall::Recovery(pallet_recovery::Call::close_recovery {..}) |
				RuntimeCall::Recovery(pallet_recovery::Call::remove_recovery {..}) |
				RuntimeCall::Recovery(pallet_recovery::Call::cancel_recovered {..}) |
				// Specifically omitting Recovery `create_recovery`, `initiate_recovery`
				RuntimeCall::Vesting(pallet_vesting::Call::vest {..}) |
				RuntimeCall::Vesting(pallet_vesting::Call::vest_other {..}) |
				// Specifically omitting Vesting `vested_transfer`, and `force_vested_transfer`
				RuntimeCall::Scheduler(..) |
				RuntimeCall::Proxy(..) |
				RuntimeCall::Multisig(..) |
				RuntimeCall::Nis(..) |
				RuntimeCall::Registrar(paras_registrar::Call::register {..}) |
				RuntimeCall::Registrar(paras_registrar::Call::deregister {..}) |
				// Specifically omitting Registrar `swap`
				RuntimeCall::Registrar(paras_registrar::Call::reserve {..}) |
				RuntimeCall::Crowdloan(..) |
				RuntimeCall::Slots(..) |
				RuntimeCall::Auctions(..) | // Specifically omitting the entire XCM Pallet
				RuntimeCall::VoterList(..) |
				RuntimeCall::NominationPools(..) |
				RuntimeCall::FastUnstake(..)
			),
			ProxyType::Governance => matches!(
				c,
				RuntimeCall::Democracy(..) |
					RuntimeCall::Council(..) | RuntimeCall::TechnicalCommittee(..) |
					RuntimeCall::PhragmenElection(..) |
					RuntimeCall::Treasury(..) |
					RuntimeCall::Bounties(..) |
					RuntimeCall::Tips(..) | RuntimeCall::Utility(..) |
					RuntimeCall::ChildBounties(..) |
					// OpenGov calls
					RuntimeCall::ConvictionVoting(..) |
					RuntimeCall::Referenda(..) |
					RuntimeCall::FellowshipCollective(..) |
					RuntimeCall::FellowshipReferenda(..) |
					RuntimeCall::Whitelist(..)
			),
			ProxyType::Staking => {
				matches!(
					c,
					RuntimeCall::Staking(..) |
						RuntimeCall::Session(..) | RuntimeCall::Utility(..) |
						RuntimeCall::FastUnstake(..)
				)
			},
			ProxyType::IdentityJudgement => matches!(
				c,
				RuntimeCall::Identity(pallet_identity::Call::provide_judgement { .. }) |
					RuntimeCall::Utility(..)
			),
			ProxyType::CancelProxy => {
				matches!(c, RuntimeCall::Proxy(pallet_proxy::Call::reject_announcement { .. }))
			},
			ProxyType::Auction => matches!(
				c,
				RuntimeCall::Auctions(..) |
					RuntimeCall::Crowdloan(..) |
					RuntimeCall::Registrar(..) |
					RuntimeCall::Slots(..)
			),
			ProxyType::Society => matches!(c, RuntimeCall::Society(..)),
		}
	}
	fn is_superset(&self, o: &Self) -> bool {
		match (self, o) {
			(x, y) if x == y => true,
			(ProxyType::Any, _) => true,
			(_, ProxyType::Any) => false,
			(ProxyType::NonTransfer, _) => true,
			_ => false,
		}
	}
}

impl pallet_proxy::Config for Runtime {
	type RuntimeEvent = RuntimeEvent;
	type RuntimeCall = RuntimeCall;
	type Currency = Balances;
	type ProxyType = ProxyType;
	type ProxyDepositBase = ProxyDepositBase;
	type ProxyDepositFactor = ProxyDepositFactor;
	type MaxProxies = MaxProxies;
	type WeightInfo = weights::pallet_proxy::WeightInfo<Runtime>;
	type MaxPending = MaxPending;
	type CallHasher = BlakeTwo256;
	type AnnouncementDepositBase = AnnouncementDepositBase;
	type AnnouncementDepositFactor = AnnouncementDepositFactor;
}

impl parachains_origin::Config for Runtime {}

impl parachains_configuration::Config for Runtime {
	type WeightInfo = weights::runtime_parachains_configuration::WeightInfo<Runtime>;
}

impl parachains_shared::Config for Runtime {}

impl parachains_session_info::Config for Runtime {
	type ValidatorSet = Historical;
}

impl parachains_inclusion::Config for Runtime {
	type RuntimeEvent = RuntimeEvent;
	type DisputesHandler = ParasDisputes;
	type RewardValidators = parachains_reward_points::RewardValidatorsWithEraPoints<Runtime>;
}

parameter_types! {
	pub const ParasUnsignedPriority: TransactionPriority = TransactionPriority::max_value();
}

impl parachains_paras::Config for Runtime {
	type RuntimeEvent = RuntimeEvent;
	type WeightInfo = weights::runtime_parachains_paras::WeightInfo<Runtime>;
	type UnsignedPriority = ParasUnsignedPriority;
	type NextSessionRotation = Babe;
}

parameter_types! {
	pub const FirstMessageFactorPercent: u64 = 100;
}

impl parachains_ump::Config for Runtime {
	type RuntimeEvent = RuntimeEvent;
	type UmpSink =
		crate::parachains_ump::XcmSink<xcm_executor::XcmExecutor<xcm_config::XcmConfig>, Runtime>;
	type FirstMessageFactorPercent = FirstMessageFactorPercent;
	type ExecuteOverweightOrigin = EnsureRoot<AccountId>;
	type WeightInfo = weights::runtime_parachains_ump::WeightInfo<Runtime>;
}

impl parachains_dmp::Config for Runtime {}

impl parachains_hrmp::Config for Runtime {
	type RuntimeOrigin = RuntimeOrigin;
	type RuntimeEvent = RuntimeEvent;
	type Currency = Balances;
	type WeightInfo = weights::runtime_parachains_hrmp::WeightInfo<Runtime>;
}

impl parachains_paras_inherent::Config for Runtime {
	type WeightInfo = weights::runtime_parachains_paras_inherent::WeightInfo<Runtime>;
}

impl parachains_scheduler::Config for Runtime {}

impl parachains_initializer::Config for Runtime {
	type Randomness = pallet_babe::RandomnessFromOneEpochAgo<Runtime>;
	type ForceOrigin = EnsureRoot<AccountId>;
	type WeightInfo = weights::runtime_parachains_initializer::WeightInfo<Runtime>;
}

impl parachains_disputes::Config for Runtime {
	type RuntimeEvent = RuntimeEvent;
	type RewardValidators = parachains_reward_points::RewardValidatorsWithEraPoints<Runtime>;
	type SlashingHandler = ();
	type WeightInfo = weights::runtime_parachains_disputes::WeightInfo<Runtime>;
}

parameter_types! {
	pub const ParaDeposit: Balance = 40 * UNITS;
}

impl paras_registrar::Config for Runtime {
	type RuntimeOrigin = RuntimeOrigin;
	type RuntimeEvent = RuntimeEvent;
	type Currency = Balances;
	type OnSwap = (Crowdloan, Slots);
	type ParaDeposit = ParaDeposit;
	type DataDepositPerByte = DataDepositPerByte;
	type WeightInfo = weights::runtime_common_paras_registrar::WeightInfo<Runtime>;
}

parameter_types! {
	// 6 weeks
	pub LeasePeriod: BlockNumber = prod_or_fast!(6 * WEEKS, 6 * WEEKS, "KSM_LEASE_PERIOD");
}

impl slots::Config for Runtime {
	type RuntimeEvent = RuntimeEvent;
	type Currency = Balances;
	type Registrar = Registrar;
	type LeasePeriod = LeasePeriod;
	type LeaseOffset = ();
	type ForceOrigin = EitherOf<EnsureRoot<Self::AccountId>, LeaseAdmin>;
	type WeightInfo = weights::runtime_common_slots::WeightInfo<Runtime>;
}

parameter_types! {
	pub const CrowdloanId: PalletId = PalletId(*b"py/cfund");
	pub const OldSubmissionDeposit: Balance = 3 * GRAND; // ~ 10 KSM
	pub const MinContribution: Balance = 3_000 * CENTS; // ~ .1 KSM
	pub const RemoveKeysLimit: u32 = 1000;
	// Allow 32 bytes for an additional memo to a crowdloan.
	pub const MaxMemoLength: u8 = 32;
}

impl crowdloan::Config for Runtime {
	type RuntimeEvent = RuntimeEvent;
	type PalletId = CrowdloanId;
	type SubmissionDeposit = OldSubmissionDeposit;
	type MinContribution = MinContribution;
	type RemoveKeysLimit = RemoveKeysLimit;
	type Registrar = Registrar;
	type Auctioneer = Auctions;
	type MaxMemoLength = MaxMemoLength;
	type WeightInfo = weights::runtime_common_crowdloan::WeightInfo<Runtime>;
}

parameter_types! {
	// The average auction is 7 days long, so this will be 70% for ending period.
	// 5 Days = 72000 Blocks @ 6 sec per block
	pub const EndingPeriod: BlockNumber = 5 * DAYS;
	// ~ 1000 samples per day -> ~ 20 blocks per sample -> 2 minute samples
	pub const SampleLength: BlockNumber = 2 * MINUTES;
}

impl auctions::Config for Runtime {
	type RuntimeEvent = RuntimeEvent;
	type Leaser = Slots;
	type Registrar = Registrar;
	type EndingPeriod = EndingPeriod;
	type SampleLength = SampleLength;
	type Randomness = pallet_babe::RandomnessFromOneEpochAgo<Runtime>;
	type InitiateOrigin = EitherOf<EnsureRoot<Self::AccountId>, AuctionAdmin>;
	type WeightInfo = weights::runtime_common_auctions::WeightInfo<Runtime>;
}

type NisCounterpartInstance = pallet_balances::Instance2;
impl pallet_balances::Config<NisCounterpartInstance> for Runtime {
	type Balance = Balance;
	type DustRemoval = ();
	type RuntimeEvent = RuntimeEvent;
	type ExistentialDeposit = ConstU128<10_000_000_000>; // One KTC cent
	type AccountStore = StorageMapShim<
		pallet_balances::Account<Runtime, NisCounterpartInstance>,
		AccountId,
		pallet_balances::AccountData<u128>,
	>;
	type MaxLocks = ConstU32<4>;
	type MaxReserves = ConstU32<4>;
	type ReserveIdentifier = [u8; 8];
	type WeightInfo = weights::pallet_balances_nis_counterpart_balances::WeightInfo<Runtime>;
	type HoldIdentifier = ();
	type FreezeIdentifier = ();
	type MaxHolds = ConstU32<0>;
	type MaxFreezes = ConstU32<0>;
}

parameter_types! {
	pub const NisBasePeriod: BlockNumber = 7 * DAYS;
	pub const MinBid: Balance = 100 * QUID;
	pub MinReceipt: Perquintill = Perquintill::from_rational(1u64, 10_000_000u64);
	pub const IntakePeriod: BlockNumber = 5 * MINUTES;
	pub MaxIntakeWeight: Weight = MAXIMUM_BLOCK_WEIGHT / 10;
	pub const ThawThrottle: (Perquintill, BlockNumber) = (Perquintill::from_percent(25), 5);
	pub storage NisTarget: Perquintill = Perquintill::zero();
	pub const NisPalletId: PalletId = PalletId(*b"py/nis  ");
	pub const NisHoldReason: HoldReason = HoldReason::Nis(HoldReasonNis::NftReceipt);
}

/// A reason for placing a hold on funds.
#[derive(
	Copy, Clone, Eq, PartialEq, Ord, PartialOrd, Encode, Decode, MaxEncodedLen, Debug, TypeInfo,
)]
pub enum HoldReason {
	/// Some reason of the NIS pallet.
	#[codec(index = 38)]
	Nis(HoldReasonNis),
}

/// A reason for the NIS pallet placing a hold on funds.
#[derive(
	Copy, Clone, Eq, PartialEq, Ord, PartialOrd, Encode, Decode, MaxEncodedLen, Debug, TypeInfo,
)]
pub enum HoldReasonNis {
	/// The NIS Pallet has reserved it for a non-fungible receipt.
	#[codec(index = 0)]
	NftReceipt = 0,
}

impl pallet_nis::Config for Runtime {
	type WeightInfo = weights::pallet_nis::WeightInfo<Runtime>;
	type RuntimeEvent = RuntimeEvent;
	type Currency = Balances;
	type CurrencyBalance = Balance;
	type FundOrigin = frame_system::EnsureSigned<AccountId>;
	type Counterpart = NisCounterpartBalances;
	type CounterpartAmount = WithMaximumOf<ConstU128<21_000_000_000_000_000_000u128>>;
	type Deficit = (); // Mint
	type IgnoredIssuance = ();
	type Target = NisTarget;
	type PalletId = NisPalletId;
	type QueueCount = ConstU32<500>;
	type MaxQueueLen = ConstU32<1000>;
	type FifoQueueLen = ConstU32<250>;
	type BasePeriod = NisBasePeriod;
	type MinBid = MinBid;
	type MinReceipt = MinReceipt;
	type IntakePeriod = IntakePeriod;
	type MaxIntakeWeight = MaxIntakeWeight;
	type ThawThrottle = ThawThrottle;
	type HoldReason = NisHoldReason;
}

parameter_types! {
	pub const PoolsPalletId: PalletId = PalletId(*b"py/nopls");
	pub const MaxPointsToBalance: u8 = 10;
}

impl pallet_nomination_pools::Config for Runtime {
	type RuntimeEvent = RuntimeEvent;
	type WeightInfo = weights::pallet_nomination_pools::WeightInfo<Self>;
	type Currency = Balances;
	type RewardCounter = FixedU128;
	type BalanceToU256 = BalanceToU256;
	type U256ToBalance = U256ToBalance;
	type Staking = Staking;
	type PostUnbondingPoolsWindow = ConstU32<4>;
	type MaxMetadataLen = ConstU32<256>;
	// we use the same number of allowed unlocking chunks as with staking.
	type MaxUnbonding = <Self as pallet_staking::Config>::MaxUnlockingChunks;
	type PalletId = PoolsPalletId;
	type MaxPointsToBalance = MaxPointsToBalance;
}

construct_runtime! {
	pub enum Runtime where
		Block = Block,
		NodeBlock = primitives::Block,
		UncheckedExtrinsic = UncheckedExtrinsic
	{
		// Basic stuff; balances is uncallable initially.
		System: frame_system::{Pallet, Call, Storage, Config, Event<T>} = 0,

		// Babe must be before session.
		Babe: pallet_babe::{Pallet, Call, Storage, Config, ValidateUnsigned} = 1,

		Timestamp: pallet_timestamp::{Pallet, Call, Storage, Inherent} = 2,
		Indices: pallet_indices::{Pallet, Call, Storage, Config<T>, Event<T>} = 3,
		Balances: pallet_balances::{Pallet, Call, Storage, Config<T>, Event<T>} = 4,
		TransactionPayment: pallet_transaction_payment::{Pallet, Storage, Event<T>} = 33,

		// Consensus support.
		// Authorship must be before session in order to note author in the correct session and era
		// for im-online and staking.
		Authorship: pallet_authorship::{Pallet, Storage} = 5,
		Staking: pallet_staking::{Pallet, Call, Storage, Config<T>, Event<T>} = 6,
		Offences: pallet_offences::{Pallet, Storage, Event} = 7,
		Historical: session_historical::{Pallet} = 34,
		Session: pallet_session::{Pallet, Call, Storage, Event, Config<T>} = 8,
		Grandpa: pallet_grandpa::{Pallet, Call, Storage, Config, Event, ValidateUnsigned} = 10,
		ImOnline: pallet_im_online::{Pallet, Call, Storage, Event<T>, ValidateUnsigned, Config<T>} = 11,
		AuthorityDiscovery: pallet_authority_discovery::{Pallet, Config} = 12,

		// Governance stuff.
		Democracy: pallet_democracy::{Pallet, Call, Storage, Config<T>, Event<T>} = 13,
		Council: pallet_collective::<Instance1>::{Pallet, Call, Storage, Origin<T>, Event<T>, Config<T>} = 14,
		TechnicalCommittee: pallet_collective::<Instance2>::{Pallet, Call, Storage, Origin<T>, Event<T>, Config<T>} = 15,
		PhragmenElection: pallet_elections_phragmen::{Pallet, Call, Storage, Event<T>, Config<T>} = 16,
		TechnicalMembership: pallet_membership::<Instance1>::{Pallet, Call, Storage, Event<T>, Config<T>} = 17,
		Treasury: pallet_treasury::{Pallet, Call, Storage, Config, Event<T>} = 18,

		ConvictionVoting: pallet_conviction_voting::{Pallet, Call, Storage, Event<T>} = 20,
		Referenda: pallet_referenda::{Pallet, Call, Storage, Event<T>} = 21,
//		pub type FellowshipCollectiveInstance = pallet_ranked_collective::Instance1;
		FellowshipCollective: pallet_ranked_collective::<Instance1>::{
			Pallet, Call, Storage, Event<T>
		} = 22,
//		pub type FellowshipReferendaInstance = pallet_referenda::Instance2;
		FellowshipReferenda: pallet_referenda::<Instance2>::{
			Pallet, Call, Storage, Event<T>
		} = 23,
		Origins: pallet_custom_origins::{Origin} = 43,
		Whitelist: pallet_whitelist::{Pallet, Call, Storage, Event<T>} = 44,

		// Claims. Usable initially.
		Claims: claims::{Pallet, Call, Storage, Event<T>, Config<T>, ValidateUnsigned} = 19,

		// Utility module.
		Utility: pallet_utility::{Pallet, Call, Event} = 24,

		// Less simple identity module.
		Identity: pallet_identity::{Pallet, Call, Storage, Event<T>} = 25,

		// Society module.
		Society: pallet_society::{Pallet, Call, Storage, Event<T>} = 26,

		// Social recovery module.
		Recovery: pallet_recovery::{Pallet, Call, Storage, Event<T>} = 27,

		// Vesting. Usable initially, but removed once all vesting is finished.
		Vesting: pallet_vesting::{Pallet, Call, Storage, Event<T>, Config<T>} = 28,

		// System scheduler.
		Scheduler: pallet_scheduler::{Pallet, Call, Storage, Event<T>} = 29,

		// Proxy module. Late addition.
		Proxy: pallet_proxy::{Pallet, Call, Storage, Event<T>} = 30,

		// Multisig module. Late addition.
		Multisig: pallet_multisig::{Pallet, Call, Storage, Event<T>} = 31,

		// Preimage registrar.
		Preimage: pallet_preimage::{Pallet, Call, Storage, Event<T>} = 32,

		// Bounties modules.
		Bounties: pallet_bounties::{Pallet, Call, Storage, Event<T>} = 35,
		ChildBounties: pallet_child_bounties = 40,

		// Tips module.
		Tips: pallet_tips::{Pallet, Call, Storage, Event<T>} = 36,

		// Election pallet. Only works with staking, but placed here to maintain indices.
		ElectionProviderMultiPhase: pallet_election_provider_multi_phase::{Pallet, Call, Storage, Event<T>, ValidateUnsigned} = 37,

		// NIS pallet.
		Nis: pallet_nis::{Pallet, Call, Storage, Event<T>} = 38,
//		pub type NisCounterpartInstance = pallet_balances::Instance2;
		NisCounterpartBalances: pallet_balances::<Instance2> = 45,

		// Provides a semi-sorted list of nominators for staking.
		VoterList: pallet_bags_list::<Instance1>::{Pallet, Call, Storage, Event<T>} = 39,

		// nomination pools: extension to staking.
		NominationPools: pallet_nomination_pools::{Pallet, Call, Storage, Event<T>, Config<T>} = 41,

		// Fast unstake pallet: extension to staking.
		FastUnstake: pallet_fast_unstake = 42,

		// Parachains pallets. Start indices at 50 to leave room.
		ParachainsOrigin: parachains_origin::{Pallet, Origin} = 50,
		Configuration: parachains_configuration::{Pallet, Call, Storage, Config<T>} = 51,
		ParasShared: parachains_shared::{Pallet, Call, Storage} = 52,
		ParaInclusion: parachains_inclusion::{Pallet, Call, Storage, Event<T>} = 53,
		ParaInherent: parachains_paras_inherent::{Pallet, Call, Storage, Inherent} = 54,
		ParaScheduler: parachains_scheduler::{Pallet, Storage} = 55,
		Paras: parachains_paras::{Pallet, Call, Storage, Event, Config, ValidateUnsigned} = 56,
		Initializer: parachains_initializer::{Pallet, Call, Storage} = 57,
		Dmp: parachains_dmp::{Pallet, Call, Storage} = 58,
		Ump: parachains_ump::{Pallet, Call, Storage, Event} = 59,
		Hrmp: parachains_hrmp::{Pallet, Call, Storage, Event<T>, Config} = 60,
		ParaSessionInfo: parachains_session_info::{Pallet, Storage} = 61,
		ParasDisputes: parachains_disputes::{Pallet, Call, Storage, Event<T>} = 62,

		// Parachain Onboarding Pallets. Start indices at 70 to leave room.
		Registrar: paras_registrar::{Pallet, Call, Storage, Event<T>} = 70,
		Slots: slots::{Pallet, Call, Storage, Event<T>} = 71,
		Auctions: auctions::{Pallet, Call, Storage, Event<T>} = 72,
		Crowdloan: crowdloan::{Pallet, Call, Storage, Event<T>} = 73,

		// Pallet for sending XCM.
		XcmPallet: pallet_xcm::{Pallet, Call, Storage, Event<T>, Origin, Config} = 99,
	}
}

/// The address format for describing accounts.
pub type Address = sp_runtime::MultiAddress<AccountId, ()>;
/// Block header type as expected by this runtime.
pub type Header = generic::Header<BlockNumber, BlakeTwo256>;
/// Block type as expected by this runtime.
pub type Block = generic::Block<Header, UncheckedExtrinsic>;
/// A Block signed with a Justification
pub type SignedBlock = generic::SignedBlock<Block>;
/// `BlockId` type as expected by this runtime.
pub type BlockId = generic::BlockId<Block>;
/// The `SignedExtension` to the basic transaction logic.
pub type SignedExtra = (
	frame_system::CheckNonZeroSender<Runtime>,
	frame_system::CheckSpecVersion<Runtime>,
	frame_system::CheckTxVersion<Runtime>,
	frame_system::CheckGenesis<Runtime>,
	frame_system::CheckMortality<Runtime>,
	frame_system::CheckNonce<Runtime>,
	frame_system::CheckWeight<Runtime>,
	pallet_transaction_payment::ChargeTransactionPayment<Runtime>,
);

pub struct NominationPoolsMigrationV4OldPallet;
impl Get<Perbill> for NominationPoolsMigrationV4OldPallet {
	fn get() -> Perbill {
		Perbill::from_percent(10)
	}
}

/// All migrations that will run on the next runtime upgrade.
///
/// Should be cleared after every release.
pub type Migrations = (
<<<<<<< HEAD
	/* Asynchronous backing mirgration */
	parachains_configuration::migration::v5::MigrateToV5<Runtime>,
=======
	pallet_nomination_pools::migration::v4::MigrateToV4<
		Runtime,
		NominationPoolsMigrationV4OldPallet,
	>,
>>>>>>> 1c2421fb
);

/// Unchecked extrinsic type as expected by this runtime.
pub type UncheckedExtrinsic =
	generic::UncheckedExtrinsic<Address, RuntimeCall, Signature, SignedExtra>;
/// Executive: handles dispatch to the various modules.
pub type Executive = frame_executive::Executive<
	Runtime,
	Block,
	frame_system::ChainContext<Runtime>,
	Runtime,
	AllPalletsWithSystem,
	Migrations,
>;
/// The payload being signed in the transactions.
pub type SignedPayload = generic::SignedPayload<RuntimeCall, SignedExtra>;

#[cfg(feature = "runtime-benchmarks")]
#[macro_use]
extern crate frame_benchmarking;

#[cfg(feature = "runtime-benchmarks")]
mod benches {
	define_benchmarks!(
		// Polkadot
		// NOTE: Make sure to prefix these with `runtime_common::` so
		// that the path resolves correctly in the generated file.
		[runtime_common::auctions, Auctions]
		[runtime_common::crowdloan, Crowdloan]
		[runtime_common::claims, Claims]
		[runtime_common::slots, Slots]
		[runtime_common::paras_registrar, Registrar]
		[runtime_parachains::configuration, Configuration]
		[runtime_parachains::hrmp, Hrmp]
		[runtime_parachains::disputes, ParasDisputes]
		[runtime_parachains::initializer, Initializer]
		[runtime_parachains::paras_inherent, ParaInherent]
		[runtime_parachains::paras, Paras]
		[runtime_parachains::ump, Ump]
		// Substrate
		[pallet_balances, Balances]
		[pallet_balances, NisCounterpartBalances]
		[pallet_bags_list, VoterList]
		[frame_benchmarking::baseline, Baseline::<Runtime>]
		[pallet_bounties, Bounties]
		[pallet_child_bounties, ChildBounties]
		[pallet_collective, Council]
		[pallet_collective, TechnicalCommittee]
		[pallet_conviction_voting, ConvictionVoting]
		[pallet_democracy, Democracy]
		[pallet_elections_phragmen, PhragmenElection]
		[pallet_election_provider_multi_phase, ElectionProviderMultiPhase]
		[frame_election_provider_support, ElectionProviderBench::<Runtime>]
		[pallet_fast_unstake, FastUnstake]
		[pallet_nis, Nis]
		[pallet_identity, Identity]
		[pallet_im_online, ImOnline]
		[pallet_indices, Indices]
		[pallet_membership, TechnicalMembership]
		[pallet_multisig, Multisig]
		[pallet_nomination_pools, NominationPoolsBench::<Runtime>]
		[pallet_offences, OffencesBench::<Runtime>]
		[pallet_preimage, Preimage]
		[pallet_proxy, Proxy]
		[pallet_ranked_collective, FellowshipCollective]
		[pallet_recovery, Recovery]
		[pallet_referenda, Referenda]
		[pallet_referenda, FellowshipReferenda]
		[pallet_scheduler, Scheduler]
		[pallet_session, SessionBench::<Runtime>]
		[pallet_staking, Staking]
		[frame_system, SystemBench::<Runtime>]
		[pallet_timestamp, Timestamp]
		[pallet_tips, Tips]
		[pallet_treasury, Treasury]
		[pallet_utility, Utility]
		[pallet_vesting, Vesting]
		[pallet_whitelist, Whitelist]
		// XCM
		[pallet_xcm, XcmPallet]
		[pallet_xcm_benchmarks::fungible, pallet_xcm_benchmarks::fungible::Pallet::<Runtime>]
		[pallet_xcm_benchmarks::generic, pallet_xcm_benchmarks::generic::Pallet::<Runtime>]
	);
}

#[cfg(not(feature = "disable-runtime-api"))]
sp_api::impl_runtime_apis! {
	impl sp_api::Core<Block> for Runtime {
		fn version() -> RuntimeVersion {
			VERSION
		}

		fn execute_block(block: Block) {
			Executive::execute_block(block);
		}

		fn initialize_block(header: &<Block as BlockT>::Header) {
			Executive::initialize_block(header)
		}
	}

	impl sp_api::Metadata<Block> for Runtime {
		fn metadata() -> OpaqueMetadata {
			OpaqueMetadata::new(Runtime::metadata().into())
		}

		fn metadata_at_version(version: u32) -> Option<OpaqueMetadata> {
			Runtime::metadata_at_version(version)
		}

		fn metadata_versions() -> sp_std::vec::Vec<u32> {
			Runtime::metadata_versions()
		}
	}

	impl block_builder_api::BlockBuilder<Block> for Runtime {
		fn apply_extrinsic(extrinsic: <Block as BlockT>::Extrinsic) -> ApplyExtrinsicResult {
			Executive::apply_extrinsic(extrinsic)
		}

		fn finalize_block() -> <Block as BlockT>::Header {
			Executive::finalize_block()
		}

		fn inherent_extrinsics(data: inherents::InherentData) -> Vec<<Block as BlockT>::Extrinsic> {
			data.create_extrinsics()
		}

		fn check_inherents(
			block: Block,
			data: inherents::InherentData,
		) -> inherents::CheckInherentsResult {
			data.check_extrinsics(&block)
		}
	}

	impl tx_pool_api::runtime_api::TaggedTransactionQueue<Block> for Runtime {
		fn validate_transaction(
			source: TransactionSource,
			tx: <Block as BlockT>::Extrinsic,
			block_hash: <Block as BlockT>::Hash,
		) -> TransactionValidity {
			Executive::validate_transaction(source, tx, block_hash)
		}
	}

	impl offchain_primitives::OffchainWorkerApi<Block> for Runtime {
		fn offchain_worker(header: &<Block as BlockT>::Header) {
			Executive::offchain_worker(header)
		}
	}

	impl primitives::runtime_api::ParachainHost<Block, Hash, BlockNumber> for Runtime {
		fn validators() -> Vec<ValidatorId> {
			parachains_runtime_api_impl::validators::<Runtime>()
		}

		fn validator_groups() -> (Vec<Vec<ValidatorIndex>>, GroupRotationInfo<BlockNumber>) {
			parachains_runtime_api_impl::validator_groups::<Runtime>()
		}

		fn availability_cores() -> Vec<CoreState<Hash, BlockNumber>> {
			parachains_runtime_api_impl::availability_cores::<Runtime>()
		}

		fn persisted_validation_data(para_id: ParaId, assumption: OccupiedCoreAssumption)
			-> Option<PersistedValidationData<Hash, BlockNumber>> {
			parachains_runtime_api_impl::persisted_validation_data::<Runtime>(para_id, assumption)
		}

		fn assumed_validation_data(
			para_id: ParaId,
			expected_persisted_validation_data_hash: Hash,
		) -> Option<(PersistedValidationData<Hash, BlockNumber>, ValidationCodeHash)> {
			parachains_runtime_api_impl::assumed_validation_data::<Runtime>(
				para_id,
				expected_persisted_validation_data_hash,
			)
		}

		fn check_validation_outputs(
			para_id: ParaId,
			outputs: primitives::CandidateCommitments,
		) -> bool {
			parachains_runtime_api_impl::check_validation_outputs::<Runtime>(para_id, outputs)
		}

		fn session_index_for_child() -> SessionIndex {
			parachains_runtime_api_impl::session_index_for_child::<Runtime>()
		}

		fn validation_code(para_id: ParaId, assumption: OccupiedCoreAssumption)
			-> Option<ValidationCode> {
			parachains_runtime_api_impl::validation_code::<Runtime>(para_id, assumption)
		}

		fn candidate_pending_availability(para_id: ParaId) -> Option<CommittedCandidateReceipt<Hash>> {
			parachains_runtime_api_impl::candidate_pending_availability::<Runtime>(para_id)
		}

		fn candidate_events() -> Vec<CandidateEvent<Hash>> {
			parachains_runtime_api_impl::candidate_events::<Runtime, _>(|ev| {
				match ev {
					RuntimeEvent::ParaInclusion(ev) => {
						Some(ev)
					}
					_ => None,
				}
			})
		}

		fn session_info(index: SessionIndex) -> Option<SessionInfo> {
			parachains_runtime_api_impl::session_info::<Runtime>(index)
		}

		fn session_executor_params(session_index: SessionIndex) -> Option<ExecutorParams> {
			parachains_runtime_api_impl::session_executor_params::<Runtime>(session_index)
		}

		fn dmq_contents(recipient: ParaId) -> Vec<InboundDownwardMessage<BlockNumber>> {
			parachains_runtime_api_impl::dmq_contents::<Runtime>(recipient)
		}

		fn inbound_hrmp_channels_contents(
			recipient: ParaId
		) -> BTreeMap<ParaId, Vec<InboundHrmpMessage<BlockNumber>>> {
			parachains_runtime_api_impl::inbound_hrmp_channels_contents::<Runtime>(recipient)
		}

		fn validation_code_by_hash(hash: ValidationCodeHash) -> Option<ValidationCode> {
			parachains_runtime_api_impl::validation_code_by_hash::<Runtime>(hash)
		}

		fn on_chain_votes() -> Option<ScrapedOnChainVotes<Hash>> {
			parachains_runtime_api_impl::on_chain_votes::<Runtime>()
		}

		fn submit_pvf_check_statement(
			stmt: primitives::PvfCheckStatement,
			signature: primitives::ValidatorSignature,
		) {
			parachains_runtime_api_impl::submit_pvf_check_statement::<Runtime>(stmt, signature)
		}

		fn pvfs_require_precheck() -> Vec<ValidationCodeHash> {
			parachains_runtime_api_impl::pvfs_require_precheck::<Runtime>()
		}

		fn validation_code_hash(para_id: ParaId, assumption: OccupiedCoreAssumption)
			-> Option<ValidationCodeHash>
		{
			parachains_runtime_api_impl::validation_code_hash::<Runtime>(para_id, assumption)
		}

		fn disputes() -> Vec<(SessionIndex, CandidateHash, DisputeState<BlockNumber>)> {
			parachains_runtime_api_impl::get_session_disputes::<Runtime>()
		}
	}

	impl beefy_primitives::BeefyApi<Block> for Runtime {
		fn beefy_genesis() -> Option<BlockNumber> {
			// dummy implementation due to lack of BEEFY pallet.
			None
		}

		fn validator_set() -> Option<beefy_primitives::ValidatorSet<BeefyId>> {
			// dummy implementation due to lack of BEEFY pallet.
			None
		}

		fn submit_report_equivocation_unsigned_extrinsic(
			_equivocation_proof: beefy_primitives::EquivocationProof<
				BlockNumber,
				BeefyId,
				BeefySignature,
			>,
			_key_owner_proof: beefy_primitives::OpaqueKeyOwnershipProof,
		) -> Option<()> {
			None
		}

		fn generate_key_ownership_proof(
			_set_id: beefy_primitives::ValidatorSetId,
			_authority_id: BeefyId,
		) -> Option<beefy_primitives::OpaqueKeyOwnershipProof> {
			None
		}
	}

	impl mmr::MmrApi<Block, Hash, BlockNumber> for Runtime {
		fn mmr_root() -> Result<Hash, mmr::Error> {
			Err(mmr::Error::PalletNotIncluded)
		}

		fn mmr_leaf_count() -> Result<mmr::LeafIndex, mmr::Error> {
			Err(mmr::Error::PalletNotIncluded)
		}

		fn generate_proof(
			_block_numbers: Vec<BlockNumber>,
			_best_known_block_number: Option<BlockNumber>,
		) -> Result<(Vec<mmr::EncodableOpaqueLeaf>, mmr::Proof<Hash>), mmr::Error> {
			Err(mmr::Error::PalletNotIncluded)
		}

		fn verify_proof(_leaves: Vec<mmr::EncodableOpaqueLeaf>, _proof: mmr::Proof<Hash>)
			-> Result<(), mmr::Error>
		{
			Err(mmr::Error::PalletNotIncluded)
		}

		fn verify_proof_stateless(
			_root: Hash,
			_leaves: Vec<mmr::EncodableOpaqueLeaf>,
			_proof: mmr::Proof<Hash>
		) -> Result<(), mmr::Error> {
			Err(mmr::Error::PalletNotIncluded)
		}
	}

	impl fg_primitives::GrandpaApi<Block> for Runtime {
		fn grandpa_authorities() -> Vec<(GrandpaId, u64)> {
			Grandpa::grandpa_authorities()
		}

		fn current_set_id() -> fg_primitives::SetId {
			Grandpa::current_set_id()
		}

		fn submit_report_equivocation_unsigned_extrinsic(
			equivocation_proof: fg_primitives::EquivocationProof<
				<Block as BlockT>::Hash,
				sp_runtime::traits::NumberFor<Block>,
			>,
			key_owner_proof: fg_primitives::OpaqueKeyOwnershipProof,
		) -> Option<()> {
			let key_owner_proof = key_owner_proof.decode()?;

			Grandpa::submit_unsigned_equivocation_report(
				equivocation_proof,
				key_owner_proof,
			)
		}

		fn generate_key_ownership_proof(
			_set_id: fg_primitives::SetId,
			authority_id: fg_primitives::AuthorityId,
		) -> Option<fg_primitives::OpaqueKeyOwnershipProof> {
			use parity_scale_codec::Encode;

			Historical::prove((fg_primitives::KEY_TYPE, authority_id))
				.map(|p| p.encode())
				.map(fg_primitives::OpaqueKeyOwnershipProof::new)
		}
	}

	impl babe_primitives::BabeApi<Block> for Runtime {
		fn configuration() -> babe_primitives::BabeConfiguration {
			let epoch_config = Babe::epoch_config().unwrap_or(BABE_GENESIS_EPOCH_CONFIG);
			babe_primitives::BabeConfiguration {
				slot_duration: Babe::slot_duration(),
				epoch_length: EpochDuration::get(),
				c: epoch_config.c,
				authorities: Babe::authorities().to_vec(),
				randomness: Babe::randomness(),
				allowed_slots: epoch_config.allowed_slots,
			}
		}

		fn current_epoch_start() -> babe_primitives::Slot {
			Babe::current_epoch_start()
		}

		fn current_epoch() -> babe_primitives::Epoch {
			Babe::current_epoch()
		}

		fn next_epoch() -> babe_primitives::Epoch {
			Babe::next_epoch()
		}

		fn generate_key_ownership_proof(
			_slot: babe_primitives::Slot,
			authority_id: babe_primitives::AuthorityId,
		) -> Option<babe_primitives::OpaqueKeyOwnershipProof> {
			use parity_scale_codec::Encode;

			Historical::prove((babe_primitives::KEY_TYPE, authority_id))
				.map(|p| p.encode())
				.map(babe_primitives::OpaqueKeyOwnershipProof::new)
		}

		fn submit_report_equivocation_unsigned_extrinsic(
			equivocation_proof: babe_primitives::EquivocationProof<<Block as BlockT>::Header>,
			key_owner_proof: babe_primitives::OpaqueKeyOwnershipProof,
		) -> Option<()> {
			let key_owner_proof = key_owner_proof.decode()?;

			Babe::submit_unsigned_equivocation_report(
				equivocation_proof,
				key_owner_proof,
			)
		}
	}

	impl authority_discovery_primitives::AuthorityDiscoveryApi<Block> for Runtime {
		fn authorities() -> Vec<AuthorityDiscoveryId> {
			parachains_runtime_api_impl::relevant_authority_ids::<Runtime>()
		}
	}

	impl sp_session::SessionKeys<Block> for Runtime {
		fn generate_session_keys(seed: Option<Vec<u8>>) -> Vec<u8> {
			SessionKeys::generate(seed)
		}

		fn decode_session_keys(
			encoded: Vec<u8>,
		) -> Option<Vec<(Vec<u8>, sp_core::crypto::KeyTypeId)>> {
			SessionKeys::decode_into_raw_public_keys(&encoded)
		}
	}

	impl frame_system_rpc_runtime_api::AccountNonceApi<Block, AccountId, Nonce> for Runtime {
		fn account_nonce(account: AccountId) -> Nonce {
			System::account_nonce(account)
		}
	}

	impl pallet_transaction_payment_rpc_runtime_api::TransactionPaymentApi<
		Block,
		Balance,
	> for Runtime {
		fn query_info(uxt: <Block as BlockT>::Extrinsic, len: u32) -> RuntimeDispatchInfo<Balance> {
			TransactionPayment::query_info(uxt, len)
		}
		fn query_fee_details(uxt: <Block as BlockT>::Extrinsic, len: u32) -> FeeDetails<Balance> {
			TransactionPayment::query_fee_details(uxt, len)
		}
		fn query_weight_to_fee(weight: Weight) -> Balance {
			TransactionPayment::weight_to_fee(weight)
		}
		fn query_length_to_fee(length: u32) -> Balance {
			TransactionPayment::length_to_fee(length)
		}
	}

	impl pallet_transaction_payment_rpc_runtime_api::TransactionPaymentCallApi<Block, Balance, RuntimeCall>
		for Runtime
	{
		fn query_call_info(call: RuntimeCall, len: u32) -> RuntimeDispatchInfo<Balance> {
			TransactionPayment::query_call_info(call, len)
		}
		fn query_call_fee_details(call: RuntimeCall, len: u32) -> FeeDetails<Balance> {
			TransactionPayment::query_call_fee_details(call, len)
		}
		fn query_weight_to_fee(weight: Weight) -> Balance {
			TransactionPayment::weight_to_fee(weight)
		}
		fn query_length_to_fee(length: u32) -> Balance {
			TransactionPayment::length_to_fee(length)
		}
	}

	impl pallet_nomination_pools_runtime_api::NominationPoolsApi<
		Block,
		AccountId,
		Balance,
	> for Runtime {
		fn pending_rewards(member: AccountId) -> Balance {
			NominationPools::api_pending_rewards(member).unwrap_or_default()
		}

		fn points_to_balance(pool_id: pallet_nomination_pools::PoolId, points: Balance) -> Balance {
			NominationPools::api_points_to_balance(pool_id, points)
		}

		fn balance_to_points(pool_id: pallet_nomination_pools::PoolId, new_funds: Balance) -> Balance {
			NominationPools::api_balance_to_points(pool_id, new_funds)
		}
	}

	impl pallet_staking_runtime_api::StakingApi<Block, Balance> for Runtime {
		fn nominations_quota(balance: Balance) -> u32 {
			Staking::api_nominations_quota(balance)
		}
	}

	#[cfg(feature = "try-runtime")]
	impl frame_try_runtime::TryRuntime<Block> for Runtime {
		fn on_runtime_upgrade(checks: frame_try_runtime::UpgradeCheckSelect) -> (Weight, Weight) {
			log::info!("try-runtime::on_runtime_upgrade kusama.");
			let weight = Executive::try_runtime_upgrade(checks).unwrap();
			(weight, BlockWeights::get().max_block)
		}

		fn execute_block(
			block: Block,
			state_root_check: bool,
			signature_check: bool,
			select: frame_try_runtime::TryStateSelect,
		) -> Weight {
			// NOTE: intentional unwrap: we don't want to propagate the error backwards, and want to
			// have a backtrace here.
			Executive::try_execute_block(block, state_root_check, signature_check, select).unwrap()
		}
	}

	#[cfg(feature = "runtime-benchmarks")]
	impl frame_benchmarking::Benchmark<Block> for Runtime {
		fn benchmark_metadata(extra: bool) -> (
			Vec<frame_benchmarking::BenchmarkList>,
			Vec<frame_support::traits::StorageInfo>,
		) {
			use frame_benchmarking::{Benchmarking, BenchmarkList};
			use frame_support::traits::StorageInfoTrait;

			use pallet_session_benchmarking::Pallet as SessionBench;
			use pallet_offences_benchmarking::Pallet as OffencesBench;
			use pallet_election_provider_support_benchmarking::Pallet as ElectionProviderBench;
			use frame_system_benchmarking::Pallet as SystemBench;
			use pallet_nomination_pools_benchmarking::Pallet as NominationPoolsBench;
			use frame_benchmarking::baseline::Pallet as Baseline;

			let mut list = Vec::<BenchmarkList>::new();
			list_benchmarks!(list, extra);

			let storage_info = AllPalletsWithSystem::storage_info();
			return (list, storage_info)
		}

		fn dispatch_benchmark(
			config: frame_benchmarking::BenchmarkConfig
		) -> Result<
			Vec<frame_benchmarking::BenchmarkBatch>,
			sp_runtime::RuntimeString,
		> {
			use frame_benchmarking::{Benchmarking, BenchmarkBatch, TrackedStorageKey, BenchmarkError};
			// Trying to add benchmarks directly to some pallets caused cyclic dependency issues.
			// To get around that, we separated the benchmarks into its own crate.
			use pallet_session_benchmarking::Pallet as SessionBench;
			use pallet_offences_benchmarking::Pallet as OffencesBench;
			use pallet_election_provider_support_benchmarking::Pallet as ElectionProviderBench;
			use frame_system_benchmarking::Pallet as SystemBench;
			use pallet_nomination_pools_benchmarking::Pallet as NominationPoolsBench;
			use frame_benchmarking::baseline::Pallet as Baseline;
			use xcm::latest::prelude::*;
			use xcm_config::{
				LocalCheckAccount, SovereignAccountOf, Statemine, TokenLocation, XcmConfig,
			};

			impl pallet_session_benchmarking::Config for Runtime {}
			impl pallet_offences_benchmarking::Config for Runtime {}
			impl pallet_election_provider_support_benchmarking::Config for Runtime {}
			impl frame_system_benchmarking::Config for Runtime {}
			impl frame_benchmarking::baseline::Config for Runtime {}
			impl pallet_nomination_pools_benchmarking::Config for Runtime {}

			impl pallet_xcm_benchmarks::Config for Runtime {
				type XcmConfig = XcmConfig;
				type AccountIdConverter = SovereignAccountOf;
				fn valid_destination() -> Result<MultiLocation, BenchmarkError> {
					Ok(Statemine::get())
				}
				fn worst_case_holding(_depositable_count: u32) -> MultiAssets {
					// Kusama only knows about KSM.
					vec![MultiAsset{
						id: Concrete(TokenLocation::get()),
						fun: Fungible(1_000_000 * UNITS),
					}].into()
				}
			}

			parameter_types! {
				pub const TrustedTeleporter: Option<(MultiLocation, MultiAsset)> = Some((
					Statemine::get(),
					MultiAsset { fun: Fungible(1 * UNITS), id: Concrete(TokenLocation::get()) },
				));
			}

			impl pallet_xcm_benchmarks::fungible::Config for Runtime {
				type TransactAsset = Balances;

				type CheckedAccount = LocalCheckAccount;
				type TrustedTeleporter = TrustedTeleporter;

				fn get_multi_asset() -> MultiAsset {
					MultiAsset {
						id: Concrete(TokenLocation::get()),
						fun: Fungible(1 * UNITS),
					}
				}
			}

			impl pallet_xcm_benchmarks::generic::Config for Runtime {
				type RuntimeCall = RuntimeCall;

				fn worst_case_response() -> (u64, Response) {
					(0u64, Response::Version(Default::default()))
				}

				fn worst_case_asset_exchange() -> Result<(MultiAssets, MultiAssets), BenchmarkError> {
					// Kusama doesn't support asset exchanges
					Err(BenchmarkError::Skip)
				}

				fn universal_alias() -> Result<Junction, BenchmarkError> {
					// The XCM executor of Kusama doesn't have a configured `UniversalAliases`
					Err(BenchmarkError::Skip)
				}

				fn transact_origin_and_runtime_call() -> Result<(MultiLocation, RuntimeCall), BenchmarkError> {
					Ok((Statemine::get(), frame_system::Call::remark_with_event { remark: vec![] }.into()))
				}

				fn subscribe_origin() -> Result<MultiLocation, BenchmarkError> {
					Ok(Statemine::get())
				}

				fn claimable_asset() -> Result<(MultiLocation, MultiLocation, MultiAssets), BenchmarkError> {
					let origin = Statemine::get();
					let assets: MultiAssets = (Concrete(TokenLocation::get()), 1_000 * UNITS).into();
					let ticket = MultiLocation { parents: 0, interior: Here };
					Ok((origin, ticket, assets))
				}

				fn unlockable_asset() -> Result<(MultiLocation, MultiLocation, MultiAsset), BenchmarkError> {
					// Kusama doesn't support asset locking
					Err(BenchmarkError::Skip)
				}
			}

			let whitelist: Vec<TrackedStorageKey> = vec![
				// Block Number
				hex_literal::hex!("26aa394eea5630e07c48ae0c9558cef702a5c1b19ab7a04f536c519aca4983ac").to_vec().into(),
				// Total Issuance
				hex_literal::hex!("c2261276cc9d1f8598ea4b6a74b15c2f57c875e4cff74148e4628f264b974c80").to_vec().into(),
				// Execution Phase
				hex_literal::hex!("26aa394eea5630e07c48ae0c9558cef7ff553b5a9862a516939d82b3d3d8661a").to_vec().into(),
				// Event Count
				hex_literal::hex!("26aa394eea5630e07c48ae0c9558cef70a98fdbe9ce6c55837576c60c7af3850").to_vec().into(),
				// System Events
				hex_literal::hex!("26aa394eea5630e07c48ae0c9558cef780d41e5e16056765bc8461851072c9d7").to_vec().into(),
				// Treasury Account
				hex_literal::hex!("26aa394eea5630e07c48ae0c9558cef7b99d880ec681799c0cf30e8886371da95ecffd7b6c0f78751baa9d281e0bfa3a6d6f646c70792f74727372790000000000000000000000000000000000000000").to_vec().into(),
				// Configuration ActiveConfig
				hex_literal::hex!("06de3d8a54d27e44a9d5ce189618f22db4b49d95320d9021994c850f25b8e385").to_vec().into(),
				// The transactional storage limit.
				hex_literal::hex!("3a7472616e73616374696f6e5f6c6576656c3a").to_vec().into(),
			];

			let mut batches = Vec::<BenchmarkBatch>::new();
			let params = (&config, &whitelist);

			add_benchmarks!(params, batches);

			Ok(batches)
		}
	}
}

#[cfg(test)]
mod tests_fess {
	use super::*;
	use sp_runtime::assert_eq_error_rate;

	#[test]
	fn signed_deposit_is_sensible() {
		// ensure this number does not change, or that it is checked after each change.
		// a 1 MB solution should need around 0.16 KSM deposit
		let deposit = SignedDepositBase::get() + (SignedDepositByte::get() * 1024 * 1024);
		assert_eq_error_rate!(deposit, UNITS * 167 / 100, UNITS / 100);
	}
}

#[cfg(test)]
mod multiplier_tests {
	use super::*;
	use frame_support::{dispatch::DispatchInfo, traits::OnFinalize};
	use runtime_common::{MinimumMultiplier, TargetBlockFullness};
	use separator::Separatable;
	use sp_runtime::traits::Convert;

	fn run_with_system_weight<F>(w: Weight, mut assertions: F)
	where
		F: FnMut() -> (),
	{
		let mut t: sp_io::TestExternalities = frame_system::GenesisConfig::default()
			.build_storage::<Runtime>()
			.unwrap()
			.into();
		t.execute_with(|| {
			System::set_block_consumed_resources(w, 0);
			assertions()
		});
	}

	#[test]
	fn multiplier_can_grow_from_zero() {
		let minimum_multiplier = MinimumMultiplier::get();
		let target = TargetBlockFullness::get() *
			BlockWeights::get().get(DispatchClass::Normal).max_total.unwrap();
		// if the min is too small, then this will not change, and we are doomed forever.
		// the weight is 1/100th bigger than target.
		run_with_system_weight(target.saturating_mul(101) / 100, || {
			let next = SlowAdjustingFeeUpdate::<Runtime>::convert(minimum_multiplier);
			assert!(next > minimum_multiplier, "{:?} !>= {:?}", next, minimum_multiplier);
		})
	}

	#[test]
	fn fast_unstake_estimate() {
		use pallet_fast_unstake::WeightInfo;
		let block_time = BlockWeights::get().max_block.ref_time() as f32;
		let on_idle = weights::pallet_fast_unstake::WeightInfo::<Runtime>::on_idle_check(
			1000,
			<Runtime as pallet_fast_unstake::Config>::BatchSize::get(),
		)
		.ref_time() as f32;
		println!("ratio of block weight for full batch fast-unstake {}", on_idle / block_time);
		assert!(on_idle / block_time <= 0.5f32)
	}

	#[test]
	#[ignore]
	fn multiplier_growth_simulator() {
		// assume the multiplier is initially set to its minimum. We update it with values twice the
		//target (target is 25%, thus 50%) and we see at which point it reaches 1.
		let mut multiplier = MinimumMultiplier::get();
		let block_weight = BlockWeights::get().get(DispatchClass::Normal).max_total.unwrap();
		let mut blocks = 0;
		let mut fees_paid = 0;

		frame_system::Pallet::<Runtime>::set_block_consumed_resources(Weight::MAX, 0);
		let info = DispatchInfo { weight: Weight::MAX, ..Default::default() };

		let mut t: sp_io::TestExternalities = frame_system::GenesisConfig::default()
			.build_storage::<Runtime>()
			.unwrap()
			.into();
		// set the minimum
		t.execute_with(|| {
			pallet_transaction_payment::NextFeeMultiplier::<Runtime>::set(MinimumMultiplier::get());
		});

		while multiplier <= Multiplier::from_u32(1) {
			t.execute_with(|| {
				// imagine this tx was called.
				let fee = TransactionPayment::compute_fee(0, &info, 0);
				fees_paid += fee;

				// this will update the multiplier.
				System::set_block_consumed_resources(block_weight, 0);
				TransactionPayment::on_finalize(1);
				let next = TransactionPayment::next_fee_multiplier();

				assert!(next > multiplier, "{:?} !>= {:?}", next, multiplier);
				multiplier = next;

				println!(
					"block = {} / multiplier {:?} / fee = {:?} / fess so far {:?}",
					blocks,
					multiplier,
					fee.separated_string(),
					fees_paid.separated_string()
				);
			});
			blocks += 1;
		}
	}

	#[test]
	#[ignore]
	fn multiplier_cool_down_simulator() {
		// assume the multiplier is initially set to its minimum. We update it with values twice the
		//target (target is 25%, thus 50%) and we see at which point it reaches 1.
		let mut multiplier = Multiplier::from_u32(2);
		let mut blocks = 0;

		let mut t: sp_io::TestExternalities = frame_system::GenesisConfig::default()
			.build_storage::<Runtime>()
			.unwrap()
			.into();
		// set the minimum
		t.execute_with(|| {
			pallet_transaction_payment::NextFeeMultiplier::<Runtime>::set(multiplier);
		});

		while multiplier > Multiplier::from_u32(0) {
			t.execute_with(|| {
				// this will update the multiplier.
				TransactionPayment::on_finalize(1);
				let next = TransactionPayment::next_fee_multiplier();

				assert!(next < multiplier, "{:?} !>= {:?}", next, multiplier);
				multiplier = next;

				println!("block = {} / multiplier {:?}", blocks, multiplier);
			});
			blocks += 1;
		}
	}
}

#[cfg(all(test, feature = "try-runtime"))]
mod remote_tests {
	use super::*;
	use frame_try_runtime::{runtime_decl_for_try_runtime::TryRuntime, UpgradeCheckSelect};
	use remote_externalities::{
		Builder, Mode, OfflineConfig, OnlineConfig, SnapshotConfig, Transport,
	};
	use std::env::var;

	#[tokio::test]
	async fn run_migrations() {
		if var("RUN_MIGRATION_TESTS").is_err() {
			return
		}

		sp_tracing::try_init_simple();
		let transport: Transport =
			var("WS").unwrap_or("wss://kusama-rpc.polkadot.io:443".to_string()).into();
		let maybe_state_snapshot: Option<SnapshotConfig> = var("SNAP").map(|s| s.into()).ok();
		let mut ext = Builder::<Block>::default()
			.mode(if let Some(state_snapshot) = maybe_state_snapshot {
				Mode::OfflineOrElseOnline(
					OfflineConfig { state_snapshot: state_snapshot.clone() },
					OnlineConfig {
						transport,
						state_snapshot: Some(state_snapshot),
						..Default::default()
					},
				)
			} else {
				Mode::Online(OnlineConfig { transport, ..Default::default() })
			})
			.build()
			.await
			.unwrap();
		ext.execute_with(|| Runtime::on_runtime_upgrade(UpgradeCheckSelect::PreAndPost));
	}

	#[tokio::test]
	#[ignore = "this test is meant to be executed manually"]
	async fn try_fast_unstake_all() {
		sp_tracing::try_init_simple();
		let transport: Transport =
			var("WS").unwrap_or("wss://kusama-rpc.polkadot.io:443".to_string()).into();
		let maybe_state_snapshot: Option<SnapshotConfig> = var("SNAP").map(|s| s.into()).ok();
		let mut ext = Builder::<Block>::default()
			.mode(if let Some(state_snapshot) = maybe_state_snapshot {
				Mode::OfflineOrElseOnline(
					OfflineConfig { state_snapshot: state_snapshot.clone() },
					OnlineConfig {
						transport,
						state_snapshot: Some(state_snapshot),
						..Default::default()
					},
				)
			} else {
				Mode::Online(OnlineConfig { transport, ..Default::default() })
			})
			.build()
			.await
			.unwrap();
		ext.execute_with(|| {
			pallet_fast_unstake::ErasToCheckPerBlock::<Runtime>::put(1);
			runtime_common::try_runtime::migrate_all_inactive_nominators::<Runtime>()
		});
	}
}<|MERGE_RESOLUTION|>--- conflicted
+++ resolved
@@ -1494,15 +1494,12 @@
 ///
 /// Should be cleared after every release.
 pub type Migrations = (
-<<<<<<< HEAD
-	/* Asynchronous backing mirgration */
-	parachains_configuration::migration::v5::MigrateToV5<Runtime>,
-=======
 	pallet_nomination_pools::migration::v4::MigrateToV4<
 		Runtime,
 		NominationPoolsMigrationV4OldPallet,
 	>,
->>>>>>> 1c2421fb
+	/* Asynchronous backing mirgration */
+	parachains_configuration::migration::v5::MigrateToV5<Runtime>,
 );
 
 /// Unchecked extrinsic type as expected by this runtime.
