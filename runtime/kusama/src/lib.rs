// Copyright 2017-2020 Parity Technologies (UK) Ltd.
// This file is part of Polkadot.

// Polkadot is free software: you can redistribute it and/or modify
// it under the terms of the GNU General Public License as published by
// the Free Software Foundation, either version 3 of the License, or
// (at your option) any later version.

// Polkadot is distributed in the hope that it will be useful,
// but WITHOUT ANY WARRANTY; without even the implied warranty of
// MERCHANTABILITY or FITNESS FOR A PARTICULAR PURPOSE.  See the
// GNU General Public License for more details.

// You should have received a copy of the GNU General Public License
// along with Polkadot. If not, see <http://www.gnu.org/licenses/>.

//! The Kusama runtime. This can be compiled with `#[no_std]`, ready for Wasm.

#![cfg_attr(not(feature = "std"), no_std)]
// `construct_runtime!` does a lot of recursion and requires us to increase the limit to 256.
#![recursion_limit = "256"]

use parity_scale_codec::{Decode, Encode, MaxEncodedLen};
use primitives::v2::{
	AccountId, AccountIndex, Balance, BlockNumber, CandidateEvent, CandidateHash,
	CommittedCandidateReceipt, CoreState, DisputeState, GroupRotationInfo, Hash, Id as ParaId,
	InboundDownwardMessage, InboundHrmpMessage, Moment, Nonce, OccupiedCoreAssumption,
	PersistedValidationData, ScrapedOnChainVotes, SessionInfo, Signature, ValidationCode,
	ValidationCodeHash, ValidatorId, ValidatorIndex,
};
use runtime_common::{
	auctions, claims, crowdloan, impl_runtime_weights, impls::DealWithFees, paras_registrar,
	prod_or_fast, slots, BalanceToU256, BlockHashCount, BlockLength, CurrencyToVote,
	SlowAdjustingFeeUpdate, U256ToBalance,
};
use sp_std::{cmp::Ordering, collections::btree_map::BTreeMap, prelude::*};

use runtime_parachains::{
	configuration as parachains_configuration, disputes as parachains_disputes,
	dmp as parachains_dmp, hrmp as parachains_hrmp, inclusion as parachains_inclusion,
	initializer as parachains_initializer, origin as parachains_origin, paras as parachains_paras,
	paras_inherent as parachains_paras_inherent, reward_points as parachains_reward_points,
	runtime_api_impl::v2 as parachains_runtime_api_impl, scheduler as parachains_scheduler,
	session_info as parachains_session_info, shared as parachains_shared, ump as parachains_ump,
};

use authority_discovery_primitives::AuthorityId as AuthorityDiscoveryId;
use beefy_primitives::crypto::AuthorityId as BeefyId;
use frame_election_provider_support::{
	generate_solution_type, onchain, NposSolution, SequentialPhragmen,
};
use frame_support::{
	construct_runtime, parameter_types,
	traits::{
		ConstU32, Contains, EitherOfDiverse, InstanceFilter, KeyOwnerProofSystem, LockIdentifier,
		PrivilegeCmp,
	},
	weights::ConstantMultiplier,
	PalletId, RuntimeDebug,
};
use frame_system::EnsureRoot;
use pallet_grandpa::{fg_primitives, AuthorityId as GrandpaId};
use pallet_im_online::sr25519::AuthorityId as ImOnlineId;
use pallet_session::historical as session_historical;
use pallet_transaction_payment::{CurrencyAdapter, FeeDetails, RuntimeDispatchInfo};
use sp_core::OpaqueMetadata;
use sp_mmr_primitives as mmr;
use sp_runtime::{
	create_runtime_str, generic, impl_opaque_keys,
	traits::{
		AccountIdLookup, BlakeTwo256, Block as BlockT, ConvertInto, Extrinsic as ExtrinsicT,
		OpaqueKeys, SaturatedConversion, Verify,
	},
	transaction_validity::{TransactionPriority, TransactionSource, TransactionValidity},
	ApplyExtrinsicResult, FixedU128, KeyTypeId, Perbill, Percent, Permill,
};
use sp_staking::SessionIndex;
#[cfg(any(feature = "std", test))]
use sp_version::NativeVersion;
use sp_version::RuntimeVersion;
use static_assertions::const_assert;

pub use frame_system::Call as SystemCall;
pub use pallet_balances::Call as BalancesCall;
pub use pallet_election_provider_multi_phase::Call as EPMCall;
#[cfg(feature = "std")]
pub use pallet_staking::StakerStatus;
#[cfg(any(feature = "std", test))]
pub use sp_runtime::BuildStorage;

/// Constant values used within the runtime.
use kusama_runtime_constants::{currency::*, fee::*, time::*};

// Weights used in the runtime.
mod weights;

// Voter bag threshold definitions.
mod bag_thresholds;

// XCM configurations.
pub mod xcm_config;

// Governance configurations.
pub mod governance;
use governance::old::CouncilCollective;

#[cfg(test)]
mod tests;

impl_runtime_weights!(kusama_runtime_constants);

// Make the WASM binary available.
#[cfg(feature = "std")]
include!(concat!(env!("OUT_DIR"), "/wasm_binary.rs"));

/// Runtime version (Kusama).
#[sp_version::runtime_version]
pub const VERSION: RuntimeVersion = RuntimeVersion {
	spec_name: create_runtime_str!("kusama"),
	impl_name: create_runtime_str!("parity-kusama"),
	authoring_version: 2,
	spec_version: 9280,
	impl_version: 0,
	#[cfg(not(feature = "disable-runtime-api"))]
	apis: RUNTIME_API_VERSIONS,
	#[cfg(feature = "disable-runtime-api")]
	apis: sp_version::create_apis_vec![[]],
	transaction_version: 12,
	state_version: 0,
};

/// The BABE epoch configuration at genesis.
pub const BABE_GENESIS_EPOCH_CONFIG: babe_primitives::BabeEpochConfiguration =
	babe_primitives::BabeEpochConfiguration {
		c: PRIMARY_PROBABILITY,
		allowed_slots: babe_primitives::AllowedSlots::PrimaryAndSecondaryVRFSlots,
	};

/// Native version.
#[cfg(any(feature = "std", test))]
pub fn native_version() -> NativeVersion {
	NativeVersion { runtime_version: VERSION, can_author_with: Default::default() }
}

/// We currently allow all calls.
pub struct BaseFilter;
impl Contains<Call> for BaseFilter {
	fn contains(_c: &Call) -> bool {
		true
	}
}

type MoreThanHalfCouncil = EitherOfDiverse<
	EnsureRoot<AccountId>,
	pallet_collective::EnsureProportionMoreThan<AccountId, CouncilCollective, 1, 2>,
>;

parameter_types! {
	pub const Version: RuntimeVersion = VERSION;
	pub const SS58Prefix: u8 = 2;
}

impl frame_system::Config for Runtime {
	type BaseCallFilter = BaseFilter;
	type BlockWeights = BlockWeights;
	type BlockLength = BlockLength;
	type Origin = Origin;
	type Call = Call;
	type Index = Nonce;
	type BlockNumber = BlockNumber;
	type Hash = Hash;
	type Hashing = BlakeTwo256;
	type AccountId = AccountId;
	type Lookup = AccountIdLookup<AccountId, ()>;
	type Header = generic::Header<BlockNumber, BlakeTwo256>;
	type Event = Event;
	type BlockHashCount = BlockHashCount;
	type DbWeight = RocksDbWeight;
	type Version = Version;
	type PalletInfo = PalletInfo;
	type AccountData = pallet_balances::AccountData<Balance>;
	type OnNewAccount = ();
	type OnKilledAccount = ();
	type SystemWeightInfo = weights::frame_system::WeightInfo<Runtime>;
	type SS58Prefix = SS58Prefix;
	type OnSetCode = ();
	type MaxConsumers = frame_support::traits::ConstU32<16>;
}

parameter_types! {
	pub MaximumSchedulerWeight: Weight = Perbill::from_percent(80) *
		BlockWeights::get().max_block;
	pub const MaxScheduledPerBlock: u32 = 50;
	pub const NoPreimagePostponement: Option<u32> = Some(10);
}

type ScheduleOrigin = EitherOfDiverse<
	EnsureRoot<AccountId>,
	pallet_collective::EnsureProportionAtLeast<AccountId, CouncilCollective, 1, 2>,
>;

/// Used the compare the privilege of an origin inside the scheduler.
pub struct OriginPrivilegeCmp;

impl PrivilegeCmp<OriginCaller> for OriginPrivilegeCmp {
	fn cmp_privilege(left: &OriginCaller, right: &OriginCaller) -> Option<Ordering> {
		if left == right {
			return Some(Ordering::Equal)
		}

		match (left, right) {
			// Root is greater than anything.
			(OriginCaller::system(frame_system::RawOrigin::Root), _) => Some(Ordering::Greater),
			// Check which one has more yes votes.
			(
				OriginCaller::Council(pallet_collective::RawOrigin::Members(l_yes_votes, l_count)),
				OriginCaller::Council(pallet_collective::RawOrigin::Members(r_yes_votes, r_count)),
			) => Some((l_yes_votes * r_count).cmp(&(r_yes_votes * l_count))),
			// For every other origin we don't care, as they are not used for `ScheduleOrigin`.
			_ => None,
		}
	}
}

impl pallet_scheduler::Config for Runtime {
	type Event = Event;
	type Origin = Origin;
	type PalletsOrigin = OriginCaller;
	type Call = Call;
	type MaximumWeight = MaximumSchedulerWeight;
	type ScheduleOrigin = ScheduleOrigin;
	type MaxScheduledPerBlock = MaxScheduledPerBlock;
	type WeightInfo = weights::pallet_scheduler::WeightInfo<Runtime>;
	type OriginPrivilegeCmp = OriginPrivilegeCmp;
	type PreimageProvider = Preimage;
	type NoPreimagePostponement = NoPreimagePostponement;
}

parameter_types! {
	pub const PreimageMaxSize: u32 = 4096 * 1024;
	pub const PreimageBaseDeposit: Balance = deposit(2, 64);
	pub const PreimageByteDeposit: Balance = deposit(0, 1);
}

impl pallet_preimage::Config for Runtime {
	type WeightInfo = weights::pallet_preimage::WeightInfo<Runtime>;
	type Event = Event;
	type Currency = Balances;
	type ManagerOrigin = EnsureRoot<AccountId>;
	type MaxSize = PreimageMaxSize;
	type BaseDeposit = PreimageBaseDeposit;
	type ByteDeposit = PreimageByteDeposit;
}

parameter_types! {
	pub EpochDuration: u64 = prod_or_fast!(
		EPOCH_DURATION_IN_SLOTS as u64,
		2 * MINUTES as u64,
		"KSM_EPOCH_DURATION"
	);
	pub const ExpectedBlockTime: Moment = MILLISECS_PER_BLOCK;
	pub ReportLongevity: u64 =
		BondingDuration::get() as u64 * SessionsPerEra::get() as u64 * EpochDuration::get();
}

impl pallet_babe::Config for Runtime {
	type EpochDuration = EpochDuration;
	type ExpectedBlockTime = ExpectedBlockTime;

	// session module is the trigger
	type EpochChangeTrigger = pallet_babe::ExternalTrigger;

	type DisabledValidators = Session;

	type KeyOwnerProof = <Self::KeyOwnerProofSystem as KeyOwnerProofSystem<(
		KeyTypeId,
		pallet_babe::AuthorityId,
	)>>::Proof;

	type KeyOwnerIdentification = <Self::KeyOwnerProofSystem as KeyOwnerProofSystem<(
		KeyTypeId,
		pallet_babe::AuthorityId,
	)>>::IdentificationTuple;

	type KeyOwnerProofSystem = Historical;

	type HandleEquivocation =
		pallet_babe::EquivocationHandler<Self::KeyOwnerIdentification, Offences, ReportLongevity>;

	type WeightInfo = ();

	type MaxAuthorities = MaxAuthorities;
}

parameter_types! {
	pub const IndexDeposit: Balance = 100 * CENTS;
}

impl pallet_indices::Config for Runtime {
	type AccountIndex = AccountIndex;
	type Currency = Balances;
	type Deposit = IndexDeposit;
	type Event = Event;
	type WeightInfo = weights::pallet_indices::WeightInfo<Runtime>;
}

parameter_types! {
	pub const ExistentialDeposit: Balance = EXISTENTIAL_DEPOSIT;
	pub const MaxLocks: u32 = 50;
	pub const MaxReserves: u32 = 50;
}

impl pallet_balances::Config for Runtime {
	type Balance = Balance;
	type DustRemoval = ();
	type Event = Event;
	type ExistentialDeposit = ExistentialDeposit;
	type AccountStore = System;
	type MaxLocks = MaxLocks;
	type MaxReserves = MaxReserves;
	type ReserveIdentifier = [u8; 8];
	type WeightInfo = weights::pallet_balances::WeightInfo<Runtime>;
}

parameter_types! {
	pub const TransactionByteFee: Balance = 10 * MILLICENTS;
	/// This value increases the priority of `Operational` transactions by adding
	/// a "virtual tip" that's equal to the `OperationalFeeMultiplier * final_fee`.
	pub const OperationalFeeMultiplier: u8 = 5;
}

impl pallet_transaction_payment::Config for Runtime {
	type Event = Event;
	type OnChargeTransaction = CurrencyAdapter<Balances, DealWithFees<Self>>;
	type OperationalFeeMultiplier = OperationalFeeMultiplier;
	type WeightToFee = WeightToFee;
	type LengthToFee = ConstantMultiplier<Balance, TransactionByteFee>;
	type FeeMultiplierUpdate = SlowAdjustingFeeUpdate<Self>;
}

parameter_types! {
	pub const MinimumPeriod: u64 = SLOT_DURATION / 2;
}
impl pallet_timestamp::Config for Runtime {
	type Moment = u64;
	type OnTimestampSet = Babe;
	type MinimumPeriod = MinimumPeriod;
	type WeightInfo = weights::pallet_timestamp::WeightInfo<Runtime>;
}

parameter_types! {
	pub const UncleGenerations: u32 = 0;
}

impl pallet_authorship::Config for Runtime {
	type FindAuthor = pallet_session::FindAccountFromAuthorIndex<Self, Babe>;
	type UncleGenerations = UncleGenerations;
	type FilterUncle = ();
	type EventHandler = (Staking, ImOnline);
}

impl_opaque_keys! {
	pub struct SessionKeys {
		pub grandpa: Grandpa,
		pub babe: Babe,
		pub im_online: ImOnline,
		pub para_validator: Initializer,
		pub para_assignment: ParaSessionInfo,
		pub authority_discovery: AuthorityDiscovery,
	}
}

impl pallet_session::Config for Runtime {
	type Event = Event;
	type ValidatorId = AccountId;
	type ValidatorIdOf = pallet_staking::StashOf<Self>;
	type ShouldEndSession = Babe;
	type NextSessionRotation = Babe;
	type SessionManager = pallet_session::historical::NoteHistoricalRoot<Self, Staking>;
	type SessionHandler = <SessionKeys as OpaqueKeys>::KeyTypeIdProviders;
	type Keys = SessionKeys;
	type WeightInfo = weights::pallet_session::WeightInfo<Runtime>;
}

impl pallet_session::historical::Config for Runtime {
	type FullIdentification = pallet_staking::Exposure<AccountId, Balance>;
	type FullIdentificationOf = pallet_staking::ExposureOf<Runtime>;
}

parameter_types! {
	// phase durations. 1/4 of the last session for each.
	// in testing: 1min or half of the session for each
	pub SignedPhase: u32 = prod_or_fast!(
		EPOCH_DURATION_IN_SLOTS / 4,
		(1 * MINUTES).min(EpochDuration::get().saturated_into::<u32>() / 2),
		"KSM_SIGNED_PHASE"
	);
	pub UnsignedPhase: u32 = prod_or_fast!(
		EPOCH_DURATION_IN_SLOTS / 4,
		(1 * MINUTES).min(EpochDuration::get().saturated_into::<u32>() / 2),
		"KSM_UNSIGNED_PHASE"
	);

	// signed config
	pub const SignedMaxSubmissions: u32 = 16;
	pub const SignedMaxRefunds: u32 = 16 / 4;
	pub const SignedDepositBase: Balance = deposit(2, 0);
	pub const SignedDepositByte: Balance = deposit(0, 10) / 1024;
	// Each good submission will get 1/10 KSM as reward
	pub SignedRewardBase: Balance =  UNITS / 10;
	pub BetterUnsignedThreshold: Perbill = Perbill::from_rational(5u32, 10_000);

	// 1 hour session, 15 minutes unsigned phase, 8 offchain executions.
	pub OffchainRepeat: BlockNumber = UnsignedPhase::get() / 8;

	/// We take the top 12500 nominators as electing voters..
	pub const MaxElectingVoters: u32 = 12_500;
	/// ... and all of the validators as electable targets. Whilst this is the case, we cannot and
	/// shall not increase the size of the validator intentions.
	pub const MaxElectableTargets: u16 = u16::MAX;
	pub NposSolutionPriority: TransactionPriority =
		Perbill::from_percent(90) * TransactionPriority::max_value();
}

generate_solution_type!(
	#[compact]
	pub struct NposCompactSolution24::<
		VoterIndex = u32,
		TargetIndex = u16,
		Accuracy = sp_runtime::PerU16,
		MaxVoters = MaxElectingVoters,
	>(24)
);

pub struct OnChainSeqPhragmen;
impl onchain::Config for OnChainSeqPhragmen {
	type System = Runtime;
	type Solver = SequentialPhragmen<AccountId, runtime_common::elections::OnChainAccuracy>;
	type DataProvider = Staking;
	type WeightInfo = weights::frame_election_provider_support::WeightInfo<Runtime>;
}

impl pallet_election_provider_multi_phase::MinerConfig for Runtime {
	type AccountId = AccountId;
	type MaxLength = OffchainSolutionLengthLimit;
	type MaxWeight = OffchainSolutionWeightLimit;
	type Solution = NposCompactSolution24;
	type MaxVotesPerVoter = <
		<Self as pallet_election_provider_multi_phase::Config>::DataProvider
		as
		frame_election_provider_support::ElectionDataProvider
	>::MaxVotesPerVoter;

	// The unsigned submissions have to respect the weight of the submit_unsigned call, thus their
	// weight estimate function is wired to this call's weight.
	fn solution_weight(v: u32, t: u32, a: u32, d: u32) -> Weight {
		<
			<Self as pallet_election_provider_multi_phase::Config>::WeightInfo
			as
			pallet_election_provider_multi_phase::WeightInfo
		>::submit_unsigned(v, t, a, d)
	}
}

impl pallet_election_provider_multi_phase::Config for Runtime {
	type Event = Event;
	type Currency = Balances;
	type EstimateCallFee = TransactionPayment;
	type UnsignedPhase = UnsignedPhase;
	type SignedMaxSubmissions = SignedMaxSubmissions;
	type SignedMaxRefunds = SignedMaxRefunds;
	type SignedRewardBase = SignedRewardBase;
	type SignedDepositBase = SignedDepositBase;
	type SignedDepositByte = SignedDepositByte;
	type SignedDepositWeight = ();
	type SignedMaxWeight =
		<Self::MinerConfig as pallet_election_provider_multi_phase::MinerConfig>::MaxWeight;
	type MinerConfig = Self;
	type SlashHandler = (); // burn slashes
	type RewardHandler = (); // nothing to do upon rewards
	type SignedPhase = SignedPhase;
	type BetterUnsignedThreshold = BetterUnsignedThreshold;
	type BetterSignedThreshold = ();
	type OffchainRepeat = OffchainRepeat;
	type MinerTxPriority = NposSolutionPriority;
	type DataProvider = Staking;
	#[cfg(feature = "fast-runtime")]
	type Fallback = onchain::UnboundedExecution<OnChainSeqPhragmen>;
	#[cfg(not(feature = "fast-runtime"))]
	type Fallback = pallet_election_provider_multi_phase::NoFallback<Self>;
	type GovernanceFallback = onchain::UnboundedExecution<OnChainSeqPhragmen>;
	type Solver = SequentialPhragmen<
		AccountId,
		pallet_election_provider_multi_phase::SolutionAccuracyOf<Self>,
		(),
	>;
	type BenchmarkingConfig = runtime_common::elections::BenchmarkConfig;
	type ForceOrigin = EitherOfDiverse<
		EnsureRoot<AccountId>,
		pallet_collective::EnsureProportionAtLeast<AccountId, CouncilCollective, 2, 3>,
	>;
	type WeightInfo = weights::pallet_election_provider_multi_phase::WeightInfo<Self>;
	type MaxElectingVoters = MaxElectingVoters;
	type MaxElectableTargets = MaxElectableTargets;
}

parameter_types! {
	pub const BagThresholds: &'static [u64] = &bag_thresholds::THRESHOLDS;
}

impl pallet_bags_list::Config for Runtime {
	type Event = Event;
	type ScoreProvider = Staking;
	type WeightInfo = weights::pallet_bags_list::WeightInfo<Runtime>;
	type BagThresholds = BagThresholds;
	type Score = sp_npos_elections::VoteWeight;
}

fn era_payout(
	total_staked: Balance,
	non_gilt_issuance: Balance,
	max_annual_inflation: Perquintill,
	period_fraction: Perquintill,
	auctioned_slots: u64,
) -> (Balance, Balance) {
	use pallet_staking_reward_fn::compute_inflation;
	use sp_arithmetic::traits::Saturating;

	let min_annual_inflation = Perquintill::from_rational(25u64, 1000u64);
	let delta_annual_inflation = max_annual_inflation.saturating_sub(min_annual_inflation);

	// 30% reserved for up to 60 slots.
	let auction_proportion = Perquintill::from_rational(auctioned_slots.min(60), 200u64);

	// Therefore the ideal amount at stake (as a percentage of total issuance) is 75% less the amount that we expect
	// to be taken up with auctions.
	let ideal_stake = Perquintill::from_percent(75).saturating_sub(auction_proportion);

	let stake = Perquintill::from_rational(total_staked, non_gilt_issuance);
	let falloff = Perquintill::from_percent(5);
	let adjustment = compute_inflation(stake, ideal_stake, falloff);
	let staking_inflation =
		min_annual_inflation.saturating_add(delta_annual_inflation * adjustment);

	let max_payout = period_fraction * max_annual_inflation * non_gilt_issuance;
	let staking_payout = (period_fraction * staking_inflation) * non_gilt_issuance;
	let rest = max_payout.saturating_sub(staking_payout);

	let other_issuance = non_gilt_issuance.saturating_sub(total_staked);
	if total_staked > other_issuance {
		let _cap_rest = Perquintill::from_rational(other_issuance, total_staked) * staking_payout;
		// We don't do anything with this, but if we wanted to, we could introduce a cap on the treasury amount
		// with: `rest = rest.min(cap_rest);`
	}
	(staking_payout, rest)
}

pub struct EraPayout;
impl pallet_staking::EraPayout<Balance> for EraPayout {
	fn era_payout(
		total_staked: Balance,
		_total_issuance: Balance,
		era_duration_millis: u64,
	) -> (Balance, Balance) {
		// TODO: #3011 Update with proper auctioned slots tracking.
		// This should be fine for the first year of parachains.
		let auctioned_slots: u64 = auctions::Pallet::<Runtime>::auction_counter().into();
		const MAX_ANNUAL_INFLATION: Perquintill = Perquintill::from_percent(10);
		const MILLISECONDS_PER_YEAR: u64 = 1000 * 3600 * 24 * 36525 / 100;

		era_payout(
			total_staked,
			Gilt::issuance().non_gilt,
			MAX_ANNUAL_INFLATION,
			Perquintill::from_rational(era_duration_millis, MILLISECONDS_PER_YEAR),
			auctioned_slots,
		)
	}
}

parameter_types! {
	// Six sessions in an era (6 hours).
	pub const SessionsPerEra: SessionIndex = prod_or_fast!(6, 1);
	// 28 eras for unbonding (7 days).
	pub const BondingDuration: sp_staking::EraIndex = 28;
	// 27 eras in which slashes can be cancelled (slightly less than 7 days).
	pub const SlashDeferDuration: sp_staking::EraIndex = 27;
	pub const MaxNominatorRewardedPerValidator: u32 = 256;
	pub const OffendingValidatorsThreshold: Perbill = Perbill::from_percent(17);
	// 24
	pub const MaxNominations: u32 = <NposCompactSolution24 as NposSolution>::LIMIT as u32;
}

type SlashCancelOrigin = EitherOfDiverse<
	EnsureRoot<AccountId>,
	pallet_collective::EnsureProportionAtLeast<AccountId, CouncilCollective, 1, 2>,
>;

impl pallet_staking::Config for Runtime {
	type MaxNominations = MaxNominations;
	type Currency = Balances;
	type CurrencyBalance = Balance;
	type UnixTime = Timestamp;
	type CurrencyToVote = CurrencyToVote;
	type ElectionProvider = ElectionProviderMultiPhase;
	type GenesisElectionProvider = onchain::UnboundedExecution<OnChainSeqPhragmen>;
	type RewardRemainder = Treasury;
	type Event = Event;
	type Slash = Treasury;
	type Reward = ();
	type SessionsPerEra = SessionsPerEra;
	type BondingDuration = BondingDuration;
	type SlashDeferDuration = SlashDeferDuration;
	// A majority of the council or root can cancel the slash.
	type SlashCancelOrigin = SlashCancelOrigin;
	type SessionInterface = Self;
	type EraPayout = EraPayout;
	type NextNewSession = Session;
	type MaxNominatorRewardedPerValidator = MaxNominatorRewardedPerValidator;
	type OffendingValidatorsThreshold = OffendingValidatorsThreshold;
	type VoterList = VoterList;
	type MaxUnlockingChunks = frame_support::traits::ConstU32<32>;
	type BenchmarkingConfig = runtime_common::StakingBenchmarkingConfig;
	type OnStakerSlash = NominationPools;
	type WeightInfo = weights::pallet_staking::WeightInfo<Runtime>;
}

parameter_types! {
	pub const ProposalBond: Permill = Permill::from_percent(5);
	pub const ProposalBondMinimum: Balance = 2000 * CENTS;
	pub const ProposalBondMaximum: Balance = 1 * GRAND;
	pub const SpendPeriod: BlockNumber = 6 * DAYS;
	pub const Burn: Permill = Permill::from_perthousand(2);
	pub const TreasuryPalletId: PalletId = PalletId(*b"py/trsry");

	pub const TipCountdown: BlockNumber = 1 * DAYS;
	pub const TipFindersFee: Percent = Percent::from_percent(20);
	pub const TipReportDepositBase: Balance = 100 * CENTS;
	pub const DataDepositPerByte: Balance = 1 * CENTS;
	pub const MaxApprovals: u32 = 100;
	pub const MaxAuthorities: u32 = 100_000;
	pub const MaxKeys: u32 = 10_000;
	pub const MaxPeerInHeartbeats: u32 = 10_000;
	pub const MaxPeerDataEncodingSize: u32 = 1_000;
}

type ApproveOrigin = EitherOfDiverse<
	EnsureRoot<AccountId>,
	pallet_collective::EnsureProportionAtLeast<AccountId, CouncilCollective, 3, 5>,
>;

impl pallet_treasury::Config for Runtime {
	type PalletId = TreasuryPalletId;
	type Currency = Balances;
	type ApproveOrigin = ApproveOrigin;
	type RejectOrigin = MoreThanHalfCouncil;
	type Event = Event;
	type OnSlash = Treasury;
	type ProposalBond = ProposalBond;
	type ProposalBondMinimum = ProposalBondMinimum;
	type ProposalBondMaximum = ProposalBondMaximum;
	type SpendPeriod = SpendPeriod;
	type Burn = Burn;
	type BurnDestination = Society;
	type MaxApprovals = MaxApprovals;
	type WeightInfo = weights::pallet_treasury::WeightInfo<Runtime>;
	type SpendFunds = Bounties;
	type SpendOrigin = frame_support::traits::NeverEnsureOrigin<Balance>;
}

parameter_types! {
	pub const BountyDepositBase: Balance = 100 * CENTS;
	pub const BountyDepositPayoutDelay: BlockNumber = 4 * DAYS;
	pub const BountyUpdatePeriod: BlockNumber = 90 * DAYS;
	pub const MaximumReasonLength: u32 = 16384;
	pub const CuratorDepositMultiplier: Permill = Permill::from_percent(50);
	pub const CuratorDepositMin: Balance = 10 * CENTS;
	pub const CuratorDepositMax: Balance = 500 * CENTS;
	pub const BountyValueMinimum: Balance = 200 * CENTS;
}

impl pallet_bounties::Config for Runtime {
	type BountyDepositBase = BountyDepositBase;
	type BountyDepositPayoutDelay = BountyDepositPayoutDelay;
	type BountyUpdatePeriod = BountyUpdatePeriod;
	type CuratorDepositMultiplier = CuratorDepositMultiplier;
	type CuratorDepositMin = CuratorDepositMin;
	type CuratorDepositMax = CuratorDepositMax;
	type BountyValueMinimum = BountyValueMinimum;
	type ChildBountyManager = ChildBounties;
	type DataDepositPerByte = DataDepositPerByte;
	type Event = Event;
	type MaximumReasonLength = MaximumReasonLength;
	type WeightInfo = weights::pallet_bounties::WeightInfo<Runtime>;
}

parameter_types! {
	pub const MaxActiveChildBountyCount: u32 = 100;
	pub const ChildBountyValueMinimum: Balance = BountyValueMinimum::get() / 10;
}

impl pallet_child_bounties::Config for Runtime {
	type Event = Event;
	type MaxActiveChildBountyCount = MaxActiveChildBountyCount;
	type ChildBountyValueMinimum = ChildBountyValueMinimum;
	type WeightInfo = weights::pallet_child_bounties::WeightInfo<Runtime>;
}

impl pallet_tips::Config for Runtime {
	type MaximumReasonLength = MaximumReasonLength;
	type DataDepositPerByte = DataDepositPerByte;
	type Tippers = PhragmenElection;
	type TipCountdown = TipCountdown;
	type TipFindersFee = TipFindersFee;
	type TipReportDepositBase = TipReportDepositBase;
	type Event = Event;
	type WeightInfo = weights::pallet_tips::WeightInfo<Runtime>;
}

impl pallet_offences::Config for Runtime {
	type Event = Event;
	type IdentificationTuple = pallet_session::historical::IdentificationTuple<Self>;
	type OnOffenceHandler = Staking;
}

impl pallet_authority_discovery::Config for Runtime {
	type MaxAuthorities = MaxAuthorities;
}

parameter_types! {
	pub const ImOnlineUnsignedPriority: TransactionPriority = TransactionPriority::max_value();
}

impl pallet_im_online::Config for Runtime {
	type AuthorityId = ImOnlineId;
	type Event = Event;
	type ValidatorSet = Historical;
	type NextSessionRotation = Babe;
	type ReportUnresponsiveness = Offences;
	type UnsignedPriority = ImOnlineUnsignedPriority;
	type WeightInfo = weights::pallet_im_online::WeightInfo<Runtime>;
	type MaxKeys = MaxKeys;
	type MaxPeerInHeartbeats = MaxPeerInHeartbeats;
	type MaxPeerDataEncodingSize = MaxPeerDataEncodingSize;
}

impl pallet_grandpa::Config for Runtime {
	type Event = Event;
	type Call = Call;

	type KeyOwnerProof =
		<Self::KeyOwnerProofSystem as KeyOwnerProofSystem<(KeyTypeId, GrandpaId)>>::Proof;

	type KeyOwnerIdentification = <Self::KeyOwnerProofSystem as KeyOwnerProofSystem<(
		KeyTypeId,
		GrandpaId,
	)>>::IdentificationTuple;

	type KeyOwnerProofSystem = Historical;

	type HandleEquivocation = pallet_grandpa::EquivocationHandler<
		Self::KeyOwnerIdentification,
		Offences,
		ReportLongevity,
	>;

	type WeightInfo = ();
	type MaxAuthorities = MaxAuthorities;
}

/// Submits transaction with the node's public and signature type. Adheres to the signed extension
/// format of the chain.
impl<LocalCall> frame_system::offchain::CreateSignedTransaction<LocalCall> for Runtime
where
	Call: From<LocalCall>,
{
	fn create_transaction<C: frame_system::offchain::AppCrypto<Self::Public, Self::Signature>>(
		call: Call,
		public: <Signature as Verify>::Signer,
		account: AccountId,
		nonce: <Runtime as frame_system::Config>::Index,
	) -> Option<(Call, <UncheckedExtrinsic as ExtrinsicT>::SignaturePayload)> {
		use sp_runtime::traits::StaticLookup;
		// take the biggest period possible.
		let period =
			BlockHashCount::get().checked_next_power_of_two().map(|c| c / 2).unwrap_or(2) as u64;

		let current_block = System::block_number()
			.saturated_into::<u64>()
			// The `System::block_number` is initialized with `n+1`,
			// so the actual block number is `n`.
			.saturating_sub(1);
		let tip = 0;
		let extra: SignedExtra = (
			frame_system::CheckNonZeroSender::<Runtime>::new(),
			frame_system::CheckSpecVersion::<Runtime>::new(),
			frame_system::CheckTxVersion::<Runtime>::new(),
			frame_system::CheckGenesis::<Runtime>::new(),
			frame_system::CheckMortality::<Runtime>::from(generic::Era::mortal(
				period,
				current_block,
			)),
			frame_system::CheckNonce::<Runtime>::from(nonce),
			frame_system::CheckWeight::<Runtime>::new(),
			pallet_transaction_payment::ChargeTransactionPayment::<Runtime>::from(tip),
		);
		let raw_payload = SignedPayload::new(call, extra)
			.map_err(|e| {
				log::warn!("Unable to create signed payload: {:?}", e);
			})
			.ok()?;
		let signature = raw_payload.using_encoded(|payload| C::sign(payload, public))?;
		let (call, extra, _) = raw_payload.deconstruct();
		let address = <Runtime as frame_system::Config>::Lookup::unlookup(account);
		Some((call, (address, signature, extra)))
	}
}

impl frame_system::offchain::SigningTypes for Runtime {
	type Public = <Signature as Verify>::Signer;
	type Signature = Signature;
}

impl<C> frame_system::offchain::SendTransactionTypes<C> for Runtime
where
	Call: From<C>,
{
	type Extrinsic = UncheckedExtrinsic;
	type OverarchingCall = Call;
}

parameter_types! {
	pub Prefix: &'static [u8] = b"Pay KSMs to the Kusama account:";
}

impl claims::Config for Runtime {
	type Event = Event;
	type VestingSchedule = Vesting;
	type Prefix = Prefix;
	type MoveClaimOrigin =
		pallet_collective::EnsureProportionMoreThan<AccountId, CouncilCollective, 1, 2>;
	type WeightInfo = weights::runtime_common_claims::WeightInfo<Runtime>;
}

parameter_types! {
	// Minimum 100 bytes/KSM deposited (1 CENT/byte)
	pub const BasicDeposit: Balance = 1000 * CENTS;       // 258 bytes on-chain
	pub const FieldDeposit: Balance = 250 * CENTS;        // 66 bytes on-chain
	pub const SubAccountDeposit: Balance = 200 * CENTS;   // 53 bytes on-chain
	pub const MaxSubAccounts: u32 = 100;
	pub const MaxAdditionalFields: u32 = 100;
	pub const MaxRegistrars: u32 = 20;
}

impl pallet_identity::Config for Runtime {
	type Event = Event;
	type Currency = Balances;
	type BasicDeposit = BasicDeposit;
	type FieldDeposit = FieldDeposit;
	type SubAccountDeposit = SubAccountDeposit;
	type MaxSubAccounts = MaxSubAccounts;
	type MaxAdditionalFields = MaxAdditionalFields;
	type MaxRegistrars = MaxRegistrars;
	type Slashed = Treasury;
	type ForceOrigin = MoreThanHalfCouncil;
	type RegistrarOrigin = MoreThanHalfCouncil;
	type WeightInfo = weights::pallet_identity::WeightInfo<Runtime>;
}

impl pallet_utility::Config for Runtime {
	type Event = Event;
	type Call = Call;
	type PalletsOrigin = OriginCaller;
	type WeightInfo = weights::pallet_utility::WeightInfo<Runtime>;
}

parameter_types! {
	// One storage item; key size is 32; value is size 4+4+16+32 bytes = 56 bytes.
	pub const DepositBase: Balance = deposit(1, 88);
	// Additional storage item size of 32 bytes.
	pub const DepositFactor: Balance = deposit(0, 32);
	pub const MaxSignatories: u16 = 100;
}

impl pallet_multisig::Config for Runtime {
	type Event = Event;
	type Call = Call;
	type Currency = Balances;
	type DepositBase = DepositBase;
	type DepositFactor = DepositFactor;
	type MaxSignatories = MaxSignatories;
	type WeightInfo = weights::pallet_multisig::WeightInfo<Runtime>;
}

parameter_types! {
	pub const ConfigDepositBase: Balance = 500 * CENTS;
	pub const FriendDepositFactor: Balance = 50 * CENTS;
	pub const MaxFriends: u16 = 9;
	pub const RecoveryDeposit: Balance = 500 * CENTS;
}

impl pallet_recovery::Config for Runtime {
	type Event = Event;
	type WeightInfo = ();
	type Call = Call;
	type Currency = Balances;
	type ConfigDepositBase = ConfigDepositBase;
	type FriendDepositFactor = FriendDepositFactor;
	type MaxFriends = MaxFriends;
	type RecoveryDeposit = RecoveryDeposit;
}

parameter_types! {
	pub const CandidateDeposit: Balance = 1000 * CENTS;
	pub const WrongSideDeduction: Balance = 200 * CENTS;
	pub const MaxStrikes: u32 = 10;
	pub const RotationPeriod: BlockNumber = 7 * DAYS;
	pub const PeriodSpend: Balance = 50000 * CENTS;
	pub const MaxLockDuration: BlockNumber = 36 * 30 * DAYS;
	pub const ChallengePeriod: BlockNumber = 7 * DAYS;
	pub const MaxCandidateIntake: u32 = 1;
	pub const SocietyPalletId: PalletId = PalletId(*b"py/socie");
}

impl pallet_society::Config for Runtime {
	type Event = Event;
	type Currency = Balances;
	type Randomness = pallet_babe::RandomnessFromOneEpochAgo<Runtime>;
	type CandidateDeposit = CandidateDeposit;
	type WrongSideDeduction = WrongSideDeduction;
	type MaxStrikes = MaxStrikes;
	type PeriodSpend = PeriodSpend;
	type MembershipChanged = ();
	type RotationPeriod = RotationPeriod;
	type MaxLockDuration = MaxLockDuration;
	type FounderSetOrigin =
		pallet_collective::EnsureProportionMoreThan<AccountId, CouncilCollective, 1, 2>;
	type SuspensionJudgementOrigin = pallet_society::EnsureFounder<Runtime>;
	type ChallengePeriod = ChallengePeriod;
	type MaxCandidateIntake = MaxCandidateIntake;
	type PalletId = SocietyPalletId;
}

parameter_types! {
	pub const MinVestedTransfer: Balance = 100 * CENTS;
}

impl pallet_vesting::Config for Runtime {
	type Event = Event;
	type Currency = Balances;
	type BlockNumberToBalance = ConvertInto;
	type MinVestedTransfer = MinVestedTransfer;
	type WeightInfo = weights::pallet_vesting::WeightInfo<Runtime>;
	const MAX_VESTING_SCHEDULES: u32 = 28;
}

parameter_types! {
	// One storage item; key size 32, value size 8; .
	pub const ProxyDepositBase: Balance = deposit(1, 8);
	// Additional storage item size of 33 bytes.
	pub const ProxyDepositFactor: Balance = deposit(0, 33);
	pub const MaxProxies: u16 = 32;
	pub const AnnouncementDepositBase: Balance = deposit(1, 8);
	pub const AnnouncementDepositFactor: Balance = deposit(0, 66);
	pub const MaxPending: u16 = 32;
}

/// The type used to represent the kinds of proxying allowed.
#[derive(
	Copy,
	Clone,
	Eq,
	PartialEq,
	Ord,
	PartialOrd,
	Encode,
	Decode,
	RuntimeDebug,
	MaxEncodedLen,
	scale_info::TypeInfo,
)]
pub enum ProxyType {
	Any,
	NonTransfer,
	Governance,
	Staking,
	IdentityJudgement,
	CancelProxy,
	Auction,
	Society,
}

impl Default for ProxyType {
	fn default() -> Self {
		Self::Any
	}
}

impl InstanceFilter<Call> for ProxyType {
	fn filter(&self, c: &Call) -> bool {
		match self {
			ProxyType::Any => true,
			ProxyType::NonTransfer => matches!(
				c,
				Call::System(..) |
				Call::Babe(..) |
				Call::Timestamp(..) |
				Call::Indices(pallet_indices::Call::claim {..}) |
				Call::Indices(pallet_indices::Call::free {..}) |
				Call::Indices(pallet_indices::Call::freeze {..}) |
				// Specifically omitting Indices `transfer`, `force_transfer`
				// Specifically omitting the entire Balances pallet
				Call::Authorship(..) |
				Call::Staking(..) |
				Call::Session(..) |
				Call::Grandpa(..) |
				Call::ImOnline(..) |
				Call::Democracy(..) |
				Call::Council(..) |
				Call::TechnicalCommittee(..) |
				Call::PhragmenElection(..) |
				Call::TechnicalMembership(..) |
				Call::Treasury(..) |
				Call::Bounties(..) |
				Call::ChildBounties(..) |
				Call::Tips(..) |
				Call::Claims(..) |
				Call::Utility(..) |
				Call::Identity(..) |
				Call::Society(..) |
				Call::Recovery(pallet_recovery::Call::as_recovered {..}) |
				Call::Recovery(pallet_recovery::Call::vouch_recovery {..}) |
				Call::Recovery(pallet_recovery::Call::claim_recovery {..}) |
				Call::Recovery(pallet_recovery::Call::close_recovery {..}) |
				Call::Recovery(pallet_recovery::Call::remove_recovery {..}) |
				Call::Recovery(pallet_recovery::Call::cancel_recovered {..}) |
				// Specifically omitting Recovery `create_recovery`, `initiate_recovery`
				Call::Vesting(pallet_vesting::Call::vest {..}) |
				Call::Vesting(pallet_vesting::Call::vest_other {..}) |
				// Specifically omitting Vesting `vested_transfer`, and `force_vested_transfer`
				Call::Scheduler(..) |
				Call::Proxy(..) |
				Call::Multisig(..) |
				Call::Gilt(..) |
				Call::Registrar(paras_registrar::Call::register {..}) |
				Call::Registrar(paras_registrar::Call::deregister {..}) |
				// Specifically omitting Registrar `swap`
				Call::Registrar(paras_registrar::Call::reserve {..}) |
				Call::Crowdloan(..) |
				Call::Slots(..) |
				Call::Auctions(..) | // Specifically omitting the entire XCM Pallet
				Call::VoterList(..) |
				Call::NominationPools(..)
			),
			ProxyType::Governance => matches!(
				c,
				Call::Democracy(..) |
					Call::Council(..) | Call::TechnicalCommittee(..) |
					Call::PhragmenElection(..) |
					Call::Treasury(..) | Call::Bounties(..) |
					Call::Tips(..) | Call::Utility(..) |
					Call::ChildBounties(..)
			),
			ProxyType::Staking => {
				matches!(c, Call::Staking(..) | Call::Session(..) | Call::Utility(..))
			},
			ProxyType::IdentityJudgement => matches!(
				c,
				Call::Identity(pallet_identity::Call::provide_judgement { .. }) | Call::Utility(..)
			),
			ProxyType::CancelProxy => {
				matches!(c, Call::Proxy(pallet_proxy::Call::reject_announcement { .. }))
			},
			ProxyType::Auction => matches!(
				c,
				Call::Auctions(..) | Call::Crowdloan(..) | Call::Registrar(..) | Call::Slots(..)
			),
			ProxyType::Society => matches!(c, Call::Society(..)),
		}
	}
	fn is_superset(&self, o: &Self) -> bool {
		match (self, o) {
			(x, y) if x == y => true,
			(ProxyType::Any, _) => true,
			(_, ProxyType::Any) => false,
			(ProxyType::NonTransfer, _) => true,
			_ => false,
		}
	}
}

impl pallet_proxy::Config for Runtime {
	type Event = Event;
	type Call = Call;
	type Currency = Balances;
	type ProxyType = ProxyType;
	type ProxyDepositBase = ProxyDepositBase;
	type ProxyDepositFactor = ProxyDepositFactor;
	type MaxProxies = MaxProxies;
	type WeightInfo = weights::pallet_proxy::WeightInfo<Runtime>;
	type MaxPending = MaxPending;
	type CallHasher = BlakeTwo256;
	type AnnouncementDepositBase = AnnouncementDepositBase;
	type AnnouncementDepositFactor = AnnouncementDepositFactor;
}

impl parachains_origin::Config for Runtime {}

impl parachains_configuration::Config for Runtime {
	type WeightInfo = weights::runtime_parachains_configuration::WeightInfo<Runtime>;
}

impl parachains_shared::Config for Runtime {}

impl parachains_session_info::Config for Runtime {
	type ValidatorSet = Historical;
}

impl parachains_inclusion::Config for Runtime {
	type Event = Event;
	type DisputesHandler = ParasDisputes;
	type RewardValidators = parachains_reward_points::RewardValidatorsWithEraPoints<Runtime>;
}

parameter_types! {
	pub const ParasUnsignedPriority: TransactionPriority = TransactionPriority::max_value();
}

impl parachains_paras::Config for Runtime {
	type Event = Event;
	type WeightInfo = weights::runtime_parachains_paras::WeightInfo<Runtime>;
	type UnsignedPriority = ParasUnsignedPriority;
	type NextSessionRotation = Babe;
}

parameter_types! {
	pub const FirstMessageFactorPercent: u64 = 100;
}

impl parachains_ump::Config for Runtime {
	type Event = Event;
	type UmpSink =
		crate::parachains_ump::XcmSink<xcm_executor::XcmExecutor<xcm_config::XcmConfig>, Runtime>;
	type FirstMessageFactorPercent = FirstMessageFactorPercent;
	type ExecuteOverweightOrigin = EnsureRoot<AccountId>;
	type WeightInfo = weights::runtime_parachains_ump::WeightInfo<Runtime>;
}

impl parachains_dmp::Config for Runtime {}

impl parachains_hrmp::Config for Runtime {
	type Event = Event;
	type Origin = Origin;
	type Currency = Balances;
	type WeightInfo = weights::runtime_parachains_hrmp::WeightInfo<Runtime>;
}

impl parachains_paras_inherent::Config for Runtime {
	type WeightInfo = weights::runtime_parachains_paras_inherent::WeightInfo<Runtime>;
}

impl parachains_scheduler::Config for Runtime {}

impl parachains_initializer::Config for Runtime {
	type Randomness = pallet_babe::RandomnessFromOneEpochAgo<Runtime>;
	type ForceOrigin = EnsureRoot<AccountId>;
	type WeightInfo = weights::runtime_parachains_initializer::WeightInfo<Runtime>;
}

impl parachains_disputes::Config for Runtime {
	type Event = Event;
<<<<<<< HEAD
	type RewardValidators = ();
	type SlashingHandler = ();
=======
	type RewardValidators = parachains_reward_points::RewardValidatorsWithEraPoints<Runtime>;
	type PunishValidators = ();
>>>>>>> 87d6cfc7
	type WeightInfo = weights::runtime_parachains_disputes::WeightInfo<Runtime>;
}

parameter_types! {
	pub const ParaDeposit: Balance = 40 * UNITS;
}

impl paras_registrar::Config for Runtime {
	type Event = Event;
	type Origin = Origin;
	type Currency = Balances;
	type OnSwap = (Crowdloan, Slots);
	type ParaDeposit = ParaDeposit;
	type DataDepositPerByte = DataDepositPerByte;
	type WeightInfo = weights::runtime_common_paras_registrar::WeightInfo<Runtime>;
}

parameter_types! {
	// 6 weeks
	pub LeasePeriod: BlockNumber = prod_or_fast!(6 * WEEKS, 6 * WEEKS, "KSM_LEASE_PERIOD");
}

impl slots::Config for Runtime {
	type Event = Event;
	type Currency = Balances;
	type Registrar = Registrar;
	type LeasePeriod = LeasePeriod;
	type LeaseOffset = ();
	type ForceOrigin = MoreThanHalfCouncil;
	type WeightInfo = weights::runtime_common_slots::WeightInfo<Runtime>;
}

parameter_types! {
	pub const CrowdloanId: PalletId = PalletId(*b"py/cfund");
	pub const SubmissionDeposit: Balance = 3 * GRAND; // ~ 10 KSM
	pub const MinContribution: Balance = 3_000 * CENTS; // ~ .1 KSM
	pub const RemoveKeysLimit: u32 = 1000;
	// Allow 32 bytes for an additional memo to a crowdloan.
	pub const MaxMemoLength: u8 = 32;
}

impl crowdloan::Config for Runtime {
	type Event = Event;
	type PalletId = CrowdloanId;
	type SubmissionDeposit = SubmissionDeposit;
	type MinContribution = MinContribution;
	type RemoveKeysLimit = RemoveKeysLimit;
	type Registrar = Registrar;
	type Auctioneer = Auctions;
	type MaxMemoLength = MaxMemoLength;
	type WeightInfo = weights::runtime_common_crowdloan::WeightInfo<Runtime>;
}

parameter_types! {
	// The average auction is 7 days long, so this will be 70% for ending period.
	// 5 Days = 72000 Blocks @ 6 sec per block
	pub const EndingPeriod: BlockNumber = 5 * DAYS;
	// ~ 1000 samples per day -> ~ 20 blocks per sample -> 2 minute samples
	pub const SampleLength: BlockNumber = 2 * MINUTES;
}

type AuctionInitiate = EitherOfDiverse<
	EnsureRoot<AccountId>,
	pallet_collective::EnsureProportionAtLeast<AccountId, CouncilCollective, 2, 3>,
>;

impl auctions::Config for Runtime {
	type Event = Event;
	type Leaser = Slots;
	type Registrar = Registrar;
	type EndingPeriod = EndingPeriod;
	type SampleLength = SampleLength;
	type Randomness = pallet_babe::RandomnessFromOneEpochAgo<Runtime>;
	type InitiateOrigin = AuctionInitiate;
	type WeightInfo = weights::runtime_common_auctions::WeightInfo<Runtime>;
}

parameter_types! {
	pub IgnoredIssuance: Balance = Treasury::pot();
	pub const QueueCount: u32 = 300;
	pub const MaxQueueLen: u32 = 1000;
	pub const FifoQueueLen: u32 = 250;
	pub const GiltPeriod: BlockNumber = 30 * DAYS;
	pub const MinFreeze: Balance = 10_000 * CENTS;
	pub const IntakePeriod: BlockNumber = 5 * MINUTES;
	pub const MaxIntakeBids: u32 = 100;
}

impl pallet_gilt::Config for Runtime {
	type Event = Event;
	type Currency = Balances;
	type CurrencyBalance = Balance;
	type AdminOrigin = MoreThanHalfCouncil;
	type Deficit = (); // Mint
	type Surplus = (); // Burn
	type IgnoredIssuance = IgnoredIssuance;
	type QueueCount = QueueCount;
	type MaxQueueLen = MaxQueueLen;
	type FifoQueueLen = FifoQueueLen;
	type Period = GiltPeriod;
	type MinFreeze = MinFreeze;
	type IntakePeriod = IntakePeriod;
	type MaxIntakeBids = MaxIntakeBids;
	type WeightInfo = weights::pallet_gilt::WeightInfo<Runtime>;
}

parameter_types! {
	pub const PoolsPalletId: PalletId = PalletId(*b"py/nopls");
	pub const MaxPointsToBalance: u8 = 10;
}

impl pallet_nomination_pools::Config for Runtime {
	type Event = Event;
	type WeightInfo = weights::pallet_nomination_pools::WeightInfo<Self>;
	type Currency = Balances;
	type CurrencyBalance = Balance;
	type RewardCounter = FixedU128;
	type BalanceToU256 = BalanceToU256;
	type U256ToBalance = U256ToBalance;
	type StakingInterface = Staking;
	type PostUnbondingPoolsWindow = ConstU32<4>;
	type MaxMetadataLen = ConstU32<256>;
	// we use the same number of allowed unlocking chunks as with staking.
	type MaxUnbonding = <Self as pallet_staking::Config>::MaxUnlockingChunks;
	type PalletId = PoolsPalletId;
	type MaxPointsToBalance = MaxPointsToBalance;
}

construct_runtime! {
	pub enum Runtime where
		Block = Block,
		NodeBlock = primitives::v2::Block,
		UncheckedExtrinsic = UncheckedExtrinsic
	{
		// Basic stuff; balances is uncallable initially.
		System: frame_system::{Pallet, Call, Storage, Config, Event<T>} = 0,

		// Babe must be before session.
		Babe: pallet_babe::{Pallet, Call, Storage, Config, ValidateUnsigned} = 1,

		Timestamp: pallet_timestamp::{Pallet, Call, Storage, Inherent} = 2,
		Indices: pallet_indices::{Pallet, Call, Storage, Config<T>, Event<T>} = 3,
		Balances: pallet_balances::{Pallet, Call, Storage, Config<T>, Event<T>} = 4,
		TransactionPayment: pallet_transaction_payment::{Pallet, Storage, Event<T>} = 33,

		// Consensus support.
		// Authorship must be before session in order to note author in the correct session and era
		// for im-online and staking.
		Authorship: pallet_authorship::{Pallet, Call, Storage} = 5,
		Staking: pallet_staking::{Pallet, Call, Storage, Config<T>, Event<T>} = 6,
		Offences: pallet_offences::{Pallet, Storage, Event} = 7,
		Historical: session_historical::{Pallet} = 34,
		Session: pallet_session::{Pallet, Call, Storage, Event, Config<T>} = 8,
		Grandpa: pallet_grandpa::{Pallet, Call, Storage, Config, Event, ValidateUnsigned} = 10,
		ImOnline: pallet_im_online::{Pallet, Call, Storage, Event<T>, ValidateUnsigned, Config<T>} = 11,
		AuthorityDiscovery: pallet_authority_discovery::{Pallet, Config} = 12,

		// Governance stuff; uncallable initially.
		Democracy: pallet_democracy::{Pallet, Call, Storage, Config<T>, Event<T>} = 13,
		Council: pallet_collective::<Instance1>::{Pallet, Call, Storage, Origin<T>, Event<T>, Config<T>} = 14,
		TechnicalCommittee: pallet_collective::<Instance2>::{Pallet, Call, Storage, Origin<T>, Event<T>, Config<T>} = 15,
		PhragmenElection: pallet_elections_phragmen::{Pallet, Call, Storage, Event<T>, Config<T>} = 16,
		TechnicalMembership: pallet_membership::<Instance1>::{Pallet, Call, Storage, Event<T>, Config<T>} = 17,
		Treasury: pallet_treasury::{Pallet, Call, Storage, Config, Event<T>} = 18,

		// Claims. Usable initially.
		Claims: claims::{Pallet, Call, Storage, Event<T>, Config<T>, ValidateUnsigned} = 19,

		// Utility module.
		Utility: pallet_utility::{Pallet, Call, Event} = 24,

		// Less simple identity module.
		Identity: pallet_identity::{Pallet, Call, Storage, Event<T>} = 25,

		// Society module.
		Society: pallet_society::{Pallet, Call, Storage, Event<T>} = 26,

		// Social recovery module.
		Recovery: pallet_recovery::{Pallet, Call, Storage, Event<T>} = 27,

		// Vesting. Usable initially, but removed once all vesting is finished.
		Vesting: pallet_vesting::{Pallet, Call, Storage, Event<T>, Config<T>} = 28,

		// System scheduler.
		Scheduler: pallet_scheduler::{Pallet, Call, Storage, Event<T>} = 29,

		// Proxy module. Late addition.
		Proxy: pallet_proxy::{Pallet, Call, Storage, Event<T>} = 30,

		// Multisig module. Late addition.
		Multisig: pallet_multisig::{Pallet, Call, Storage, Event<T>} = 31,

		// Preimage registrar.
		Preimage: pallet_preimage::{Pallet, Call, Storage, Event<T>} = 32,

		// Bounties modules.
		Bounties: pallet_bounties::{Pallet, Call, Storage, Event<T>} = 35,
		ChildBounties: pallet_child_bounties = 40,

		// Tips module.
		Tips: pallet_tips::{Pallet, Call, Storage, Event<T>} = 36,

		// Election pallet. Only works with staking, but placed here to maintain indices.
		ElectionProviderMultiPhase: pallet_election_provider_multi_phase::{Pallet, Call, Storage, Event<T>, ValidateUnsigned} = 37,

		// Gilts pallet.
		Gilt: pallet_gilt::{Pallet, Call, Storage, Event<T>, Config} = 38,

		// Provides a semi-sorted list of nominators for staking.
		VoterList: pallet_bags_list::{Pallet, Call, Storage, Event<T>} = 39,

		// nomination pools: extension to staking.
		NominationPools: pallet_nomination_pools::{Pallet, Call, Storage, Event<T>, Config<T>} = 41,

		// Parachains pallets. Start indices at 50 to leave room.
		ParachainsOrigin: parachains_origin::{Pallet, Origin} = 50,
		Configuration: parachains_configuration::{Pallet, Call, Storage, Config<T>} = 51,
		ParasShared: parachains_shared::{Pallet, Call, Storage} = 52,
		ParaInclusion: parachains_inclusion::{Pallet, Call, Storage, Event<T>} = 53,
		ParaInherent: parachains_paras_inherent::{Pallet, Call, Storage, Inherent} = 54,
		ParaScheduler: parachains_scheduler::{Pallet, Storage} = 55,
		Paras: parachains_paras::{Pallet, Call, Storage, Event, Config} = 56,
		Initializer: parachains_initializer::{Pallet, Call, Storage} = 57,
		Dmp: parachains_dmp::{Pallet, Call, Storage} = 58,
		Ump: parachains_ump::{Pallet, Call, Storage, Event} = 59,
		Hrmp: parachains_hrmp::{Pallet, Call, Storage, Event<T>, Config} = 60,
		ParaSessionInfo: parachains_session_info::{Pallet, Storage} = 61,
		ParasDisputes: parachains_disputes::{Pallet, Call, Storage, Event<T>} = 62,

		// Parachain Onboarding Pallets. Start indices at 70 to leave room.
		Registrar: paras_registrar::{Pallet, Call, Storage, Event<T>} = 70,
		Slots: slots::{Pallet, Call, Storage, Event<T>} = 71,
		Auctions: auctions::{Pallet, Call, Storage, Event<T>} = 72,
		Crowdloan: crowdloan::{Pallet, Call, Storage, Event<T>} = 73,

		// Pallet for sending XCM.
		XcmPallet: pallet_xcm::{Pallet, Call, Storage, Event<T>, Origin, Config} = 99,
	}
}

/// The address format for describing accounts.
pub type Address = sp_runtime::MultiAddress<AccountId, ()>;
/// Block header type as expected by this runtime.
pub type Header = generic::Header<BlockNumber, BlakeTwo256>;
/// Block type as expected by this runtime.
pub type Block = generic::Block<Header, UncheckedExtrinsic>;
/// A Block signed with a Justification
pub type SignedBlock = generic::SignedBlock<Block>;
/// `BlockId` type as expected by this runtime.
pub type BlockId = generic::BlockId<Block>;
/// The `SignedExtension` to the basic transaction logic.
pub type SignedExtra = (
	frame_system::CheckNonZeroSender<Runtime>,
	frame_system::CheckSpecVersion<Runtime>,
	frame_system::CheckTxVersion<Runtime>,
	frame_system::CheckGenesis<Runtime>,
	frame_system::CheckMortality<Runtime>,
	frame_system::CheckNonce<Runtime>,
	frame_system::CheckWeight<Runtime>,
	pallet_transaction_payment::ChargeTransactionPayment<Runtime>,
);
/// Unchecked extrinsic type as expected by this runtime.
pub type UncheckedExtrinsic = generic::UncheckedExtrinsic<Address, Call, Signature, SignedExtra>;
/// Executive: handles dispatch to the various modules.
pub type Executive = frame_executive::Executive<
	Runtime,
	Block,
	frame_system::ChainContext<Runtime>,
	Runtime,
	AllPalletsWithSystem,
	pallet_nomination_pools::migration::v3::MigrateToV3<Runtime>,
>;
/// The payload being signed in the transactions.
pub type SignedPayload = generic::SignedPayload<Call, SignedExtra>;

#[cfg(feature = "runtime-benchmarks")]
#[macro_use]
extern crate frame_benchmarking;

#[cfg(feature = "runtime-benchmarks")]
mod benches {
	define_benchmarks!(
		// Polkadot
		// NOTE: Make sure to prefix these with `runtime_common::` so
		// the that path resolves correctly in the generated file.
		[runtime_common::auctions, Auctions]
		[runtime_common::crowdloan, Crowdloan]
		[runtime_common::claims, Claims]
		[runtime_common::slots, Slots]
		[runtime_common::paras_registrar, Registrar]
		[runtime_parachains::configuration, Configuration]
		[runtime_parachains::hrmp, Hrmp]
		[runtime_parachains::disputes, ParasDisputes]
		[runtime_parachains::initializer, Initializer]
		[runtime_parachains::paras_inherent, ParaInherent]
		[runtime_parachains::paras, Paras]
		[runtime_parachains::ump, Ump]
		// Substrate
		[pallet_balances, Balances]
		[pallet_bags_list, VoterList]
		[frame_benchmarking::baseline, Baseline::<Runtime>]
		[pallet_bounties, Bounties]
		[pallet_child_bounties, ChildBounties]
		[pallet_collective, Council]
		[pallet_collective, TechnicalCommittee]
		[pallet_democracy, Democracy]
		[pallet_elections_phragmen, PhragmenElection]
		[pallet_election_provider_multi_phase, ElectionProviderMultiPhase]
		[frame_election_provider_support, ElectionProviderBench::<Runtime>]
		[pallet_gilt, Gilt]
		[pallet_identity, Identity]
		[pallet_im_online, ImOnline]
		[pallet_indices, Indices]
		[pallet_membership, TechnicalMembership]
		[pallet_multisig, Multisig]
		[pallet_nomination_pools, NominationPoolsBench::<Runtime>]
		[pallet_offences, OffencesBench::<Runtime>]
		[pallet_preimage, Preimage]
		[pallet_proxy, Proxy]
		[pallet_recovery, Recovery]
		[pallet_scheduler, Scheduler]
		[pallet_session, SessionBench::<Runtime>]
		[pallet_staking, Staking]
		[frame_system, SystemBench::<Runtime>]
		[pallet_timestamp, Timestamp]
		[pallet_tips, Tips]
		[pallet_treasury, Treasury]
		[pallet_utility, Utility]
		[pallet_vesting, Vesting]
		// XCM
		[pallet_xcm_benchmarks::fungible, pallet_xcm_benchmarks::fungible::Pallet::<Runtime>]
		[pallet_xcm_benchmarks::generic, pallet_xcm_benchmarks::generic::Pallet::<Runtime>]
	);
}

#[cfg(not(feature = "disable-runtime-api"))]
sp_api::impl_runtime_apis! {
	impl sp_api::Core<Block> for Runtime {
		fn version() -> RuntimeVersion {
			VERSION
		}

		fn execute_block(block: Block) {
			Executive::execute_block(block);
		}

		fn initialize_block(header: &<Block as BlockT>::Header) {
			Executive::initialize_block(header)
		}
	}

	impl sp_api::Metadata<Block> for Runtime {
		fn metadata() -> OpaqueMetadata {
			OpaqueMetadata::new(Runtime::metadata().into())
		}
	}

	impl block_builder_api::BlockBuilder<Block> for Runtime {
		fn apply_extrinsic(extrinsic: <Block as BlockT>::Extrinsic) -> ApplyExtrinsicResult {
			Executive::apply_extrinsic(extrinsic)
		}

		fn finalize_block() -> <Block as BlockT>::Header {
			Executive::finalize_block()
		}

		fn inherent_extrinsics(data: inherents::InherentData) -> Vec<<Block as BlockT>::Extrinsic> {
			data.create_extrinsics()
		}

		fn check_inherents(
			block: Block,
			data: inherents::InherentData,
		) -> inherents::CheckInherentsResult {
			data.check_extrinsics(&block)
		}
	}

	impl tx_pool_api::runtime_api::TaggedTransactionQueue<Block> for Runtime {
		fn validate_transaction(
			source: TransactionSource,
			tx: <Block as BlockT>::Extrinsic,
			block_hash: <Block as BlockT>::Hash,
		) -> TransactionValidity {
			Executive::validate_transaction(source, tx, block_hash)
		}
	}

	impl offchain_primitives::OffchainWorkerApi<Block> for Runtime {
		fn offchain_worker(header: &<Block as BlockT>::Header) {
			Executive::offchain_worker(header)
		}
	}

	impl primitives::runtime_api::ParachainHost<Block, Hash, BlockNumber> for Runtime {
		fn validators() -> Vec<ValidatorId> {
			parachains_runtime_api_impl::validators::<Runtime>()
		}

		fn validator_groups() -> (Vec<Vec<ValidatorIndex>>, GroupRotationInfo<BlockNumber>) {
			parachains_runtime_api_impl::validator_groups::<Runtime>()
		}

		fn availability_cores() -> Vec<CoreState<Hash, BlockNumber>> {
			parachains_runtime_api_impl::availability_cores::<Runtime>()
		}

		fn persisted_validation_data(para_id: ParaId, assumption: OccupiedCoreAssumption)
			-> Option<PersistedValidationData<Hash, BlockNumber>> {
			parachains_runtime_api_impl::persisted_validation_data::<Runtime>(para_id, assumption)
		}

		fn assumed_validation_data(
			para_id: ParaId,
			expected_persisted_validation_data_hash: Hash,
		) -> Option<(PersistedValidationData<Hash, BlockNumber>, ValidationCodeHash)> {
			parachains_runtime_api_impl::assumed_validation_data::<Runtime>(
				para_id,
				expected_persisted_validation_data_hash,
			)
		}

		fn check_validation_outputs(
			para_id: ParaId,
			outputs: primitives::v2::CandidateCommitments,
		) -> bool {
			parachains_runtime_api_impl::check_validation_outputs::<Runtime>(para_id, outputs)
		}

		fn session_index_for_child() -> SessionIndex {
			parachains_runtime_api_impl::session_index_for_child::<Runtime>()
		}

		fn validation_code(para_id: ParaId, assumption: OccupiedCoreAssumption)
			-> Option<ValidationCode> {
			parachains_runtime_api_impl::validation_code::<Runtime>(para_id, assumption)
		}

		fn candidate_pending_availability(para_id: ParaId) -> Option<CommittedCandidateReceipt<Hash>> {
			parachains_runtime_api_impl::candidate_pending_availability::<Runtime>(para_id)
		}

		fn candidate_events() -> Vec<CandidateEvent<Hash>> {
			parachains_runtime_api_impl::candidate_events::<Runtime, _>(|ev| {
				match ev {
					Event::ParaInclusion(ev) => {
						Some(ev)
					}
					_ => None,
				}
			})
		}

		fn session_info(index: SessionIndex) -> Option<SessionInfo> {
			parachains_runtime_api_impl::session_info::<Runtime>(index)
		}

		fn dmq_contents(recipient: ParaId) -> Vec<InboundDownwardMessage<BlockNumber>> {
			parachains_runtime_api_impl::dmq_contents::<Runtime>(recipient)
		}

		fn inbound_hrmp_channels_contents(
			recipient: ParaId
		) -> BTreeMap<ParaId, Vec<InboundHrmpMessage<BlockNumber>>> {
			parachains_runtime_api_impl::inbound_hrmp_channels_contents::<Runtime>(recipient)
		}

		fn validation_code_by_hash(hash: ValidationCodeHash) -> Option<ValidationCode> {
			parachains_runtime_api_impl::validation_code_by_hash::<Runtime>(hash)
		}

		fn on_chain_votes() -> Option<ScrapedOnChainVotes<Hash>> {
			parachains_runtime_api_impl::on_chain_votes::<Runtime>()
		}

		fn submit_pvf_check_statement(
			stmt: primitives::v2::PvfCheckStatement,
			signature: primitives::v2::ValidatorSignature,
		) {
			parachains_runtime_api_impl::submit_pvf_check_statement::<Runtime>(stmt, signature)
		}

		fn pvfs_require_precheck() -> Vec<ValidationCodeHash> {
			parachains_runtime_api_impl::pvfs_require_precheck::<Runtime>()
		}

		fn validation_code_hash(para_id: ParaId, assumption: OccupiedCoreAssumption)
			-> Option<ValidationCodeHash>
		{
			parachains_runtime_api_impl::validation_code_hash::<Runtime>(para_id, assumption)
		}

		fn staging_get_disputes() -> Vec<(SessionIndex, CandidateHash, DisputeState<BlockNumber>)> {
			unimplemented!()
		}
	}

	impl beefy_primitives::BeefyApi<Block> for Runtime {
		fn validator_set() -> Option<beefy_primitives::ValidatorSet<BeefyId>> {
			// dummy implementation due to lack of BEEFY pallet.
			None
		}
	}

	impl mmr::MmrApi<Block, Hash> for Runtime {
		fn generate_proof(_leaf_index: u64)
			-> Result<(mmr::EncodableOpaqueLeaf, mmr::Proof<Hash>), mmr::Error>
		{
			Err(mmr::Error::PalletNotIncluded)
		}

		fn verify_proof(_leaf: mmr::EncodableOpaqueLeaf, _proof: mmr::Proof<Hash>)
			-> Result<(), mmr::Error>
		{
			Err(mmr::Error::PalletNotIncluded)
		}

		fn verify_proof_stateless(
			_root: Hash,
			_leaf: mmr::EncodableOpaqueLeaf,
			_proof: mmr::Proof<Hash>
		) -> Result<(), mmr::Error> {
			Err(mmr::Error::PalletNotIncluded)
		}

		fn mmr_root() -> Result<Hash, mmr::Error> {
			Err(mmr::Error::PalletNotIncluded)
		}

		fn generate_batch_proof(_leaf_indices: Vec<u64>)
			-> Result<(Vec<mmr::EncodableOpaqueLeaf>, mmr::BatchProof<Hash>), mmr::Error>
		{
			Err(mmr::Error::PalletNotIncluded)
		}

		fn verify_batch_proof(_leaves: Vec<mmr::EncodableOpaqueLeaf>, _proof: mmr::BatchProof<Hash>)
			-> Result<(), mmr::Error>
		{
			Err(mmr::Error::PalletNotIncluded)
		}

		fn verify_batch_proof_stateless(
			_root: Hash,
			_leaves: Vec<mmr::EncodableOpaqueLeaf>,
			_proof: mmr::BatchProof<Hash>
		) -> Result<(), mmr::Error> {
			Err(mmr::Error::PalletNotIncluded)
		}
	}

	impl fg_primitives::GrandpaApi<Block> for Runtime {
		fn grandpa_authorities() -> Vec<(GrandpaId, u64)> {
			Grandpa::grandpa_authorities()
		}

		fn current_set_id() -> fg_primitives::SetId {
			Grandpa::current_set_id()
		}

		fn submit_report_equivocation_unsigned_extrinsic(
			equivocation_proof: fg_primitives::EquivocationProof<
				<Block as BlockT>::Hash,
				sp_runtime::traits::NumberFor<Block>,
			>,
			key_owner_proof: fg_primitives::OpaqueKeyOwnershipProof,
		) -> Option<()> {
			let key_owner_proof = key_owner_proof.decode()?;

			Grandpa::submit_unsigned_equivocation_report(
				equivocation_proof,
				key_owner_proof,
			)
		}

		fn generate_key_ownership_proof(
			_set_id: fg_primitives::SetId,
			authority_id: fg_primitives::AuthorityId,
		) -> Option<fg_primitives::OpaqueKeyOwnershipProof> {
			use parity_scale_codec::Encode;

			Historical::prove((fg_primitives::KEY_TYPE, authority_id))
				.map(|p| p.encode())
				.map(fg_primitives::OpaqueKeyOwnershipProof::new)
		}
	}

	impl babe_primitives::BabeApi<Block> for Runtime {
		fn configuration() -> babe_primitives::BabeConfiguration {
			let epoch_config = Babe::epoch_config().unwrap_or(BABE_GENESIS_EPOCH_CONFIG);
			babe_primitives::BabeConfiguration {
				slot_duration: Babe::slot_duration(),
				epoch_length: EpochDuration::get(),
				c: epoch_config.c,
				authorities: Babe::authorities().to_vec(),
				randomness: Babe::randomness(),
				allowed_slots: epoch_config.allowed_slots,
			}
		}

		fn current_epoch_start() -> babe_primitives::Slot {
			Babe::current_epoch_start()
		}

		fn current_epoch() -> babe_primitives::Epoch {
			Babe::current_epoch()
		}

		fn next_epoch() -> babe_primitives::Epoch {
			Babe::next_epoch()
		}

		fn generate_key_ownership_proof(
			_slot: babe_primitives::Slot,
			authority_id: babe_primitives::AuthorityId,
		) -> Option<babe_primitives::OpaqueKeyOwnershipProof> {
			use parity_scale_codec::Encode;

			Historical::prove((babe_primitives::KEY_TYPE, authority_id))
				.map(|p| p.encode())
				.map(babe_primitives::OpaqueKeyOwnershipProof::new)
		}

		fn submit_report_equivocation_unsigned_extrinsic(
			equivocation_proof: babe_primitives::EquivocationProof<<Block as BlockT>::Header>,
			key_owner_proof: babe_primitives::OpaqueKeyOwnershipProof,
		) -> Option<()> {
			let key_owner_proof = key_owner_proof.decode()?;

			Babe::submit_unsigned_equivocation_report(
				equivocation_proof,
				key_owner_proof,
			)
		}
	}

	impl authority_discovery_primitives::AuthorityDiscoveryApi<Block> for Runtime {
		fn authorities() -> Vec<AuthorityDiscoveryId> {
			parachains_runtime_api_impl::relevant_authority_ids::<Runtime>()
		}
	}

	impl sp_session::SessionKeys<Block> for Runtime {
		fn generate_session_keys(seed: Option<Vec<u8>>) -> Vec<u8> {
			SessionKeys::generate(seed)
		}

		fn decode_session_keys(
			encoded: Vec<u8>,
		) -> Option<Vec<(Vec<u8>, sp_core::crypto::KeyTypeId)>> {
			SessionKeys::decode_into_raw_public_keys(&encoded)
		}
	}

	impl frame_system_rpc_runtime_api::AccountNonceApi<Block, AccountId, Nonce> for Runtime {
		fn account_nonce(account: AccountId) -> Nonce {
			System::account_nonce(account)
		}
	}

	impl pallet_transaction_payment_rpc_runtime_api::TransactionPaymentApi<
		Block,
		Balance,
	> for Runtime {
		fn query_info(uxt: <Block as BlockT>::Extrinsic, len: u32) -> RuntimeDispatchInfo<Balance> {
			TransactionPayment::query_info(uxt, len)
		}
		fn query_fee_details(uxt: <Block as BlockT>::Extrinsic, len: u32) -> FeeDetails<Balance> {
			TransactionPayment::query_fee_details(uxt, len)
		}
	}

	impl pallet_transaction_payment_rpc_runtime_api::TransactionPaymentCallApi<Block, Balance, Call>
		for Runtime
	{
		fn query_call_info(call: Call, len: u32) -> RuntimeDispatchInfo<Balance> {
			TransactionPayment::query_call_info(call, len)
		}
		fn query_call_fee_details(call: Call, len: u32) -> FeeDetails<Balance> {
			TransactionPayment::query_call_fee_details(call, len)
		}
	}

	impl pallet_nomination_pools_runtime_api::NominationPoolsApi<
		Block,
		AccountId,
		Balance,
	> for Runtime {
		fn pending_rewards(member: AccountId) -> Balance {
			NominationPools::pending_rewards(member).unwrap_or_default()
		}
	}

	#[cfg(feature = "try-runtime")]
	impl frame_try_runtime::TryRuntime<Block> for Runtime {
		fn on_runtime_upgrade() -> (Weight, Weight) {
			log::info!("try-runtime::on_runtime_upgrade kusama.");
			let weight = Executive::try_runtime_upgrade().unwrap();
			(weight, BlockWeights::get().max_block)
		}

		fn execute_block(block: Block, state_root_check: bool, select: frame_try_runtime::TryStateSelect) -> Weight {
			log::info!(
				target: "runtime::kusama", "try-runtime: executing block #{} ({:?}) / root checks: {:?} / sanity-checks: {:?}",
				block.header.number,
				block.header.hash(),
				state_root_check,
				select,
			);
			Executive::try_execute_block(block, state_root_check, select).expect("try_execute_block failed")
		}
	}

	#[cfg(feature = "runtime-benchmarks")]
	impl frame_benchmarking::Benchmark<Block> for Runtime {
		fn benchmark_metadata(extra: bool) -> (
			Vec<frame_benchmarking::BenchmarkList>,
			Vec<frame_support::traits::StorageInfo>,
		) {
			use frame_benchmarking::{Benchmarking, BenchmarkList};
			use frame_support::traits::StorageInfoTrait;

			use pallet_session_benchmarking::Pallet as SessionBench;
			use pallet_offences_benchmarking::Pallet as OffencesBench;
			use pallet_election_provider_support_benchmarking::Pallet as ElectionProviderBench;
			use frame_system_benchmarking::Pallet as SystemBench;
			use pallet_nomination_pools_benchmarking::Pallet as NominationPoolsBench;
			use frame_benchmarking::baseline::Pallet as Baseline;

			let mut list = Vec::<BenchmarkList>::new();
			list_benchmarks!(list, extra);

			let storage_info = AllPalletsWithSystem::storage_info();
			return (list, storage_info)
		}

		fn dispatch_benchmark(
			config: frame_benchmarking::BenchmarkConfig
		) -> Result<
			Vec<frame_benchmarking::BenchmarkBatch>,
			sp_runtime::RuntimeString,
		> {
			use frame_benchmarking::{Benchmarking, BenchmarkBatch, TrackedStorageKey, BenchmarkError};
			// Trying to add benchmarks directly to some pallets caused cyclic dependency issues.
			// To get around that, we separated the benchmarks into its own crate.
			use pallet_session_benchmarking::Pallet as SessionBench;
			use pallet_offences_benchmarking::Pallet as OffencesBench;
			use pallet_election_provider_support_benchmarking::Pallet as ElectionProviderBench;
			use frame_system_benchmarking::Pallet as SystemBench;
			use pallet_nomination_pools_benchmarking::Pallet as NominationPoolsBench;
			use frame_benchmarking::baseline::Pallet as Baseline;
			use xcm::latest::prelude::*;
			use xcm_config::{CheckAccount, KsmLocation, SovereignAccountOf, Statemine, XcmConfig};

			impl pallet_session_benchmarking::Config for Runtime {}
			impl pallet_offences_benchmarking::Config for Runtime {}
			impl pallet_election_provider_support_benchmarking::Config for Runtime {}
			impl frame_system_benchmarking::Config for Runtime {}
			impl frame_benchmarking::baseline::Config for Runtime {}
			impl pallet_nomination_pools_benchmarking::Config for Runtime {}

			impl pallet_xcm_benchmarks::Config for Runtime {
				type XcmConfig = XcmConfig;
				type AccountIdConverter = SovereignAccountOf;
				fn valid_destination() -> Result<MultiLocation, BenchmarkError> {
					Ok(Statemine::get())
				}
				fn worst_case_holding() -> MultiAssets {
					// Kusama only knows about KSM.
					vec![MultiAsset{
						id: Concrete(KsmLocation::get()),
						fun: Fungible(1_000_000 * UNITS),
					}].into()
				}
			}

			parameter_types! {
				pub const TrustedTeleporter: Option<(MultiLocation, MultiAsset)> = Some((
					Statemine::get(),
					MultiAsset { fun: Fungible(1 * UNITS), id: Concrete(KsmLocation::get()) },
				));
				pub const TrustedReserve: Option<(MultiLocation, MultiAsset)> = Some((
					Statemine::get(),
					MultiAsset { fun: Fungible(1 * UNITS), id: Concrete(KsmLocation::get()) },
				));
			}

			impl pallet_xcm_benchmarks::fungible::Config for Runtime {
				type TransactAsset = Balances;

				type CheckedAccount = CheckAccount;
				type TrustedTeleporter = TrustedTeleporter;
				type TrustedReserve = TrustedReserve;

				fn get_multi_asset() -> MultiAsset {
					MultiAsset {
						id: Concrete(KsmLocation::get()),
						fun: Fungible(1 * UNITS),
					}
				}
			}

			impl pallet_xcm_benchmarks::generic::Config for Runtime {
				type Call = Call;

				fn worst_case_response() -> (u64, Response) {
					(0u64, Response::Version(Default::default()))
				}

				fn transact_origin() -> Result<MultiLocation, BenchmarkError> {
					Ok(Statemine::get())
				}

				fn subscribe_origin() -> Result<MultiLocation, BenchmarkError> {
					Ok(Statemine::get())
				}

				fn claimable_asset() -> Result<(MultiLocation, MultiLocation, MultiAssets), BenchmarkError> {
					let origin = Statemine::get();
					let assets: MultiAssets = (Concrete(KsmLocation::get()), 1_000 * UNITS).into();
					let ticket = MultiLocation { parents: 0, interior: Here };
					Ok((origin, ticket, assets))
				}
			}

			let whitelist: Vec<TrackedStorageKey> = vec![
				// Block Number
				hex_literal::hex!("26aa394eea5630e07c48ae0c9558cef702a5c1b19ab7a04f536c519aca4983ac").to_vec().into(),
				// Total Issuance
				hex_literal::hex!("c2261276cc9d1f8598ea4b6a74b15c2f57c875e4cff74148e4628f264b974c80").to_vec().into(),
				// Execution Phase
				hex_literal::hex!("26aa394eea5630e07c48ae0c9558cef7ff553b5a9862a516939d82b3d3d8661a").to_vec().into(),
				// Event Count
				hex_literal::hex!("26aa394eea5630e07c48ae0c9558cef70a98fdbe9ce6c55837576c60c7af3850").to_vec().into(),
				// System Events
				hex_literal::hex!("26aa394eea5630e07c48ae0c9558cef780d41e5e16056765bc8461851072c9d7").to_vec().into(),
				// Treasury Account
				hex_literal::hex!("26aa394eea5630e07c48ae0c9558cef7b99d880ec681799c0cf30e8886371da95ecffd7b6c0f78751baa9d281e0bfa3a6d6f646c70792f74727372790000000000000000000000000000000000000000").to_vec().into(),
				// Configuration ActiveConfig
				hex_literal::hex!("06de3d8a54d27e44a9d5ce189618f22db4b49d95320d9021994c850f25b8e385").to_vec().into(),
				// The transactional storage limit.
				hex_literal::hex!("3a7472616e73616374696f6e5f6c6576656c3a").to_vec().into(),
			];

			let mut batches = Vec::<BenchmarkBatch>::new();
			let params = (&config, &whitelist);

			add_benchmarks!(params, batches);

			Ok(batches)
		}
	}
}

#[cfg(test)]
mod tests_fess {
	use super::*;
	use sp_runtime::assert_eq_error_rate;

	#[test]
	fn signed_deposit_is_sensible() {
		// ensure this number does not change, or that it is checked after each change.
		// a 1 MB solution should need around 0.16 KSM deposit
		let deposit = SignedDepositBase::get() + (SignedDepositByte::get() * 1024 * 1024);
		assert_eq_error_rate!(deposit, UNITS * 16 / 100, UNITS / 100);
	}
}

#[cfg(test)]
mod multiplier_tests {
	use super::*;
	use frame_support::{dispatch::GetDispatchInfo, traits::OnFinalize};
	use runtime_common::{MinimumMultiplier, TargetBlockFullness};
	use separator::Separatable;
	use sp_runtime::traits::Convert;

	fn run_with_system_weight<F>(w: Weight, mut assertions: F)
	where
		F: FnMut() -> (),
	{
		let mut t: sp_io::TestExternalities = frame_system::GenesisConfig::default()
			.build_storage::<Runtime>()
			.unwrap()
			.into();
		t.execute_with(|| {
			System::set_block_consumed_resources(w, 0);
			assertions()
		});
	}

	#[test]
	fn multiplier_can_grow_from_zero() {
		let minimum_multiplier = MinimumMultiplier::get();
		let target = TargetBlockFullness::get() *
			BlockWeights::get().get(DispatchClass::Normal).max_total.unwrap();
		// if the min is too small, then this will not change, and we are doomed forever.
		// the weight is 1/100th bigger than target.
		run_with_system_weight(target * 101 / 100, || {
			let next = SlowAdjustingFeeUpdate::<Runtime>::convert(minimum_multiplier);
			assert!(next > minimum_multiplier, "{:?} !>= {:?}", next, minimum_multiplier);
		})
	}

	#[test]
	#[ignore]
	fn multiplier_growth_simulator() {
		// assume the multiplier is initially set to its minimum. We update it with values twice the
		//target (target is 25%, thus 50%) and we see at which point it reaches 1.
		let mut multiplier = MinimumMultiplier::get();
		let block_weight = BlockWeights::get().get(DispatchClass::Normal).max_total.unwrap();
		let mut blocks = 0;
		let mut fees_paid = 0;

		let call = frame_system::Call::<Runtime>::fill_block {
			ratio: Perbill::from_rational(
				block_weight.ref_time(),
				BlockWeights::get().get(DispatchClass::Normal).max_total.unwrap().ref_time(),
			),
		};
		println!("calling {:?}", call);
		let info = call.get_dispatch_info();
		// convert to outer call.
		let call = Call::System(call);
		let len = call.using_encoded(|e| e.len()) as u32;

		let mut t: sp_io::TestExternalities = frame_system::GenesisConfig::default()
			.build_storage::<Runtime>()
			.unwrap()
			.into();
		// set the minimum
		t.execute_with(|| {
			pallet_transaction_payment::NextFeeMultiplier::<Runtime>::set(MinimumMultiplier::get());
		});

		while multiplier <= Multiplier::from_u32(1) {
			t.execute_with(|| {
				// imagine this tx was called.
				let fee = TransactionPayment::compute_fee(len, &info, 0);
				fees_paid += fee;

				// this will update the multiplier.
				System::set_block_consumed_resources(block_weight, 0);
				TransactionPayment::on_finalize(1);
				let next = TransactionPayment::next_fee_multiplier();

				assert!(next > multiplier, "{:?} !>= {:?}", next, multiplier);
				multiplier = next;

				println!(
					"block = {} / multiplier {:?} / fee = {:?} / fess so far {:?}",
					blocks,
					multiplier,
					fee.separated_string(),
					fees_paid.separated_string()
				);
			});
			blocks += 1;
		}
	}

	#[test]
	#[ignore]
	fn multiplier_cool_down_simulator() {
		// assume the multiplier is initially set to its minimum. We update it with values twice the
		//target (target is 25%, thus 50%) and we see at which point it reaches 1.
		let mut multiplier = Multiplier::from_u32(2);
		let mut blocks = 0;

		let mut t: sp_io::TestExternalities = frame_system::GenesisConfig::default()
			.build_storage::<Runtime>()
			.unwrap()
			.into();
		// set the minimum
		t.execute_with(|| {
			pallet_transaction_payment::NextFeeMultiplier::<Runtime>::set(multiplier);
		});

		while multiplier > Multiplier::from_u32(0) {
			t.execute_with(|| {
				// this will update the multiplier.
				TransactionPayment::on_finalize(1);
				let next = TransactionPayment::next_fee_multiplier();

				assert!(next < multiplier, "{:?} !>= {:?}", next, multiplier);
				multiplier = next;

				println!("block = {} / multiplier {:?}", blocks, multiplier);
			});
			blocks += 1;
		}
	}
}

#[cfg(all(test, feature = "try-runtime"))]
mod remote_tests {
	use super::*;
	use frame_try_runtime::runtime_decl_for_TryRuntime::TryRuntime;
	use remote_externalities::{
		Builder, Mode, OfflineConfig, OnlineConfig, SnapshotConfig, Transport,
	};
	use std::env::var;

	#[tokio::test]
	async fn run_migrations() {
		sp_tracing::try_init_simple();
		let transport: Transport =
			var("WS").unwrap_or("wss://kusama-rpc.polkadot.io:443".to_string()).into();
		let maybe_state_snapshot: Option<SnapshotConfig> = var("SNAP").map(|s| s.into()).ok();
		let mut ext = Builder::<Block>::default()
			.mode(if let Some(state_snapshot) = maybe_state_snapshot {
				Mode::OfflineOrElseOnline(
					OfflineConfig { state_snapshot: state_snapshot.clone() },
					OnlineConfig {
						transport,
						state_snapshot: Some(state_snapshot),
						..Default::default()
					},
				)
			} else {
				Mode::Online(OnlineConfig { transport, ..Default::default() })
			})
			.build()
			.await
			.unwrap();
		ext.execute_with(|| Runtime::on_runtime_upgrade());
	}
}<|MERGE_RESOLUTION|>--- conflicted
+++ resolved
@@ -1169,13 +1169,8 @@
 
 impl parachains_disputes::Config for Runtime {
 	type Event = Event;
-<<<<<<< HEAD
-	type RewardValidators = ();
+	type RewardValidators = parachains_reward_points::RewardValidatorsWithEraPoints<Runtime>;
 	type SlashingHandler = ();
-=======
-	type RewardValidators = parachains_reward_points::RewardValidatorsWithEraPoints<Runtime>;
-	type PunishValidators = ();
->>>>>>> 87d6cfc7
 	type WeightInfo = weights::runtime_parachains_disputes::WeightInfo<Runtime>;
 }
 
