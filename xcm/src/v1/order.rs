--- conflicted
+++ resolved
@@ -19,12 +19,7 @@
 use super::{
 	super::v0::Order as Order0, MultiAsset, MultiAssetFilter, MultiAssets, MultiLocation, Xcm,
 };
-<<<<<<< HEAD
-use crate::latest::{GetWeight, Weight, XcmWeightInfo};
-use alloc::{vec, vec::Vec};
-=======
 use alloc::vec::Vec;
->>>>>>> dd25c479
 use core::{
 	convert::{TryFrom, TryInto},
 	result,
