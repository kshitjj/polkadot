// Copyright 2021 Parity Technologies (UK) Ltd.
// This file is part of Polkadot.

// Polkadot is free software: you can redistribute it and/or modify
// it under the terms of the GNU General Public License as published by
// the Free Software Foundation, either version 3 of the License, or
// (at your option) any later version.

// Polkadot is distributed in the hope that it will be useful,
// but WITHOUT ANY WARRANTY; without even the implied warranty of
// MERCHANTABILITY or FITNESS FOR A PARTICULAR PURPOSE.  See the
// GNU General Public License for more details.

// You should have received a copy of the GNU General Public License
// along with Polkadot.  If not, see <http://www.gnu.org/licenses/>.

//! Test kit to simulate cross-chain message passing and XCM execution

pub use codec::Encode;
pub use paste;

pub use frame_support::{traits::Get, weights::Weight};
pub use sp_io::TestExternalities;
pub use sp_std::{cell::RefCell, collections::vec_deque::VecDeque, marker::PhantomData};

pub use polkadot_core_primitives::BlockNumber as RelayBlockNumber;
pub use polkadot_parachain::primitives::{
	DmpMessageHandler as DmpMessageHandlerT, Id as ParaId, XcmpMessageFormat,
	XcmpMessageHandler as XcmpMessageHandlerT,
};
pub use polkadot_runtime_parachains::{
	dmp,
	ump::{self, MessageId, UmpSink, XcmSink},
};
pub use xcm::{latest::prelude::*, VersionedXcm};
pub use xcm_executor::XcmExecutor;

pub trait TestExt {
	/// Initialize the test environment.
	fn new_ext() -> sp_io::TestExternalities;
	/// Resets the state of the test environment.
	fn reset_ext();
	/// Execute code in the context of the test externalities, without automatic
	/// message processing. All messages in the message buses can be processed
	/// by calling `Self::dispatch_xcm_buses()`.
	fn execute_without_dispatch<R>(execute: impl FnOnce() -> R) -> R;
	/// Process all messages in the message buses
	fn dispatch_xcm_buses();
	/// Execute some code in the context of the test externalities, with
	/// automatic message processing.
	/// Messages are dispatched once the passed closure completes.
	fn execute_with<R>(execute: impl FnOnce() -> R) -> R {
		let result = Self::execute_without_dispatch(execute);
		Self::dispatch_xcm_buses();
		result
	}
}

pub enum MessageKind {
	Ump,
	Dmp,
	Xcmp,
}

pub fn encode_xcm(message: Xcm<()>, message_kind: MessageKind) -> Vec<u8> {
	match message_kind {
		MessageKind::Ump | MessageKind::Dmp => VersionedXcm::<()>::from(message).encode(),
		MessageKind::Xcmp => {
			let fmt = XcmpMessageFormat::ConcatenatedVersionedXcm;
			let mut outbound = fmt.encode();

			let encoded = VersionedXcm::<()>::from(message).encode();
			outbound.extend_from_slice(&encoded[..]);
			outbound
		},
	}
}

#[macro_export]
#[rustfmt::skip]
macro_rules! decl_test_relay_chain {
	(
		pub struct $name:ident {
			Runtime = $runtime:path,
			XcmConfig = $xcm_config:path,
			new_ext = $new_ext:expr,
		}
	) => {
		pub struct $name;

		$crate::__impl_ext!($name, $new_ext);

		impl $crate::UmpSink for $name {
			fn process_upward_message(
				origin: $crate::ParaId,
				msg: &[u8],
				max_weight: $crate::Weight,
			) -> Result<$crate::Weight, ($crate::MessageId, $crate::Weight)> {
				use $crate::{ump::UmpSink, TestExt};

				Self::execute_with(|| {
					$crate::ump::XcmSink::<$crate::XcmExecutor<$xcm_config>, $runtime>::process_upward_message(
						origin, msg, max_weight,
					)
				})
			}
		}
	};
}

#[macro_export]
macro_rules! decl_test_parachain {
	(
		pub struct $name:ident {
			Runtime = $runtime:path,
			XcmpMessageHandler = $xcmp_message_handler:path,
			DmpMessageHandler = $dmp_message_handler:path,
			new_ext = $new_ext:expr,
		}
	) => {
		pub struct $name;

		$crate::__impl_ext!($name, $new_ext);

		impl $crate::XcmpMessageHandlerT for $name {
			fn handle_xcmp_messages<
				'a,
				I: Iterator<Item = ($crate::ParaId, $crate::RelayBlockNumber, &'a [u8])>,
			>(
				iter: I,
				max_weight: $crate::Weight,
			) -> $crate::Weight {
				use $crate::{TestExt, XcmpMessageHandlerT};

				$name::execute_with(|| {
					<$xcmp_message_handler>::handle_xcmp_messages(iter, max_weight)
				})
			}
		}

		impl $crate::DmpMessageHandlerT for $name {
			fn handle_dmp_messages(
				iter: impl Iterator<Item = ($crate::RelayBlockNumber, Vec<u8>)>,
				max_weight: $crate::Weight,
			) -> $crate::Weight {
				use $crate::{DmpMessageHandlerT, TestExt};

				$name::execute_with(|| {
					<$dmp_message_handler>::handle_dmp_messages(iter, max_weight)
				})
			}
		}
	};
}

#[macro_export]
macro_rules! __impl_ext {
	// entry point: generate ext name
	($name:ident, $new_ext:expr) => {
		$crate::paste::paste! {
			$crate::__impl_ext!(@impl $name, $new_ext, [<EXT_ $name:upper>]);
		}
	};
	// impl
	(@impl $name:ident, $new_ext:expr, $ext_name:ident) => {
		thread_local! {
			pub static $ext_name: $crate::RefCell<$crate::TestExternalities>
				= $crate::RefCell::new($new_ext);
		}

		impl $crate::TestExt for $name {
			fn new_ext() -> $crate::TestExternalities {
				$new_ext
			}

			fn reset_ext() {
				$ext_name.with(|v| *v.borrow_mut() = $new_ext);
			}

			fn execute_without_dispatch<R>(execute: impl FnOnce() -> R) -> R {
				$ext_name.with(|v| v.borrow_mut().execute_with(execute))
			}

			fn dispatch_xcm_buses() {
				while exists_messages_in_any_bus() {
					if let Err(xcm_error) = process_relay_messages() {
						panic!("Relay chain XCM execution failure: {:?}", xcm_error);
					}
					if let Err(xcm_error) = process_para_messages() {
						panic!("Parachain XCM execution failure: {:?}", xcm_error);
					}
				}
			}
		}
	};
}

thread_local! {
	pub static PARA_MESSAGE_BUS: RefCell<VecDeque<(ParaId, MultiLocation, Xcm<()>)>>
		= RefCell::new(VecDeque::new());
	pub static RELAY_MESSAGE_BUS: RefCell<VecDeque<(MultiLocation, Xcm<()>)>>
		= RefCell::new(VecDeque::new());
}

#[macro_export]
macro_rules! decl_test_network {
	(
		pub struct $name:ident {
			relay_chain = $relay_chain:ty,
			parachains = vec![ $( ($para_id:expr, $parachain:ty), )* ],
		}
	) => {
		pub struct $name;

		impl $name {
			pub fn reset() {
				use $crate::{TestExt, VecDeque};
				// Reset relay chain message bus
				$crate::RELAY_MESSAGE_BUS.with(|b| b.replace(VecDeque::new()));
				// Reset parachain message bus
				$crate::PARA_MESSAGE_BUS.with(|b| b.replace(VecDeque::new()));
				<$relay_chain>::reset_ext();
				$( <$parachain>::reset_ext(); )*
			}
		}

		/// Check if any messages exist in either message bus
		fn exists_messages_in_any_bus() -> bool {
			use $crate::{RELAY_MESSAGE_BUS, PARA_MESSAGE_BUS};
			let no_relay_messages_left = RELAY_MESSAGE_BUS.with(|b| b.borrow().is_empty());
			let no_parachain_messages_left = PARA_MESSAGE_BUS.with(|b| b.borrow().is_empty());
			!(no_relay_messages_left && no_parachain_messages_left)
		}

<<<<<<< HEAD
		impl<T: $crate::Get<$crate::ParaId>> $crate::SendXcm for ParachainXcmRouter<T> {
			fn send_xcm(destination: $crate::MultiLocation, message: $crate::Xcm<()>) -> $crate::SendResult {
				use $crate::{UmpSink, XcmpMessageHandlerT};
=======
		/// Process all messages originating from parachains.
		fn process_para_messages() -> $crate::XcmResult {
			use $crate::{UmpSink, XcmpMessageHandlerT};
>>>>>>> 76c0f402

			while let Some((para_id, destination, message)) = $crate::PARA_MESSAGE_BUS.with(
				|b| b.borrow_mut().pop_front()) {
				match destination.interior() {
					$crate::Junctions::Here if destination.parent_count() == 1 => {
						let encoded = $crate::encode_xcm(message, $crate::MessageKind::Ump);
						let r = <$relay_chain>::process_upward_message(
							para_id, &encoded[..],
							$crate::Weight::max_value(),
						);
						if let Err((id, required)) = r {
							return Err($crate::XcmError::WeightLimitReached(required));
						}
					},
					$(
						$crate::X1($crate::Parachain(id)) if *id == $para_id && destination.parent_count() == 1 => {
							let encoded = $crate::encode_xcm(message, $crate::MessageKind::Xcmp);
							let messages = vec![(para_id, 1, &encoded[..])];
							let _weight = <$parachain>::handle_xcmp_messages(
								messages.into_iter(),
								$crate::Weight::max_value(),
							);
						},
					)*
					_ => {
						return Err($crate::XcmError::CannotReachDestination(destination, message));
					}
				}
			}

			Ok(())
		}

		/// Process all messages originating from the relay chain.
		fn process_relay_messages() -> $crate::XcmResult {
			use $crate::DmpMessageHandlerT;

			while let Some((destination, message)) = $crate::RELAY_MESSAGE_BUS.with(
				|b| b.borrow_mut().pop_front()) {
				match destination.interior() {
					$(
						$crate::X1($crate::Parachain(id)) if *id == $para_id && destination.parent_count() == 0 => {
							let encoded = $crate::encode_xcm(message, $crate::MessageKind::Dmp);
							// NOTE: RelayChainBlockNumber is hard-coded to 1
							let messages = vec![(1, encoded)];
							let _weight = <$parachain>::handle_dmp_messages(
								messages.into_iter(), $crate::Weight::max_value(),
							);
						},
					)*
					_ => return Err($crate::XcmError::SendFailed("Only sends to children parachain.")),
				}
			}

			Ok(())
		}

		/// XCM router for parachain.
		pub struct ParachainXcmRouter<T>($crate::PhantomData<T>);

		impl<T: $crate::Get<$crate::ParaId>> $crate::SendXcm for ParachainXcmRouter<T> {
			fn send_xcm(destination: $crate::MultiLocation, message: $crate::Xcm<()>) -> $crate::XcmResult {
				use $crate::{UmpSink, XcmpMessageHandlerT};

				match destination.interior() {
					$crate::Junctions::Here if destination.parent_count() == 1 => {
						$crate::PARA_MESSAGE_BUS.with(
							|b| b.borrow_mut().push_back((T::get(), destination, message)));
						Ok(())
					},
					$(
						$crate::X1($crate::Parachain(id)) if *id == $para_id && destination.parent_count() == 1 => {
							$crate::PARA_MESSAGE_BUS.with(
								|b| b.borrow_mut().push_back((T::get(), destination, message)));
							Ok(())
						},
					)*
					_ => Err($crate::SendError::CannotReachDestination(destination, message)),
				}
			}
		}

		/// XCM router for relay chain.
		pub struct RelayChainXcmRouter;
		impl $crate::SendXcm for RelayChainXcmRouter {
			fn send_xcm(destination: $crate::MultiLocation, message: $crate::Xcm<()>) -> $crate::SendResult {
				use $crate::DmpMessageHandlerT;

				match destination.interior() {
					$(
						$crate::X1($crate::Parachain(id)) if *id == $para_id && destination.parent_count() == 0 => {
							$crate::RELAY_MESSAGE_BUS.with(
								|b| b.borrow_mut().push_back((destination, message)));
							Ok(())
						},
					)*
					_ => Err($crate::SendError::Unroutable),
				}
			}
		}
	};
}<|MERGE_RESOLUTION|>--- conflicted
+++ resolved
@@ -232,15 +232,9 @@
 			!(no_relay_messages_left && no_parachain_messages_left)
 		}
 
-<<<<<<< HEAD
-		impl<T: $crate::Get<$crate::ParaId>> $crate::SendXcm for ParachainXcmRouter<T> {
-			fn send_xcm(destination: $crate::MultiLocation, message: $crate::Xcm<()>) -> $crate::SendResult {
-				use $crate::{UmpSink, XcmpMessageHandlerT};
-=======
 		/// Process all messages originating from parachains.
-		fn process_para_messages() -> $crate::XcmResult {
+		fn process_para_messages() -> $crate::SendResult {
 			use $crate::{UmpSink, XcmpMessageHandlerT};
->>>>>>> 76c0f402
 
 			while let Some((para_id, destination, message)) = $crate::PARA_MESSAGE_BUS.with(
 				|b| b.borrow_mut().pop_front()) {
