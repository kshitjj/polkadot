--- conflicted
+++ resolved
@@ -23,15 +23,15 @@
 use xcm::latest::prelude::*;
 use xcm_executor::traits::Convert;
 
-/// Prefix for generating alias account for accounts coming  
+/// Prefix for generating alias account for accounts coming
 /// from chains that use 32 byte long representations.
 pub const FOREIGN_CHAIN_PREFIX_PARA_32: [u8; 37] = *b"ForeignChainAliasAccountPrefix_Para32";
 
-/// Prefix for generating alias account for accounts coming  
+/// Prefix for generating alias account for accounts coming
 /// from chains that use 20 byte long representations.
 pub const FOREIGN_CHAIN_PREFIX_PARA_20: [u8; 37] = *b"ForeignChainAliasAccountPrefix_Para20";
 
-/// Prefix for generating alias account for accounts coming  
+/// Prefix for generating alias account for accounts coming
 /// from the relay chain using 32 byte long representations.
 pub const FOREIGN_CHAIN_PREFIX_RELAY: [u8; 36] = *b"ForeignChainAliasAccountPrefix_Relay";
 
@@ -49,7 +49,7 @@
 /// ```notrust
 ///              R
 ///           /    \
-///          /      \   
+///          /      \
 ///        P1       P2
 ///        / \       / \
 ///       /   \     /   \
@@ -388,7 +388,6 @@
 	}
 
 	#[test]
-<<<<<<< HEAD
 	fn global_consensus_parachain_converts_for_works() {
 		parameter_types! {
 			pub UniversalLocation: InteriorMultiLocation = X2(GlobalConsensus(ByGenesis([9; 32])), Parachain(1234));
@@ -492,7 +491,9 @@
 		assert_ne!(res_gc_b_p1000, res_gc_b_p1001);
 		assert_ne!(res_gc_b_p1000, res_gc_a_p1001);
 		assert_ne!(res_gc_b_p1001, res_gc_a_p1001);
-=======
+	}
+
+	#[test]
 	fn remote_account_convert_on_para_sending_para_32() {
 		let mul = MultiLocation {
 			parents: 1,
@@ -701,6 +702,5 @@
 			interior: X1(AccountKey20 { network: None, key: [0u8; 20] }),
 		};
 		assert!(ForeignChainAliasAccount::<[u8; 32]>::convert(mul).is_err());
->>>>>>> 92993647
 	}
 }