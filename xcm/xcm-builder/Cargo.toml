[package]
authors = ["Parity Technologies <admin@parity.io>"]
edition = "2021"
name = "xcm-builder"
description = "Tools & types for building with XCM and its executor."
version = "0.9.17"

[dependencies]
<<<<<<< HEAD
impl-trait-for-tuples = "0.2.2"
parity-scale-codec = { version = "2.3.1", default-features = false, features = ["derive", "max-encoded-len"] }
scale-info = { version = "1.0", default-features = false, features = ["derive"] }
=======
parity-scale-codec = { version = "3.0.0", default-features = false, features = ["derive"] }
scale-info = { version = "2.0.0", default-features = false, features = ["derive"] }
>>>>>>> 1a5d4636
xcm = { path = "..", default-features = false }
xcm-executor = { path = "../xcm-executor", default-features = false }
sp-std = { git = "https://github.com/paritytech/substrate", branch = "master", default-features = false }
sp-arithmetic = { git = "https://github.com/paritytech/substrate", branch = "master", default-features = false }
sp-io = { git = "https://github.com/paritytech/substrate", branch = "master", default-features = false }
sp-runtime = { git = "https://github.com/paritytech/substrate", branch = "master", default-features = false }
frame-support = { git = "https://github.com/paritytech/substrate", branch = "master", default-features = false }
frame-system = { git = "https://github.com/paritytech/substrate", branch = "master", default-features = false }
pallet-transaction-payment = { git = "https://github.com/paritytech/substrate", branch = "master", default-features = false }
log = { version = "0.4.0", default-features = false }

# Polkadot dependencies
polkadot-parachain = { path = "../../parachain", default-features = false }

[dev-dependencies]
sp-core = { git = "https://github.com/paritytech/substrate", branch = "master" }
pallet-balances = { git = "https://github.com/paritytech/substrate", branch = "master" }
pallet-xcm = { path = "../pallet-xcm" }
polkadot-runtime-parachains = { path = "../../runtime/parachains" }
assert_matches = "1.5.0"

[features]
default = ["std"]
runtime-benchmarks = []
std = [
	"log/std",
	"parity-scale-codec/std",
	"scale-info/std",
	"xcm/std",
	"xcm-executor/std",
	"sp-std/std",
	"sp-arithmetic/std",
	"sp-io/std",
	"sp-runtime/std",
	"frame-support/std",
	"polkadot-parachain/std",
	"pallet-transaction-payment/std",
]<|MERGE_RESOLUTION|>--- conflicted
+++ resolved
@@ -6,14 +6,9 @@
 version = "0.9.17"
 
 [dependencies]
-<<<<<<< HEAD
 impl-trait-for-tuples = "0.2.2"
-parity-scale-codec = { version = "2.3.1", default-features = false, features = ["derive", "max-encoded-len"] }
-scale-info = { version = "1.0", default-features = false, features = ["derive"] }
-=======
 parity-scale-codec = { version = "3.0.0", default-features = false, features = ["derive"] }
 scale-info = { version = "2.0.0", default-features = false, features = ["derive"] }
->>>>>>> 1a5d4636
 xcm = { path = "..", default-features = false }
 xcm-executor = { path = "../xcm-executor", default-features = false }
 sp-std = { git = "https://github.com/paritytech/substrate", branch = "master", default-features = false }
