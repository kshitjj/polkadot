// Copyright 2021 Parity Technologies (UK) Ltd.
// This file is part of Polkadot.

// Polkadot is free software: you can redistribute it and/or modify
// it under the terms of the GNU General Public License as published by
// the Free Software Foundation, either version 3 of the License, or
// (at your option) any later version.

// Polkadot is distributed in the hope that it will be useful,
// but WITHOUT ANY WARRANTY; without even the implied warranty of
// MERCHANTABILITY or FITNESS FOR A PARTICULAR PURPOSE.  See the
// GNU General Public License for more details.

// You should have received a copy of the GNU General Public License
// along with Polkadot.  If not, see <http://www.gnu.org/licenses/>.

use frame_support::{
	construct_runtime, parameter_types,
	traits::{Everything, Nothing},
	weights::Weight,
};
use sp_core::H256;
use sp_runtime::{testing::Header, traits::IdentityLookup, AccountId32};
use sp_std::cell::RefCell;

use polkadot_parachain::primitives::Id as ParaId;
use polkadot_runtime_parachains::{configuration, origin, shared};
use xcm::latest::{opaque, prelude::*};
use xcm_executor::XcmExecutor;

use xcm_builder::{
	AccountId32Aliases, AllowTopLevelPaidExecutionFrom, AllowUnpaidExecutionFrom,
	ChildParachainAsNative, ChildParachainConvertsVia, ChildSystemParachainAsSuperuser,
	CurrencyAdapter as XcmCurrencyAdapter, FixedRateOfFungible, FixedWeightBounds,
	IsChildSystemParachain, IsConcrete, LocationInverter, SignedAccountId32AsNative,
	SignedToAccountId32, SovereignSignedViaLocation, TakeWeightCredit,
};

pub type AccountId = AccountId32;
pub type Balance = u128;

thread_local! {
	pub static SENT_XCM: RefCell<Vec<(MultiLocation, opaque::Xcm)>> = RefCell::new(Vec::new());
}
pub fn sent_xcm() -> Vec<(MultiLocation, opaque::Xcm)> {
	SENT_XCM.with(|q| (*q.borrow()).clone())
}
pub struct TestSendXcm;
impl SendXcm for TestSendXcm {
	fn send_xcm(dest: impl Into<MultiLocation>, msg: opaque::Xcm) -> SendResult {
		SENT_XCM.with(|q| q.borrow_mut().push((dest.into(), msg)));
		Ok(())
	}
}

// copied from kusama constants
pub const UNITS: Balance = 1_000_000_000_000;
pub const CENTS: Balance = UNITS / 30_000;

parameter_types! {
	pub const BlockHashCount: u64 = 250;
}

impl frame_system::Config for Runtime {
	type Origin = Origin;
	type Call = Call;
	type Index = u64;
	type BlockNumber = u64;
	type Hash = H256;
	type Hashing = ::sp_runtime::traits::BlakeTwo256;
	type AccountId = AccountId;
	type Lookup = IdentityLookup<Self::AccountId>;
	type Header = Header;
	type Event = Event;
	type BlockHashCount = BlockHashCount;
	type BlockWeights = ();
	type BlockLength = ();
	type Version = ();
	type PalletInfo = PalletInfo;
	type AccountData = pallet_balances::AccountData<Balance>;
	type OnNewAccount = ();
	type OnKilledAccount = ();
	type DbWeight = ();
	type BaseCallFilter = Everything;
	type SystemWeightInfo = ();
	type SS58Prefix = ();
	type OnSetCode = ();
}

parameter_types! {
	pub ExistentialDeposit: Balance = 1 * CENTS;
	pub const MaxLocks: u32 = 50;
	pub const MaxReserves: u32 = 50;
}

impl pallet_balances::Config for Runtime {
	type MaxLocks = MaxLocks;
	type Balance = Balance;
	type Event = Event;
	type DustRemoval = ();
	type ExistentialDeposit = ExistentialDeposit;
	type AccountStore = System;
	type WeightInfo = ();
	type MaxReserves = MaxReserves;
	type ReserveIdentifier = [u8; 8];
}

impl shared::Config for Runtime {}

impl configuration::Config for Runtime {
<<<<<<< HEAD
	type WeightInfo = configuration::weights::WeightInfo<Runtime>;
	type HrmpMaxOutboundChannelsBound = frame_support::traits::ConstU32<128>;
	type HrmpMaxInboundChannelsBound = frame_support::traits::ConstU32<128>;
=======
	type WeightInfo = configuration::TestWeightInfo;
>>>>>>> a6dd54ea
}

// aims to closely emulate the Kusama XcmConfig
parameter_types! {
	pub const KsmLocation: MultiLocation = MultiLocation::here();
	pub const KusamaNetwork: NetworkId = NetworkId::Kusama;
	pub Ancestry: MultiLocation = Here.into();
	pub CheckAccount: AccountId = XcmPallet::check_account();
}

pub type SovereignAccountOf =
	(ChildParachainConvertsVia<ParaId, AccountId>, AccountId32Aliases<KusamaNetwork, AccountId>);

pub type LocalAssetTransactor = XcmCurrencyAdapter<
	Balances,
	IsConcrete<KsmLocation>,
	SovereignAccountOf,
	AccountId,
	CheckAccount,
>;

type LocalOriginConverter = (
	SovereignSignedViaLocation<SovereignAccountOf, Origin>,
	ChildParachainAsNative<origin::Origin, Origin>,
	SignedAccountId32AsNative<KusamaNetwork, Origin>,
	ChildSystemParachainAsSuperuser<ParaId, Origin>,
);

parameter_types! {
	pub const BaseXcmWeight: Weight = 1_000_000_000;
	pub KsmPerSecond: (AssetId, u128) = (KsmLocation::get().into(), 1);
}

pub type Barrier = (
	TakeWeightCredit,
	AllowTopLevelPaidExecutionFrom<Everything>,
	// Unused/Untested
	AllowUnpaidExecutionFrom<IsChildSystemParachain<ParaId>>,
);

parameter_types! {
	pub const KusamaForStatemine: (MultiAssetFilter, MultiLocation) =
		(MultiAssetFilter::Wild(WildMultiAsset::AllOf { id: Concrete(MultiLocation::here()), fun: WildFungible }), X1(Parachain(1000)).into());
	pub const MaxInstructions: u32 = 100;
}
pub type TrustedTeleporters = (xcm_builder::Case<KusamaForStatemine>,);

pub struct XcmConfig;
impl xcm_executor::Config for XcmConfig {
	type Call = Call;
	type XcmSender = TestSendXcm;
	type AssetTransactor = LocalAssetTransactor;
	type OriginConverter = LocalOriginConverter;
	type IsReserve = ();
	type IsTeleporter = TrustedTeleporters;
	type LocationInverter = LocationInverter<Ancestry>;
	type Barrier = Barrier;
	type Weigher = FixedWeightBounds<BaseXcmWeight, Call, MaxInstructions>;
	type Trader = FixedRateOfFungible<KsmPerSecond, ()>;
	type ResponseHandler = XcmPallet;
	type AssetTrap = XcmPallet;
	type AssetClaims = XcmPallet;
	type SubscriptionService = XcmPallet;
}

pub type LocalOriginToLocation = SignedToAccountId32<Origin, AccountId, KusamaNetwork>;

impl pallet_xcm::Config for Runtime {
	type Event = Event;
	type LocationInverter = LocationInverter<Ancestry>;
	type SendXcmOrigin = xcm_builder::EnsureXcmOrigin<Origin, LocalOriginToLocation>;
	type XcmRouter = TestSendXcm;
	// Anyone can execute XCM messages locally...
	type ExecuteXcmOrigin = xcm_builder::EnsureXcmOrigin<Origin, LocalOriginToLocation>;
	type XcmExecuteFilter = Nothing;
	type XcmExecutor = XcmExecutor<XcmConfig>;
	type XcmTeleportFilter = Everything;
	type XcmReserveTransferFilter = Everything;
	type Weigher = FixedWeightBounds<BaseXcmWeight, Call, MaxInstructions>;
	type Call = Call;
	type Origin = Origin;
	const VERSION_DISCOVERY_QUEUE_SIZE: u32 = 100;
	type AdvertisedXcmVersion = pallet_xcm::CurrentXcmVersion;
}

impl origin::Config for Runtime {}

type UncheckedExtrinsic = frame_system::mocking::MockUncheckedExtrinsic<Runtime>;
type Block = frame_system::mocking::MockBlock<Runtime>;

construct_runtime!(
	pub enum Runtime where
		Block = Block,
		NodeBlock = Block,
		UncheckedExtrinsic = UncheckedExtrinsic,
	{
		System: frame_system::{Pallet, Call, Storage, Config, Event<T>},
		Balances: pallet_balances::{Pallet, Call, Storage, Config<T>, Event<T>},
		ParasOrigin: origin::{Pallet, Origin},
		XcmPallet: pallet_xcm::{Pallet, Call, Storage, Event<T>, Origin},
	}
);

pub fn kusama_like_with_balances(balances: Vec<(AccountId, Balance)>) -> sp_io::TestExternalities {
	let mut t = frame_system::GenesisConfig::default().build_storage::<Runtime>().unwrap();

	pallet_balances::GenesisConfig::<Runtime> { balances }
		.assimilate_storage(&mut t)
		.unwrap();

	let mut ext = sp_io::TestExternalities::new(t);
	ext.execute_with(|| System::set_block_number(1));
	ext
}<|MERGE_RESOLUTION|>--- conflicted
+++ resolved
@@ -108,13 +108,9 @@
 impl shared::Config for Runtime {}
 
 impl configuration::Config for Runtime {
-<<<<<<< HEAD
-	type WeightInfo = configuration::weights::WeightInfo<Runtime>;
+	type WeightInfo = configuration::TestWeightInfo;
 	type HrmpMaxOutboundChannelsBound = frame_support::traits::ConstU32<128>;
 	type HrmpMaxInboundChannelsBound = frame_support::traits::ConstU32<128>;
-=======
-	type WeightInfo = configuration::TestWeightInfo;
->>>>>>> a6dd54ea
 }
 
 // aims to closely emulate the Kusama XcmConfig
