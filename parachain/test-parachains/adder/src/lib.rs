--- conflicted
+++ resolved
@@ -22,11 +22,7 @@
 	feature(core_intrinsics, lang_items, core_panic_info, alloc_error_handler)
 )]
 
-<<<<<<< HEAD
-use parity_scale_codec::{Encode, Decode};
-=======
 use parity_scale_codec::{Decode, Encode};
->>>>>>> 28823045
 use tiny_keccak::{Hasher as _, Keccak};
 
 #[cfg(not(feature = "std"))]
@@ -101,7 +97,7 @@
 	assert_eq!(parent_hash, parent_head.hash());
 
 	if hash_state(block_data.state) != parent_head.post_state {
-		return Err(StateMismatch)
+		return Err(StateMismatch);
 	}
 
 	let new_state = block_data.state.wrapping_add(block_data.add);
