--- conflicted
+++ resolved
@@ -882,7 +882,7 @@
 	NetworkBridgeUpdate(NetworkBridgeEvent<net_protocol::GossipSupportNetworkMessage>),
 }
 
-<<<<<<< HEAD
+// TODO [now]: consider removing.
 /// Request introduction of a candidate into the prospective parachains subsystem.
 #[derive(Debug, PartialEq, Eq, Clone)]
 pub struct IntroduceCandidateRequest {
@@ -894,8 +894,6 @@
 	pub persisted_validation_data: PersistedValidationData,
 }
 
-=======
->>>>>>> 1c59180a
 /// A hypothetical candidate to be evaluated for frontier membership
 /// in the prospective parachains subsystem.
 ///
@@ -930,19 +928,11 @@
 }
 
 impl HypotheticalCandidate {
-<<<<<<< HEAD
-	/// Get the hash of the candidate.
-	pub fn candidate_hash(&self) -> CandidateHash {
-		match *self {
-			HypotheticalCandidate::Complete { ref candidate_hash, .. } => *candidate_hash,
-			HypotheticalCandidate::Incomplete { ref candidate_hash, .. } => *candidate_hash,
-=======
 	/// Get the `CandidateHash` of the hypothetical candidate.
 	pub fn candidate_hash(&self) -> CandidateHash {
 		match *self {
 			HypotheticalCandidate::Complete { candidate_hash, .. } => candidate_hash,
 			HypotheticalCandidate::Incomplete { candidate_hash, .. } => candidate_hash,
->>>>>>> 1c59180a
 		}
 	}
 
@@ -953,8 +943,6 @@
 			HypotheticalCandidate::Incomplete { candidate_para, .. } => candidate_para,
 		}
 	}
-<<<<<<< HEAD
-=======
 
 	/// Get parent head data hash of the hypothetical candidate.
 	pub fn parent_head_data_hash(&self) -> Hash {
@@ -975,7 +963,6 @@
 				candidate_relay_parent,
 		}
 	}
->>>>>>> 1c59180a
 }
 
 /// Request specifying which candidates are either already included
@@ -988,28 +975,6 @@
 	pub candidates: Vec<HypotheticalCandidate>,
 	/// Either a specific fragment tree to check, otherwise all.
 	pub fragment_tree_relay_parent: Option<Hash>,
-<<<<<<< HEAD
-}
-
-/// A request for the depths a hypothetical candidate would occupy within
-/// some fragment tree. Note that this is not an absolute indication of whether
-/// a candidate can be added to a fragment tree, as the commitments are not
-/// considered in this request.
-// TODO [now]: file issue making this obsolete in favor of `HypotheticalFrontierRequest`
-#[derive(Debug, PartialEq, Eq, Clone, Copy)]
-pub struct HypotheticalDepthRequest {
-	/// The hash of the potential candidate.
-	pub candidate_hash: CandidateHash,
-	/// The para of the candidate.
-	pub candidate_para: ParaId,
-	/// The hash of the parent head-data of the candidate.
-	pub parent_head_data_hash: Hash,
-	/// The relay-parent of the candidate.
-	pub candidate_relay_parent: Hash,
-	/// The relay-parent of the fragment tree we are comparing to.
-	pub fragment_tree_relay_parent: Hash,
-=======
->>>>>>> 1c59180a
 }
 
 /// A request for the persisted validation data stored in the prospective
@@ -1053,25 +1018,6 @@
 	///
 	/// For any candidate which is already known, this returns the depths the candidate
 	/// occupies.
-<<<<<<< HEAD
-	///
-	/// Returns an empty vector either if there is no such depth or the fragment tree relay-parent
-	/// is unknown.
-	GetHypotheticalDepth(HypotheticalDepthRequest, oneshot::Sender<Vec<usize>>),
-	/// Get the hypothetical frontier membership of candidates with the given properties
-	/// under the specified active leaves' fragment trees.
-	///
-	/// Specifically, when provided with a set of hypothetical candidates, which are either
-	/// complete or incomplete, this will return fragment tree memberships for each candidate.
-	///
-	/// These memberships are computed in relation only to what is already within the fragment
-	/// trees and not with respect to all candidates in the set. Therefore, the membership sets
-	/// may be incomplete.
-	///
-	/// For any candidate which is already known, this returns the depths the candidate
-	/// occupies.
-=======
->>>>>>> 1c59180a
 	GetHypotheticalFrontier(
 		HypotheticalFrontierRequest,
 		oneshot::Sender<Vec<(HypotheticalCandidate, FragmentTreeMembership)>>,
