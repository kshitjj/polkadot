--- conflicted
+++ resolved
@@ -35,13 +35,8 @@
 use polkadot_node_primitives::{
 	approval::{BlockApprovalMeta, IndirectAssignmentCert, IndirectSignedApprovalVote},
 	AvailableData, BabeEpoch, BlockWeight, CandidateVotes, CollationGenerationConfig,
-<<<<<<< HEAD
-	CollationSecondedSignal, DisputeMessage, ErasureChunk, PoV, SignedDisputeStatement,
-	SignedFullStatement, SignedFullStatementWithPVD, ValidationResult,
-=======
 	CollationSecondedSignal, DisputeMessage, DisputeStatus, ErasureChunk, PoV,
-	SignedDisputeStatement, SignedFullStatement, ValidationResult,
->>>>>>> 788264dd
+	SignedDisputeStatement, SignedFullStatement, SignedFullStatementWithPVD, ValidationResult,
 };
 use polkadot_primitives::{
 	v2::{
@@ -707,15 +702,9 @@
 		OccupiedCoreAssumption,
 		RuntimeApiSender<Option<ValidationCodeHash>>,
 	),
-<<<<<<< HEAD
-	/// Returns all on-chain disputes at given block number.
-	StagingDisputes(
-		RuntimeApiSender<Vec<(SessionIndex, CandidateHash, DisputeState<BlockNumber>)>>,
-	),
 	/// Get the validity constraints of the given para.
 	/// This is a staging API that will not be available on production runtimes.
 	StagingValidityConstraints(ParaId, RuntimeApiSender<Option<vstaging_primitives::Constraints>>),
-=======
 	/// Returns all on-chain disputes at given block number. Available in v3.
 	Disputes(RuntimeApiSender<Vec<(SessionIndex, CandidateHash, DisputeState<BlockNumber>)>>),
 }
@@ -725,7 +714,6 @@
 
 	/// `Disputes`
 	pub const DISPUTES_RUNTIME_REQUIREMENT: u32 = 3;
->>>>>>> 788264dd
 }
 
 /// A message to the Runtime API subsystem.
