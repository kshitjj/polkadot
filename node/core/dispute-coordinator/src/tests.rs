// Copyright 2021 Parity Technologies (UK) Ltd.
// This file is part of Polkadot.

// Polkadot is free software: you can redistribute it and/or modify
// it under the terms of the GNU General Public License as published by
// the Free Software Foundation, either version 3 of the License, or
// (at your option) any later version.

// Polkadot is distributed in the hope that it will be useful,
// but WITHOUT ANY WARRANTY; without even the implied warranty of
// MERCHANTABILITY or FITNESS FOR A PARTICULAR PURPOSE.  See the
// GNU General Public License for more details.

// You should have received a copy of the GNU General Public License
// along with Polkadot.  If not, see <http://www.gnu.org/licenses/>.

use std::{
	collections::HashMap,
	sync::{
		atomic::{AtomicU64, Ordering as AtomicOrdering},
		Arc,
	},
	time::Duration,
};

use assert_matches::assert_matches;
use futures::{
	channel::oneshot,
	future::{self, BoxFuture},
};

use polkadot_node_subsystem_util::database::Database;

use polkadot_node_primitives::{
	DisputeMessage, DisputeStatus, SignedDisputeStatement, SignedFullStatement, Statement,
};
use polkadot_node_subsystem::{
	messages::{
		ApprovalVotingMessage, ChainApiMessage, DisputeCoordinatorMessage,
		DisputeDistributionMessage, ImportStatementsResult,
	},
	overseer::FromOrchestra,
	OverseerSignal,
};

use polkadot_node_subsystem_util::TimeoutExt;
use sc_keystore::LocalKeystore;
use sp_application_crypto::AppKey;
use sp_core::{sr25519::Pair, testing::TaskExecutor, Pair as PairT};
use sp_keyring::Sr25519Keyring;
use sp_keystore::{SyncCryptoStore, SyncCryptoStorePtr};

use ::test_helpers::{dummy_candidate_receipt_bad_sig, dummy_digest, dummy_hash};
use polkadot_node_primitives::{Timestamp, ACTIVE_DURATION_SECS};
use polkadot_node_subsystem::{
	jaeger,
	messages::{AllMessages, BlockDescription, RuntimeApiMessage, RuntimeApiRequest},
	ActivatedLeaf, ActiveLeavesUpdate, LeafStatus,
};
use polkadot_node_subsystem_test_helpers::{
	make_buffered_subsystem_context, TestSubsystemContextHandle,
};
<<<<<<< HEAD
use polkadot_primitives::v3::{
=======
use polkadot_primitives::{
>>>>>>> 0ac88220
	ApprovalVote, BlockNumber, CandidateCommitments, CandidateEvent, CandidateHash,
	CandidateReceipt, CoreIndex, DisputeStatement, GroupIndex, Hash, HeadData, Header, IndexedVec,
	MultiDisputeStatementSet, ScrapedOnChainVotes, SessionIndex, SessionInfo, SigningContext,
	ValidDisputeStatementKind, ValidatorId, ValidatorIndex, ValidatorSignature,
};

use crate::{
	backend::Backend,
	metrics::Metrics,
	participation::{participation_full_happy_path, participation_missing_availability},
	status::Clock,
	Config, DisputeCoordinatorSubsystem,
};

use super::db::v1::DbBackend;

const TEST_TIMEOUT: Duration = Duration::from_secs(2);

// sets up a keystore with the given keyring accounts.
fn make_keystore(seeds: impl Iterator<Item = String>) -> LocalKeystore {
	let store = LocalKeystore::in_memory();

	for s in seeds {
		store
<<<<<<< HEAD
			.sr25519_generate_new(polkadot_primitives::v3::PARACHAIN_KEY_TYPE_ID, Some(&s))
=======
			.sr25519_generate_new(polkadot_primitives::PARACHAIN_KEY_TYPE_ID, Some(&s))
>>>>>>> 0ac88220
			.unwrap();
	}

	store
}

type VirtualOverseer = TestSubsystemContextHandle<DisputeCoordinatorMessage>;

const OVERSEER_RECEIVE_TIMEOUT: Duration = Duration::from_secs(2);

async fn overseer_recv(virtual_overseer: &mut VirtualOverseer) -> AllMessages {
	virtual_overseer
		.recv()
		.timeout(OVERSEER_RECEIVE_TIMEOUT)
		.await
		.expect("overseer `recv` timed out")
}

enum VoteType {
	Backing,
	Explicit,
}

/// Helper to condense repeated code that creates vote pairs, one valid and one
/// invalid. Optionally the valid vote of the pair can be made a backing vote.
async fn generate_opposing_votes_pair(
	test_state: &TestState,
	valid_voter_idx: ValidatorIndex,
	invalid_voter_idx: ValidatorIndex,
	candidate_hash: CandidateHash,
	session: SessionIndex,
	valid_vote_type: VoteType,
) -> (SignedDisputeStatement, SignedDisputeStatement) {
	let valid_vote = match valid_vote_type {
		VoteType::Backing =>
			test_state
				.issue_backing_statement_with_index(valid_voter_idx, candidate_hash, session)
				.await,
		VoteType::Explicit =>
			test_state
				.issue_explicit_statement_with_index(valid_voter_idx, candidate_hash, session, true)
				.await,
	};
	let invalid_vote = test_state
		.issue_explicit_statement_with_index(invalid_voter_idx, candidate_hash, session, false)
		.await;

	(valid_vote, invalid_vote)
}

#[derive(Clone)]
struct MockClock {
	time: Arc<AtomicU64>,
}

impl Default for MockClock {
	fn default() -> Self {
		MockClock { time: Arc::new(AtomicU64::default()) }
	}
}

impl Clock for MockClock {
	fn now(&self) -> Timestamp {
		self.time.load(AtomicOrdering::SeqCst)
	}
}

impl MockClock {
	fn set(&self, to: Timestamp) {
		self.time.store(to, AtomicOrdering::SeqCst)
	}
}

struct TestState {
	validators: Vec<Pair>,
	validator_public: IndexedVec<ValidatorIndex, ValidatorId>,
	validator_groups: IndexedVec<GroupIndex, Vec<ValidatorIndex>>,
	master_keystore: Arc<sc_keystore::LocalKeystore>,
	subsystem_keystore: Arc<sc_keystore::LocalKeystore>,
	db: Arc<dyn Database>,
	config: Config,
	clock: MockClock,
	headers: HashMap<Hash, Header>,
	block_num_to_header: HashMap<BlockNumber, Hash>,
	last_block: Hash,
	// last session the subsystem knows about.
	known_session: Option<SessionIndex>,
}

impl Default for TestState {
	fn default() -> TestState {
		let p1 = Pair::from_string("//Polka", None).unwrap();
		let p2 = Pair::from_string("//Dot", None).unwrap();
		let p3 = Pair::from_string("//Kusama", None).unwrap();
		let validators = vec![
			(Sr25519Keyring::Alice.pair(), Sr25519Keyring::Alice.to_seed()),
			(Sr25519Keyring::Bob.pair(), Sr25519Keyring::Bob.to_seed()),
			(Sr25519Keyring::Charlie.pair(), Sr25519Keyring::Charlie.to_seed()),
			(Sr25519Keyring::Dave.pair(), Sr25519Keyring::Dave.to_seed()),
			(Sr25519Keyring::Eve.pair(), Sr25519Keyring::Eve.to_seed()),
			(Sr25519Keyring::One.pair(), Sr25519Keyring::One.to_seed()),
			(Sr25519Keyring::Ferdie.pair(), Sr25519Keyring::Ferdie.to_seed()),
			// Two more keys needed so disputes are not confirmed already with only 3 statements.
			(p1, "//Polka".into()),
			(p2, "//Dot".into()),
			(p3, "//Kusama".into()),
		];

		let validator_public = validators
			.clone()
			.into_iter()
			.map(|k| ValidatorId::from(k.0.public()))
			.collect();

		let validator_groups = IndexedVec::<GroupIndex, Vec<ValidatorIndex>>::from(vec![
			vec![ValidatorIndex(0), ValidatorIndex(1)],
			vec![ValidatorIndex(2), ValidatorIndex(3)],
			vec![ValidatorIndex(4), ValidatorIndex(5), ValidatorIndex(6)],
		]);

		let master_keystore = make_keystore(validators.iter().map(|v| v.1.clone())).into();
		let subsystem_keystore =
			make_keystore(vec![Sr25519Keyring::Alice.to_seed()].into_iter()).into();

		let db = kvdb_memorydb::create(1);
		let db = polkadot_node_subsystem_util::database::kvdb_impl::DbAdapter::new(db, &[]);
		let db = Arc::new(db);
		let config = Config { col_dispute_data: 0, col_session_data: 1 };

		let genesis_header = Header {
			parent_hash: Hash::zero(),
			number: 0,
			digest: dummy_digest(),
			state_root: dummy_hash(),
			extrinsics_root: dummy_hash(),
		};
		let last_block = genesis_header.hash();

		let mut headers = HashMap::new();
		let _ = headers.insert(last_block, genesis_header.clone());
		let mut block_num_to_header = HashMap::new();
		let _ = block_num_to_header.insert(genesis_header.number, last_block);

		TestState {
			validators: validators.into_iter().map(|(pair, _)| pair).collect(),
			validator_public,
			validator_groups,
			master_keystore,
			subsystem_keystore,
			db,
			config,
			clock: MockClock::default(),
			headers,
			block_num_to_header,
			last_block,
			known_session: None,
		}
	}
}

impl TestState {
	async fn activate_leaf_at_session(
		&mut self,
		virtual_overseer: &mut VirtualOverseer,
		session: SessionIndex,
		block_number: BlockNumber,
		candidate_events: Vec<CandidateEvent>,
	) {
		assert!(block_number > 0);

		let block_header = Header {
			parent_hash: self.last_block,
			number: block_number,
			digest: dummy_digest(),
			state_root: dummy_hash(),
			extrinsics_root: dummy_hash(),
		};
		let block_hash = block_header.hash();

		let _ = self.headers.insert(block_hash, block_header.clone());
		let _ = self.block_num_to_header.insert(block_header.number, block_hash);
		self.last_block = block_hash;

		gum::debug!(?block_number, "Activating block in activate_leaf_at_session.");
		virtual_overseer
			.send(FromOrchestra::Signal(OverseerSignal::ActiveLeaves(
				ActiveLeavesUpdate::start_work(ActivatedLeaf {
					hash: block_hash,
					span: Arc::new(jaeger::Span::Disabled),
					number: block_number,
					status: LeafStatus::Fresh,
				}),
			)))
			.await;

		self.handle_sync_queries(
			virtual_overseer,
			block_hash,
			block_number,
			session,
			candidate_events,
		)
		.await;
	}

	/// Returns any sent `DisputeMessage`s.
	async fn handle_sync_queries(
		&mut self,
		virtual_overseer: &mut VirtualOverseer,
		block_hash: Hash,
		block_number: BlockNumber,
		session: SessionIndex,
		candidate_events: Vec<CandidateEvent>,
	) -> Vec<DisputeMessage> {
		// Order of messages is not fixed (different on initializing):
		#[derive(Debug)]
		struct FinishedSteps {
			got_session_information: bool,
			got_scraping_information: bool,
		}

		impl FinishedSteps {
			fn new() -> Self {
				Self { got_session_information: false, got_scraping_information: false }
			}
			fn is_done(&self) -> bool {
				self.got_session_information && self.got_scraping_information
			}
		}

		let mut finished_steps = FinishedSteps::new();
		let mut sent_disputes = Vec::new();

		while !finished_steps.is_done() {
			let recv = overseer_recv(virtual_overseer).await;
			match recv {
				AllMessages::RuntimeApi(RuntimeApiMessage::Request(
					h,
					RuntimeApiRequest::SessionIndexForChild(tx),
				)) => {
					assert!(
						!finished_steps.got_session_information,
						"session infos already retrieved"
					);
					finished_steps.got_session_information = true;
					assert_eq!(h, block_hash);
					let _ = tx.send(Ok(session));

					// Queries for fetching earliest unfinalized block session. See `RollingSessionWindow`.
					if self.known_session.is_none() {
						assert_matches!(
							overseer_recv(virtual_overseer).await,
							AllMessages::ChainApi(ChainApiMessage::FinalizedBlockNumber(
								s_tx,
							)) => {
								let _ = s_tx.send(Ok(block_number));
							}
						);

						assert_matches!(
							overseer_recv(virtual_overseer).await,
							AllMessages::ChainApi(ChainApiMessage::FinalizedBlockHash(
								number,
								s_tx,
							)) => {
								assert_eq!(block_number, number);
								let _ = s_tx.send(Ok(Some(block_hash)));
							}
						);

						assert_matches!(
							overseer_recv(virtual_overseer).await,
							AllMessages::RuntimeApi(RuntimeApiMessage::Request(
								h,
								RuntimeApiRequest::SessionIndexForChild(s_tx),
							)) => {
								assert_eq!(h, block_hash);
								let _ = s_tx.send(Ok(session));
							}
						);
					}

					// No queries, if subsystem knows about this session already.
					if self.known_session == Some(session) {
						continue
					}
					self.known_session = Some(session);

					loop {
						// answer session info queries until the current session is reached.
						assert_matches!(
						overseer_recv(virtual_overseer).await,
						AllMessages::RuntimeApi(RuntimeApiMessage::Request(
								h,
								RuntimeApiRequest::SessionInfo(session_index, tx),
								)) => {
							assert_eq!(h, block_hash);

							let _ = tx.send(Ok(Some(self.session_info())));
							if session_index == session { break }
						}
						);
					}
				},
				AllMessages::ChainApi(ChainApiMessage::FinalizedBlockNumber(tx)) => {
					assert!(
						!finished_steps.got_scraping_information,
						"Scraping info was already retrieved!"
					);
					finished_steps.got_scraping_information = true;
					tx.send(Ok(0)).unwrap();
				},
				AllMessages::ChainApi(ChainApiMessage::BlockNumber(hash, tx)) => {
					let block_num = self.headers.get(&hash).map(|header| header.number);
					tx.send(Ok(block_num)).unwrap();
				},
				AllMessages::DisputeDistribution(DisputeDistributionMessage::SendDispute(msg)) => {
					sent_disputes.push(msg);
				},
				AllMessages::RuntimeApi(RuntimeApiMessage::Request(
					_new_leaf,
					RuntimeApiRequest::CandidateEvents(tx),
				)) => {
					tx.send(Ok(candidate_events.clone())).unwrap();
				},
				AllMessages::RuntimeApi(RuntimeApiMessage::Request(
					_new_leaf,
					RuntimeApiRequest::FetchOnChainVotes(tx),
				)) => {
					//add some `BackedCandidates` or resolved disputes here as needed
					tx.send(Ok(Some(ScrapedOnChainVotes {
						session,
						backing_validators_per_candidate: Vec::default(),
						disputes: MultiDisputeStatementSet::default(),
					})))
					.unwrap();
				},
				AllMessages::ChainApi(ChainApiMessage::Ancestors { hash, k, response_channel }) => {
					let target_header = self
						.headers
						.get(&hash)
						.expect("The function is called for this block so it should exist");
					let mut response = Vec::new();
					for i in target_header.number.saturating_sub(k as u32)..target_header.number {
						response.push(
							self.block_num_to_header
								.get(&i)
								.expect("headers and block_num_to_header should always be in sync")
								.clone(),
						);
					}
					let _ = response_channel.send(Ok(response));
				},
				msg => {
					panic!("Received unexpected message in `handle_sync_queries`: {:?}", msg);
				},
			}
		}
		return sent_disputes
	}

	async fn handle_resume_sync(
		&mut self,
		virtual_overseer: &mut VirtualOverseer,
		session: SessionIndex,
	) -> Vec<DisputeMessage> {
		self.handle_resume_sync_with_events(virtual_overseer, session, Vec::new()).await
	}

	async fn handle_resume_sync_with_events(
		&mut self,
		virtual_overseer: &mut VirtualOverseer,
		session: SessionIndex,
		mut initial_events: Vec<CandidateEvent>,
	) -> Vec<DisputeMessage> {
		let leaves: Vec<Hash> = self.headers.keys().cloned().collect();
		let mut messages = Vec::new();
		for (n, leaf) in leaves.iter().enumerate() {
			gum::debug!(
				block_number= ?n,
				"Activating block in handle resume sync."
			);
			virtual_overseer
				.send(FromOrchestra::Signal(OverseerSignal::ActiveLeaves(
					ActiveLeavesUpdate::start_work(ActivatedLeaf {
						hash: *leaf,
						number: n as u32,
						span: Arc::new(jaeger::Span::Disabled),
						status: LeafStatus::Fresh,
					}),
				)))
				.await;

			let events = if n == 1 { std::mem::take(&mut initial_events) } else { Vec::new() };

			let mut new_messages = self
				.handle_sync_queries(virtual_overseer, *leaf, n as BlockNumber, session, events)
				.await;
			messages.append(&mut new_messages);
		}
		messages
	}

	fn session_info(&self) -> SessionInfo {
		let discovery_keys = self.validators.iter().map(|k| <_>::from(k.public())).collect();

		let assignment_keys = self.validators.iter().map(|k| <_>::from(k.public())).collect();

		SessionInfo {
			executor_params: Default::default(),
			validators: self.validator_public.clone(),
			discovery_keys,
			assignment_keys,
			validator_groups: self.validator_groups.clone(),
			n_cores: self.validator_groups.len() as _,
			zeroth_delay_tranche_width: 0,
			relay_vrf_modulo_samples: 1,
			n_delay_tranches: 100,
			no_show_slots: 1,
			needed_approvals: 10,
			active_validator_indices: Vec::new(),
			dispute_period: 6,
			random_seed: [0u8; 32],
		}
	}

	async fn issue_explicit_statement_with_index(
		&self,
		index: ValidatorIndex,
		candidate_hash: CandidateHash,
		session: SessionIndex,
		valid: bool,
	) -> SignedDisputeStatement {
		let public = self.validator_public.get(index).unwrap().clone();

		let keystore = self.master_keystore.clone() as SyncCryptoStorePtr;

		SignedDisputeStatement::sign_explicit(&keystore, valid, candidate_hash, session, public)
			.await
			.unwrap()
			.unwrap()
	}

	async fn issue_backing_statement_with_index(
		&self,
		index: ValidatorIndex,
		candidate_hash: CandidateHash,
		session: SessionIndex,
	) -> SignedDisputeStatement {
		let keystore = self.master_keystore.clone() as SyncCryptoStorePtr;
		let validator_id = self.validators[index.0 as usize].public().into();
		let context =
			SigningContext { session_index: session, parent_hash: Hash::repeat_byte(0xac) };

		let statement = SignedFullStatement::sign(
			&keystore,
			Statement::Valid(candidate_hash),
			&context,
			index,
			&validator_id,
		)
		.await
		.unwrap()
		.unwrap()
		.into_unchecked();

		SignedDisputeStatement::from_backing_statement(&statement, context, validator_id).unwrap()
	}

	fn issue_approval_vote_with_index(
		&self,
		index: ValidatorIndex,
		candidate_hash: CandidateHash,
		session: SessionIndex,
	) -> SignedDisputeStatement {
		let keystore = self.master_keystore.clone() as SyncCryptoStorePtr;
		let validator_id = self.validators[index.0 as usize].public();

		let payload = ApprovalVote(candidate_hash).signing_payload(session);
		let signature = SyncCryptoStore::sign_with(
			&*keystore,
			ValidatorId::ID,
			&validator_id.into(),
			&payload[..],
		)
		.ok()
		.flatten()
		.unwrap();

		SignedDisputeStatement::new_unchecked_from_trusted_source(
			DisputeStatement::Valid(ValidDisputeStatementKind::ApprovalChecking),
			candidate_hash,
			session,
			validator_id.into(),
			signature.try_into().unwrap(),
		)
	}

	fn resume<F>(mut self, test: F) -> Self
	where
		F: FnOnce(TestState, VirtualOverseer) -> BoxFuture<'static, TestState>,
	{
		self.known_session = None;
		let (ctx, ctx_handle) = make_buffered_subsystem_context(TaskExecutor::new(), 1);
		let subsystem = DisputeCoordinatorSubsystem::new(
			self.db.clone(),
			self.config.clone(),
			self.subsystem_keystore.clone(),
			Metrics::default(),
		);
		let backend =
			DbBackend::new(self.db.clone(), self.config.column_config(), Metrics::default());
		let subsystem_task = subsystem.run(ctx, backend, Box::new(self.clock.clone()));
		let test_task = test(self, ctx_handle);

		let (_, state) = futures::executor::block_on(future::join(subsystem_task, test_task));
		state
	}
}

fn test_harness<F>(test: F) -> TestState
where
	F: FnOnce(TestState, VirtualOverseer) -> BoxFuture<'static, TestState>,
{
	let mut test_state = TestState::default();

	// Add two more blocks after the genesis (which is created in `default()`)
	let h1 = Header {
		parent_hash: test_state.last_block.clone(),
		number: 1,
		digest: dummy_digest(),
		state_root: dummy_hash(),
		extrinsics_root: dummy_hash(),
	};
	let h1_hash = h1.hash();
	test_state.headers.insert(h1_hash.clone(), h1);
	test_state.block_num_to_header.insert(1, h1_hash.clone());
	test_state.last_block = h1_hash;

	let h2 = Header {
		parent_hash: test_state.last_block.clone(),
		number: 2,
		digest: dummy_digest(),
		state_root: dummy_hash(),
		extrinsics_root: dummy_hash(),
	};
	let h2_hash = h2.hash();
	test_state.headers.insert(h2_hash.clone(), h2);
	test_state.block_num_to_header.insert(2, h2_hash.clone());
	test_state.last_block = h2_hash;

	test_state.resume(test)
}

/// Handle participation messages.
async fn participation_with_distribution(
	virtual_overseer: &mut VirtualOverseer,
	candidate_hash: &CandidateHash,
	expected_commitments_hash: Hash,
) {
	participation_full_happy_path(virtual_overseer, expected_commitments_hash).await;
	assert_matches!(
		overseer_recv(virtual_overseer).await,
		AllMessages::DisputeDistribution(
			DisputeDistributionMessage::SendDispute(msg)
		) => {
			assert_eq!(&msg.candidate_receipt().hash(), candidate_hash);
		}
	);
}

fn make_valid_candidate_receipt() -> CandidateReceipt {
	let mut candidate_receipt = dummy_candidate_receipt_bad_sig(dummy_hash(), dummy_hash());
	candidate_receipt.commitments_hash = CandidateCommitments::default().hash();
	candidate_receipt
}

fn make_invalid_candidate_receipt() -> CandidateReceipt {
	dummy_candidate_receipt_bad_sig(Default::default(), Some(Default::default()))
}

// Generate a `CandidateBacked` event from a `CandidateReceipt`. The rest is dummy data.
fn make_candidate_backed_event(candidate_receipt: CandidateReceipt) -> CandidateEvent {
	CandidateEvent::CandidateBacked(
		candidate_receipt,
		HeadData(Vec::new()),
		CoreIndex(0),
		GroupIndex(0),
	)
}

// Generate a `CandidateIncluded` event from a `CandidateReceipt`. The rest is dummy data.
fn make_candidate_included_event(candidate_receipt: CandidateReceipt) -> CandidateEvent {
	CandidateEvent::CandidateIncluded(
		candidate_receipt,
		HeadData(Vec::new()),
		CoreIndex(0),
		GroupIndex(0),
	)
}

/// Handle request for approval votes:
pub async fn handle_approval_vote_request(
	ctx_handle: &mut VirtualOverseer,
	expected_hash: &CandidateHash,
	votes_to_send: HashMap<ValidatorIndex, ValidatorSignature>,
) {
	assert_matches!(
		ctx_handle.recv().await,
		AllMessages::ApprovalVoting(
			ApprovalVotingMessage::GetApprovalSignaturesForCandidate(hash, tx)
		) => {
			assert_eq!(&hash, expected_hash);
			tx.send(votes_to_send).unwrap();
		},
		"overseer did not receive `GetApprovalSignaturesForCandidate` message.",
	);
}

/// Handle block number request. In the context of these tests this message is required for
/// handling comparator creation for enqueuing participations.
async fn handle_get_block_number(ctx_handle: &mut VirtualOverseer, test_state: &TestState) {
	assert_matches!(
		ctx_handle.recv().await,
		AllMessages::ChainApi(
		ChainApiMessage::BlockNumber(hash, tx)) => {
			tx.send(Ok(test_state.headers.get(&hash).map(|r| r.number))).unwrap();
		}
	)
}

#[test]
fn too_many_unconfirmed_statements_are_considered_spam() {
	test_harness(|mut test_state, mut virtual_overseer| {
		Box::pin(async move {
			let session = 1;

			test_state.handle_resume_sync(&mut virtual_overseer, session).await;

			let candidate_receipt1 = make_valid_candidate_receipt();
			let candidate_hash1 = candidate_receipt1.hash();
			let candidate_receipt2 = make_invalid_candidate_receipt();
			let candidate_hash2 = candidate_receipt2.hash();

			test_state
				.activate_leaf_at_session(&mut virtual_overseer, session, 1, Vec::new())
				.await;

			let (valid_vote1, invalid_vote1) = generate_opposing_votes_pair(
				&test_state,
				ValidatorIndex(3),
				ValidatorIndex(1),
				candidate_hash1,
				session,
				VoteType::Backing,
			)
			.await;

			let (valid_vote2, invalid_vote2) = generate_opposing_votes_pair(
				&test_state,
				ValidatorIndex(3),
				ValidatorIndex(1),
				candidate_hash2,
				session,
				VoteType::Backing,
			)
			.await;

			gum::trace!("Before sending `ImportStatements`");
			virtual_overseer
				.send(FromOrchestra::Communication {
					msg: DisputeCoordinatorMessage::ImportStatements {
						candidate_receipt: candidate_receipt1.clone(),
						session,
						statements: vec![
							(valid_vote1, ValidatorIndex(3)),
							(invalid_vote1, ValidatorIndex(1)),
						],
						pending_confirmation: None,
					},
				})
				.await;
			gum::trace!("After sending `ImportStatements`");

			handle_approval_vote_request(&mut virtual_overseer, &candidate_hash1, HashMap::new())
				.await;

			// Participation has to fail here, otherwise the dispute will be confirmed. However
			// participation won't happen at all because the dispute is neither backed, not confirmed
			// nor the candidate is included. Or in other words - we'll refrain from participation.

			{
				let (tx, rx) = oneshot::channel();
				virtual_overseer
					.send(FromOrchestra::Communication {
						msg: DisputeCoordinatorMessage::ActiveDisputes(tx),
					})
					.await;

				assert_eq!(
					rx.await.unwrap(),
					vec![(session, candidate_hash1, DisputeStatus::Active)]
				);

				let (tx, rx) = oneshot::channel();
				virtual_overseer
					.send(FromOrchestra::Communication {
						msg: DisputeCoordinatorMessage::QueryCandidateVotes(
							vec![(session, candidate_hash1)],
							tx,
						),
					})
					.await;

				let (_, _, votes) = rx.await.unwrap().get(0).unwrap().clone();
				assert_eq!(votes.valid.raw().len(), 1);
				assert_eq!(votes.invalid.len(), 1);
			}

			let (pending_confirmation, confirmation_rx) = oneshot::channel();
			virtual_overseer
				.send(FromOrchestra::Communication {
					msg: DisputeCoordinatorMessage::ImportStatements {
						candidate_receipt: candidate_receipt2.clone(),
						session,
						statements: vec![
							(valid_vote2, ValidatorIndex(3)),
							(invalid_vote2, ValidatorIndex(1)),
						],
						pending_confirmation: Some(pending_confirmation),
					},
				})
				.await;

			handle_approval_vote_request(&mut virtual_overseer, &candidate_hash2, HashMap::new())
				.await;

			{
				let (tx, rx) = oneshot::channel();
				virtual_overseer
					.send(FromOrchestra::Communication {
						msg: DisputeCoordinatorMessage::QueryCandidateVotes(
							vec![(session, candidate_hash2)],
							tx,
						),
					})
					.await;

				assert_matches!(rx.await.unwrap().get(0), None);
			}

			// Result should be invalid, because it should be considered spam.
			assert_matches!(confirmation_rx.await, Ok(ImportStatementsResult::InvalidImport));

			virtual_overseer.send(FromOrchestra::Signal(OverseerSignal::Conclude)).await;

			// No more messages expected:
			assert!(virtual_overseer.try_recv().await.is_none());

			test_state
		})
	});
}

#[test]
fn approval_vote_import_works() {
	test_harness(|mut test_state, mut virtual_overseer| {
		Box::pin(async move {
			let session = 1;

			test_state.handle_resume_sync(&mut virtual_overseer, session).await;

			let candidate_receipt1 = make_valid_candidate_receipt();
			let candidate_hash1 = candidate_receipt1.hash();

			test_state
				.activate_leaf_at_session(&mut virtual_overseer, session, 1, Vec::new())
				.await;

			let (valid_vote1, invalid_vote1) = generate_opposing_votes_pair(
				&test_state,
				ValidatorIndex(3),
				ValidatorIndex(1),
				candidate_hash1,
				session,
				VoteType::Backing,
			)
			.await;

			let approval_vote = test_state.issue_approval_vote_with_index(
				ValidatorIndex(4),
				candidate_hash1,
				session,
			);

			gum::trace!("Before sending `ImportStatements`");
			virtual_overseer
				.send(FromOrchestra::Communication {
					msg: DisputeCoordinatorMessage::ImportStatements {
						candidate_receipt: candidate_receipt1.clone(),
						session,
						statements: vec![
							(valid_vote1, ValidatorIndex(3)),
							(invalid_vote1, ValidatorIndex(1)),
						],
						pending_confirmation: None,
					},
				})
				.await;
			gum::trace!("After sending `ImportStatements`");

			let approval_votes = [(ValidatorIndex(4), approval_vote.into_validator_signature())]
				.into_iter()
				.collect();

			handle_approval_vote_request(&mut virtual_overseer, &candidate_hash1, approval_votes)
				.await;

			// Participation won't happen here because the dispute is neither backed, not confirmed
			// nor the candidate is included. Or in other words - we'll refrain from participation.

			{
				let (tx, rx) = oneshot::channel();
				virtual_overseer
					.send(FromOrchestra::Communication {
						msg: DisputeCoordinatorMessage::ActiveDisputes(tx),
					})
					.await;

				assert_eq!(
					rx.await.unwrap(),
					vec![(session, candidate_hash1, DisputeStatus::Active)]
				);

				let (tx, rx) = oneshot::channel();
				virtual_overseer
					.send(FromOrchestra::Communication {
						msg: DisputeCoordinatorMessage::QueryCandidateVotes(
							vec![(session, candidate_hash1)],
							tx,
						),
					})
					.await;

				let (_, _, votes) = rx.await.unwrap().get(0).unwrap().clone();
				assert_eq!(votes.valid.raw().len(), 2);
				assert!(
					votes.valid.raw().get(&ValidatorIndex(4)).is_some(),
					"Approval vote is missing!"
				);
				assert_eq!(votes.invalid.len(), 1);
			}

			virtual_overseer.send(FromOrchestra::Signal(OverseerSignal::Conclude)).await;

			// No more messages expected:
			assert!(virtual_overseer.try_recv().await.is_none());

			test_state
		})
	});
}

#[test]
fn dispute_gets_confirmed_via_participation() {
	test_harness(|mut test_state, mut virtual_overseer| {
		Box::pin(async move {
			let session = 1;

			test_state.handle_resume_sync(&mut virtual_overseer, session).await;

			let candidate_receipt1 = make_valid_candidate_receipt();
			let candidate_hash1 = candidate_receipt1.hash();
			let candidate_receipt2 = make_invalid_candidate_receipt();
			let candidate_hash2 = candidate_receipt2.hash();

			test_state
				.activate_leaf_at_session(
					&mut virtual_overseer,
					session,
					1,
					vec![
						make_candidate_backed_event(candidate_receipt1.clone()),
						make_candidate_backed_event(candidate_receipt2.clone()),
					],
				)
				.await;

			let (valid_vote1, invalid_vote1) = generate_opposing_votes_pair(
				&test_state,
				ValidatorIndex(3),
				ValidatorIndex(1),
				candidate_hash1,
				session,
				VoteType::Explicit,
			)
			.await;

			let (valid_vote2, invalid_vote2) = generate_opposing_votes_pair(
				&test_state,
				ValidatorIndex(3),
				ValidatorIndex(1),
				candidate_hash2,
				session,
				VoteType::Explicit,
			)
			.await;

			virtual_overseer
				.send(FromOrchestra::Communication {
					msg: DisputeCoordinatorMessage::ImportStatements {
						candidate_receipt: candidate_receipt1.clone(),
						session,
						statements: vec![
							(valid_vote1, ValidatorIndex(3)),
							(invalid_vote1, ValidatorIndex(1)),
						],
						pending_confirmation: None,
					},
				})
				.await;
			gum::debug!("After First import!");
			handle_approval_vote_request(&mut virtual_overseer, &candidate_hash1, HashMap::new())
				.await;

			participation_with_distribution(
				&mut virtual_overseer,
				&candidate_hash1,
				candidate_receipt1.commitments_hash,
			)
			.await;
			gum::debug!("After Participation!");

			{
				let (tx, rx) = oneshot::channel();
				virtual_overseer
					.send(FromOrchestra::Communication {
						msg: DisputeCoordinatorMessage::ActiveDisputes(tx),
					})
					.await;

				assert_eq!(
					rx.await.unwrap(),
					vec![(session, candidate_hash1, DisputeStatus::Active)]
				);

				let (tx, rx) = oneshot::channel();
				virtual_overseer
					.send(FromOrchestra::Communication {
						msg: DisputeCoordinatorMessage::QueryCandidateVotes(
							vec![(session, candidate_hash1)],
							tx,
						),
					})
					.await;

				let (_, _, votes) = rx.await.unwrap().get(0).unwrap().clone();
				assert_eq!(votes.valid.raw().len(), 2);
				assert_eq!(votes.invalid.len(), 1);
			}

			let (pending_confirmation, confirmation_rx) = oneshot::channel();
			virtual_overseer
				.send(FromOrchestra::Communication {
					msg: DisputeCoordinatorMessage::ImportStatements {
						candidate_receipt: candidate_receipt2.clone(),
						session,
						statements: vec![
							(valid_vote2, ValidatorIndex(3)),
							(invalid_vote2, ValidatorIndex(1)),
						],
						pending_confirmation: Some(pending_confirmation),
					},
				})
				.await;
			handle_approval_vote_request(&mut virtual_overseer, &candidate_hash2, HashMap::new())
				.await;

			participation_missing_availability(&mut virtual_overseer).await;

			{
				let (tx, rx) = oneshot::channel();
				virtual_overseer
					.send(FromOrchestra::Communication {
						msg: DisputeCoordinatorMessage::QueryCandidateVotes(
							vec![(session, candidate_hash2)],
							tx,
						),
					})
					.await;

				let (_, _, votes) = rx.await.unwrap().get(0).unwrap().clone();
				assert_eq!(votes.valid.raw().len(), 1);
				assert_eq!(votes.invalid.len(), 1);
			}

			// Result should be valid, because our node participated, so spam slots are cleared:
			assert_matches!(confirmation_rx.await, Ok(ImportStatementsResult::ValidImport));

			virtual_overseer.send(FromOrchestra::Signal(OverseerSignal::Conclude)).await;

			// No more messages expected:
			assert!(virtual_overseer.try_recv().await.is_none());

			test_state
		})
	});
}

#[test]
fn dispute_gets_confirmed_at_byzantine_threshold() {
	test_harness(|mut test_state, mut virtual_overseer| {
		Box::pin(async move {
			let session = 1;

			test_state.handle_resume_sync(&mut virtual_overseer, session).await;

			let candidate_receipt1 = make_valid_candidate_receipt();
			let candidate_hash1 = candidate_receipt1.hash();
			let candidate_receipt2 = make_invalid_candidate_receipt();
			let candidate_hash2 = candidate_receipt2.hash();

			test_state
				.activate_leaf_at_session(&mut virtual_overseer, session, 1, Vec::new())
				.await;

			let (valid_vote1, invalid_vote1) = generate_opposing_votes_pair(
				&test_state,
				ValidatorIndex(3),
				ValidatorIndex(1),
				candidate_hash1,
				session,
				VoteType::Explicit,
			)
			.await;

			let (valid_vote1a, invalid_vote1a) = generate_opposing_votes_pair(
				&test_state,
				ValidatorIndex(4),
				ValidatorIndex(5),
				candidate_hash1,
				session,
				VoteType::Explicit,
			)
			.await;

			let (valid_vote2, invalid_vote2) = generate_opposing_votes_pair(
				&test_state,
				ValidatorIndex(3),
				ValidatorIndex(1),
				candidate_hash2,
				session,
				VoteType::Explicit,
			)
			.await;

			virtual_overseer
				.send(FromOrchestra::Communication {
					msg: DisputeCoordinatorMessage::ImportStatements {
						candidate_receipt: candidate_receipt1.clone(),
						session,
						statements: vec![
							(valid_vote1, ValidatorIndex(3)),
							(invalid_vote1, ValidatorIndex(1)),
							(valid_vote1a, ValidatorIndex(4)),
							(invalid_vote1a, ValidatorIndex(5)),
						],
						pending_confirmation: None,
					},
				})
				.await;
			handle_approval_vote_request(&mut virtual_overseer, &candidate_hash1, HashMap::new())
				.await;

			// Participation won't happen here because the dispute is neither backed, not confirmed
			// nor the candidate is included. Or in other words - we'll refrain from participation.

			{
				let (tx, rx) = oneshot::channel();
				virtual_overseer
					.send(FromOrchestra::Communication {
						msg: DisputeCoordinatorMessage::ActiveDisputes(tx),
					})
					.await;

				assert_eq!(
					rx.await.unwrap(),
					vec![(session, candidate_hash1, DisputeStatus::Confirmed)]
				);

				let (tx, rx) = oneshot::channel();
				virtual_overseer
					.send(FromOrchestra::Communication {
						msg: DisputeCoordinatorMessage::QueryCandidateVotes(
							vec![(session, candidate_hash1)],
							tx,
						),
					})
					.await;

				let (_, _, votes) = rx.await.unwrap().get(0).unwrap().clone();
				assert_eq!(votes.valid.raw().len(), 2);
				assert_eq!(votes.invalid.len(), 2);
			}

			let (pending_confirmation, confirmation_rx) = oneshot::channel();
			virtual_overseer
				.send(FromOrchestra::Communication {
					msg: DisputeCoordinatorMessage::ImportStatements {
						candidate_receipt: candidate_receipt2.clone(),
						session,
						statements: vec![
							(valid_vote2, ValidatorIndex(3)),
							(invalid_vote2, ValidatorIndex(1)),
						],
						pending_confirmation: Some(pending_confirmation),
					},
				})
				.await;
			handle_approval_vote_request(&mut virtual_overseer, &candidate_hash2, HashMap::new())
				.await;

			participation_missing_availability(&mut virtual_overseer).await;

			{
				let (tx, rx) = oneshot::channel();
				virtual_overseer
					.send(FromOrchestra::Communication {
						msg: DisputeCoordinatorMessage::QueryCandidateVotes(
							vec![(session, candidate_hash2)],
							tx,
						),
					})
					.await;

				let (_, _, votes) = rx.await.unwrap().get(0).unwrap().clone();
				assert_eq!(votes.valid.raw().len(), 1);
				assert_eq!(votes.invalid.len(), 1);
			}

			// Result should be valid, because byzantine threshold has been reached in first
			// import, so spam slots are cleared:
			assert_matches!(confirmation_rx.await, Ok(ImportStatementsResult::ValidImport));

			virtual_overseer.send(FromOrchestra::Signal(OverseerSignal::Conclude)).await;

			// No more messages expected:
			assert!(virtual_overseer.try_recv().await.is_none());

			test_state
		})
	});
}

#[test]
fn backing_statements_import_works_and_no_spam() {
	test_harness(|mut test_state, mut virtual_overseer| {
		Box::pin(async move {
			let session = 1;

			test_state.handle_resume_sync(&mut virtual_overseer, session).await;

			let candidate_receipt = make_valid_candidate_receipt();
			let candidate_hash = candidate_receipt.hash();

			test_state
				.activate_leaf_at_session(&mut virtual_overseer, session, 1, Vec::new())
				.await;

			let valid_vote1 = test_state
				.issue_backing_statement_with_index(ValidatorIndex(3), candidate_hash, session)
				.await;

			let valid_vote2 = test_state
				.issue_backing_statement_with_index(ValidatorIndex(4), candidate_hash, session)
				.await;

			let (pending_confirmation, confirmation_rx) = oneshot::channel();
			virtual_overseer
				.send(FromOrchestra::Communication {
					msg: DisputeCoordinatorMessage::ImportStatements {
						candidate_receipt: candidate_receipt.clone(),
						session,
						statements: vec![
							(valid_vote1, ValidatorIndex(3)),
							(valid_vote2, ValidatorIndex(4)),
						],
						pending_confirmation: Some(pending_confirmation),
					},
				})
				.await;
			assert_matches!(confirmation_rx.await, Ok(ImportStatementsResult::ValidImport));

			{
				// Just backing votes - we should not have any active disputes now.
				let (tx, rx) = oneshot::channel();
				virtual_overseer
					.send(FromOrchestra::Communication {
						msg: DisputeCoordinatorMessage::ActiveDisputes(tx),
					})
					.await;

				assert!(rx.await.unwrap().is_empty());

				let (tx, rx) = oneshot::channel();
				virtual_overseer
					.send(FromOrchestra::Communication {
						msg: DisputeCoordinatorMessage::QueryCandidateVotes(
							vec![(session, candidate_hash)],
							tx,
						),
					})
					.await;

				let (_, _, votes) = rx.await.unwrap().get(0).unwrap().clone();
				assert_eq!(votes.valid.raw().len(), 2);
				assert_eq!(votes.invalid.len(), 0);
			}

			let candidate_receipt = make_invalid_candidate_receipt();
			let candidate_hash = candidate_receipt.hash();

			let valid_vote1 = test_state
				.issue_backing_statement_with_index(ValidatorIndex(3), candidate_hash, session)
				.await;

			let valid_vote2 = test_state
				.issue_backing_statement_with_index(ValidatorIndex(4), candidate_hash, session)
				.await;

			test_state
				.activate_leaf_at_session(
					&mut virtual_overseer,
					session,
					1,
					vec![make_candidate_backed_event(candidate_receipt.clone())],
				)
				.await;

			let (pending_confirmation, confirmation_rx) = oneshot::channel();
			// Backing vote import should not have accounted to spam slots, so this should succeed
			// as well:
			virtual_overseer
				.send(FromOrchestra::Communication {
					msg: DisputeCoordinatorMessage::ImportStatements {
						candidate_receipt: candidate_receipt.clone(),
						session,
						statements: vec![
							(valid_vote1, ValidatorIndex(3)),
							(valid_vote2, ValidatorIndex(4)),
						],
						pending_confirmation: Some(pending_confirmation),
					},
				})
				.await;

			// Import should be valid, as spam slots were not filled
			assert_matches!(confirmation_rx.await, Ok(ImportStatementsResult::ValidImport));

			virtual_overseer.send(FromOrchestra::Signal(OverseerSignal::Conclude)).await;

			// No more messages expected:
			assert!(virtual_overseer.try_recv().await.is_none());

			test_state
		})
	});
}

#[test]
fn conflicting_votes_lead_to_dispute_participation() {
	test_harness(|mut test_state, mut virtual_overseer| {
		Box::pin(async move {
			let session = 1;

			test_state.handle_resume_sync(&mut virtual_overseer, session).await;

			let candidate_receipt = make_valid_candidate_receipt();
			let candidate_hash = candidate_receipt.hash();

			test_state
				.activate_leaf_at_session(
					&mut virtual_overseer,
					session,
					1,
					vec![make_candidate_backed_event(candidate_receipt.clone())],
				)
				.await;

			let (valid_vote, invalid_vote) = generate_opposing_votes_pair(
				&test_state,
				ValidatorIndex(3),
				ValidatorIndex(1),
				candidate_hash,
				session,
				VoteType::Explicit,
			)
			.await;

			let invalid_vote_2 = test_state
				.issue_explicit_statement_with_index(
					ValidatorIndex(2),
					candidate_hash,
					session,
					false,
				)
				.await;

			virtual_overseer
				.send(FromOrchestra::Communication {
					msg: DisputeCoordinatorMessage::ImportStatements {
						candidate_receipt: candidate_receipt.clone(),
						session,
						statements: vec![
							(valid_vote, ValidatorIndex(3)),
							(invalid_vote, ValidatorIndex(1)),
						],
						pending_confirmation: None,
					},
				})
				.await;
			handle_approval_vote_request(&mut virtual_overseer, &candidate_hash, HashMap::new())
				.await;

			participation_with_distribution(
				&mut virtual_overseer,
				&candidate_hash,
				candidate_receipt.commitments_hash,
			)
			.await;

			{
				let (tx, rx) = oneshot::channel();
				virtual_overseer
					.send(FromOrchestra::Communication {
						msg: DisputeCoordinatorMessage::ActiveDisputes(tx),
					})
					.await;

				assert_eq!(
					rx.await.unwrap(),
					vec![(session, candidate_hash, DisputeStatus::Active)]
				);

				let (tx, rx) = oneshot::channel();
				virtual_overseer
					.send(FromOrchestra::Communication {
						msg: DisputeCoordinatorMessage::QueryCandidateVotes(
							vec![(session, candidate_hash)],
							tx,
						),
					})
					.await;

				let (_, _, votes) = rx.await.unwrap().get(0).unwrap().clone();
				assert_eq!(votes.valid.raw().len(), 2);
				assert_eq!(votes.invalid.len(), 1);
			}

			virtual_overseer
				.send(FromOrchestra::Communication {
					msg: DisputeCoordinatorMessage::ImportStatements {
						candidate_receipt: candidate_receipt.clone(),
						session,
						statements: vec![(invalid_vote_2, ValidatorIndex(2))],
						pending_confirmation: None,
					},
				})
				.await;

			{
				let (tx, rx) = oneshot::channel();
				virtual_overseer
					.send(FromOrchestra::Communication {
						msg: DisputeCoordinatorMessage::QueryCandidateVotes(
							vec![(session, candidate_hash)],
							tx,
						),
					})
					.await;

				let (_, _, votes) = rx.await.unwrap().get(0).unwrap().clone();
				assert_eq!(votes.valid.raw().len(), 2);
				assert_eq!(votes.invalid.len(), 2);
			}

			virtual_overseer.send(FromOrchestra::Signal(OverseerSignal::Conclude)).await;

			// This confirms that the second vote doesn't lead to participation again.
			assert!(virtual_overseer.try_recv().await.is_none());

			test_state
		})
	});
}

#[test]
fn positive_votes_dont_trigger_participation() {
	test_harness(|mut test_state, mut virtual_overseer| {
		Box::pin(async move {
			let session = 1;

			test_state.handle_resume_sync(&mut virtual_overseer, session).await;

			let candidate_receipt = make_valid_candidate_receipt();
			let candidate_hash = candidate_receipt.hash();

			test_state
				.activate_leaf_at_session(
					&mut virtual_overseer,
					session,
					1,
					vec![make_candidate_backed_event(candidate_receipt.clone())],
				)
				.await;

			let valid_vote = test_state
				.issue_explicit_statement_with_index(
					ValidatorIndex(2),
					candidate_hash,
					session,
					true,
				)
				.await;

			let valid_vote_2 = test_state
				.issue_explicit_statement_with_index(
					ValidatorIndex(1),
					candidate_hash,
					session,
					true,
				)
				.await;

			virtual_overseer
				.send(FromOrchestra::Communication {
					msg: DisputeCoordinatorMessage::ImportStatements {
						candidate_receipt: candidate_receipt.clone(),
						session,
						statements: vec![(valid_vote, ValidatorIndex(2))],
						pending_confirmation: None,
					},
				})
				.await;

			{
				let (tx, rx) = oneshot::channel();
				virtual_overseer
					.send(FromOrchestra::Communication {
						msg: DisputeCoordinatorMessage::ActiveDisputes(tx),
					})
					.await;

				assert!(rx.await.unwrap().is_empty());

				let (tx, rx) = oneshot::channel();
				virtual_overseer
					.send(FromOrchestra::Communication {
						msg: DisputeCoordinatorMessage::QueryCandidateVotes(
							vec![(session, candidate_hash)],
							tx,
						),
					})
					.await;

				let (_, _, votes) = rx.await.unwrap().get(0).unwrap().clone();
				assert_eq!(votes.valid.raw().len(), 1);
				assert!(votes.invalid.is_empty());
			}

			virtual_overseer
				.send(FromOrchestra::Communication {
					msg: DisputeCoordinatorMessage::ImportStatements {
						candidate_receipt: candidate_receipt.clone(),
						session,
						statements: vec![(valid_vote_2, ValidatorIndex(1))],
						pending_confirmation: None,
					},
				})
				.await;

			{
				let (tx, rx) = oneshot::channel();
				virtual_overseer
					.send(FromOrchestra::Communication {
						msg: DisputeCoordinatorMessage::ActiveDisputes(tx),
					})
					.await;

				assert!(rx.await.unwrap().is_empty());

				let (tx, rx) = oneshot::channel();
				virtual_overseer
					.send(FromOrchestra::Communication {
						msg: DisputeCoordinatorMessage::QueryCandidateVotes(
							vec![(session, candidate_hash)],
							tx,
						),
					})
					.await;

				let (_, _, votes) = rx.await.unwrap().get(0).unwrap().clone();
				assert_eq!(votes.valid.raw().len(), 2);
				assert!(votes.invalid.is_empty());
			}

			virtual_overseer.send(FromOrchestra::Signal(OverseerSignal::Conclude)).await;

			// This confirms that no participation request is made.
			assert!(virtual_overseer.try_recv().await.is_none());

			test_state
		})
	});
}

#[test]
fn wrong_validator_index_is_ignored() {
	test_harness(|mut test_state, mut virtual_overseer| {
		Box::pin(async move {
			let session = 1;

			test_state.handle_resume_sync(&mut virtual_overseer, session).await;

			let candidate_receipt = make_valid_candidate_receipt();
			let candidate_hash = candidate_receipt.hash();

			test_state
				.activate_leaf_at_session(&mut virtual_overseer, session, 1, Vec::new())
				.await;

			let (valid_vote, invalid_vote) = generate_opposing_votes_pair(
				&test_state,
				ValidatorIndex(2),
				ValidatorIndex(1),
				candidate_hash,
				session,
				VoteType::Explicit,
			)
			.await;

			virtual_overseer
				.send(FromOrchestra::Communication {
					msg: DisputeCoordinatorMessage::ImportStatements {
						candidate_receipt: candidate_receipt.clone(),
						session,
						statements: vec![
							(valid_vote, ValidatorIndex(1)),
							(invalid_vote, ValidatorIndex(2)),
						],
						pending_confirmation: None,
					},
				})
				.await;

			{
				let (tx, rx) = oneshot::channel();
				virtual_overseer
					.send(FromOrchestra::Communication {
						msg: DisputeCoordinatorMessage::ActiveDisputes(tx),
					})
					.await;

				assert!(rx.await.unwrap().is_empty());

				let (tx, rx) = oneshot::channel();
				virtual_overseer
					.send(FromOrchestra::Communication {
						msg: DisputeCoordinatorMessage::QueryCandidateVotes(
							vec![(session, candidate_hash)],
							tx,
						),
					})
					.await;

				assert_matches!(rx.await.unwrap().get(0), None);
			}

			virtual_overseer.send(FromOrchestra::Signal(OverseerSignal::Conclude)).await;

			// This confirms that no participation request is made.
			assert!(virtual_overseer.try_recv().await.is_none());

			test_state
		})
	});
}

#[test]
fn finality_votes_ignore_disputed_candidates() {
	test_harness(|mut test_state, mut virtual_overseer| {
		Box::pin(async move {
			let session = 1;

			test_state.handle_resume_sync(&mut virtual_overseer, session).await;

			let candidate_receipt = make_valid_candidate_receipt();
			let candidate_hash = candidate_receipt.hash();

			test_state
				.activate_leaf_at_session(
					&mut virtual_overseer,
					session,
					1,
					vec![make_candidate_backed_event(candidate_receipt.clone())],
				)
				.await;

			let (valid_vote, invalid_vote) = generate_opposing_votes_pair(
				&test_state,
				ValidatorIndex(2),
				ValidatorIndex(1),
				candidate_hash,
				session,
				VoteType::Explicit,
			)
			.await;

			virtual_overseer
				.send(FromOrchestra::Communication {
					msg: DisputeCoordinatorMessage::ImportStatements {
						candidate_receipt: candidate_receipt.clone(),
						session,
						statements: vec![
							(valid_vote, ValidatorIndex(2)),
							(invalid_vote, ValidatorIndex(1)),
						],
						pending_confirmation: None,
					},
				})
				.await;
			handle_approval_vote_request(&mut virtual_overseer, &candidate_hash, HashMap::new())
				.await;

			participation_with_distribution(
				&mut virtual_overseer,
				&candidate_hash,
				candidate_receipt.commitments_hash,
			)
			.await;

			{
				let (tx, rx) = oneshot::channel();

				let base_block = Hash::repeat_byte(0x0f);
				let block_hash_a = Hash::repeat_byte(0x0a);
				let block_hash_b = Hash::repeat_byte(0x0b);

				virtual_overseer
					.send(FromOrchestra::Communication {
						msg: DisputeCoordinatorMessage::DetermineUndisputedChain {
							base: (10, base_block),
							block_descriptions: vec![BlockDescription {
								block_hash: block_hash_a,
								session,
								candidates: vec![candidate_hash],
							}],
							tx,
						},
					})
					.await;

				assert_eq!(rx.await.unwrap(), (10, base_block));

				let (tx, rx) = oneshot::channel();
				virtual_overseer
					.send(FromOrchestra::Communication {
						msg: DisputeCoordinatorMessage::DetermineUndisputedChain {
							base: (10, base_block),
							block_descriptions: vec![
								BlockDescription {
									block_hash: block_hash_a,
									session,
									candidates: vec![],
								},
								BlockDescription {
									block_hash: block_hash_b,
									session,
									candidates: vec![candidate_hash],
								},
							],
							tx,
						},
					})
					.await;

				assert_eq!(rx.await.unwrap(), (11, block_hash_a));
			}

			virtual_overseer.send(FromOrchestra::Signal(OverseerSignal::Conclude)).await;
			assert!(virtual_overseer.try_recv().await.is_none());

			test_state
		})
	});
}

#[test]
fn supermajority_valid_dispute_may_be_finalized() {
	test_harness(|mut test_state, mut virtual_overseer| {
		Box::pin(async move {
			let session = 1;

			test_state.handle_resume_sync(&mut virtual_overseer, session).await;

			let candidate_receipt = make_valid_candidate_receipt();
			let candidate_hash = candidate_receipt.hash();

			test_state
				.activate_leaf_at_session(
					&mut virtual_overseer,
					session,
					1,
					vec![make_candidate_backed_event(candidate_receipt.clone())],
				)
				.await;

			let supermajority_threshold =
<<<<<<< HEAD
				polkadot_primitives::v3::supermajority_threshold(test_state.validators.len());
=======
				polkadot_primitives::supermajority_threshold(test_state.validators.len());
>>>>>>> 0ac88220

			let (valid_vote, invalid_vote) = generate_opposing_votes_pair(
				&test_state,
				ValidatorIndex(2),
				ValidatorIndex(1),
				candidate_hash,
				session,
				VoteType::Explicit,
			)
			.await;

			virtual_overseer
				.send(FromOrchestra::Communication {
					msg: DisputeCoordinatorMessage::ImportStatements {
						candidate_receipt: candidate_receipt.clone(),
						session,
						statements: vec![
							(valid_vote, ValidatorIndex(2)),
							(invalid_vote, ValidatorIndex(1)),
						],
						pending_confirmation: None,
					},
				})
				.await;
			handle_approval_vote_request(&mut virtual_overseer, &candidate_hash, HashMap::new())
				.await;

			participation_with_distribution(
				&mut virtual_overseer,
				&candidate_hash,
				candidate_receipt.commitments_hash,
			)
			.await;

			let mut statements = Vec::new();
			for i in (0_u32..supermajority_threshold as u32 - 1).map(|i| i + 3) {
				let vote = test_state
					.issue_explicit_statement_with_index(
						ValidatorIndex(i),
						candidate_hash,
						session,
						true,
					)
					.await;

				statements.push((vote, ValidatorIndex(i as _)));
			}

			virtual_overseer
				.send(FromOrchestra::Communication {
					msg: DisputeCoordinatorMessage::ImportStatements {
						candidate_receipt: candidate_receipt.clone(),
						session,
						statements,
						pending_confirmation: None,
					},
				})
				.await;
			handle_approval_vote_request(&mut virtual_overseer, &candidate_hash, HashMap::new())
				.await;

			{
				let (tx, rx) = oneshot::channel();

				let base_hash = Hash::repeat_byte(0x0f);
				let block_hash_a = Hash::repeat_byte(0x0a);
				let block_hash_b = Hash::repeat_byte(0x0b);

				virtual_overseer
					.send(FromOrchestra::Communication {
						msg: DisputeCoordinatorMessage::DetermineUndisputedChain {
							base: (10, base_hash),
							block_descriptions: vec![BlockDescription {
								block_hash: block_hash_a,
								session,
								candidates: vec![candidate_hash],
							}],
							tx,
						},
					})
					.await;

				assert_eq!(rx.await.unwrap(), (11, block_hash_a));

				let (tx, rx) = oneshot::channel();
				virtual_overseer
					.send(FromOrchestra::Communication {
						msg: DisputeCoordinatorMessage::DetermineUndisputedChain {
							base: (10, base_hash),
							block_descriptions: vec![
								BlockDescription {
									block_hash: block_hash_a,
									session,
									candidates: vec![],
								},
								BlockDescription {
									block_hash: block_hash_b,
									session,
									candidates: vec![candidate_hash],
								},
							],
							tx,
						},
					})
					.await;

				assert_eq!(rx.await.unwrap(), (12, block_hash_b));
			}

			virtual_overseer.send(FromOrchestra::Signal(OverseerSignal::Conclude)).await;
			assert!(virtual_overseer.try_recv().await.is_none());

			test_state
		})
	});
}

#[test]
fn concluded_supermajority_for_non_active_after_time() {
	test_harness(|mut test_state, mut virtual_overseer| {
		Box::pin(async move {
			let session = 1;

			test_state.handle_resume_sync(&mut virtual_overseer, session).await;

			let candidate_receipt = make_valid_candidate_receipt();
			let candidate_hash = candidate_receipt.hash();

			test_state
				.activate_leaf_at_session(
					&mut virtual_overseer,
					session,
					1,
					vec![make_candidate_backed_event(candidate_receipt.clone())],
				)
				.await;

			let supermajority_threshold =
<<<<<<< HEAD
				polkadot_primitives::v3::supermajority_threshold(test_state.validators.len());
=======
				polkadot_primitives::supermajority_threshold(test_state.validators.len());
>>>>>>> 0ac88220

			let (valid_vote, invalid_vote) = generate_opposing_votes_pair(
				&test_state,
				ValidatorIndex(2),
				ValidatorIndex(1),
				candidate_hash,
				session,
				VoteType::Explicit,
			)
			.await;

			virtual_overseer
				.send(FromOrchestra::Communication {
					msg: DisputeCoordinatorMessage::ImportStatements {
						candidate_receipt: candidate_receipt.clone(),
						session,
						statements: vec![
							(valid_vote, ValidatorIndex(2)),
							(invalid_vote, ValidatorIndex(1)),
						],
						pending_confirmation: None,
					},
				})
				.await;
			handle_approval_vote_request(&mut virtual_overseer, &candidate_hash, HashMap::new())
				.await;

			participation_with_distribution(
				&mut virtual_overseer,
				&candidate_hash,
				candidate_receipt.commitments_hash,
			)
			.await;

			let mut statements = Vec::new();
			// -2: 1 for already imported vote and one for local vote (which is valid).
			for i in (0_u32..supermajority_threshold as u32 - 2).map(|i| i + 3) {
				let vote = test_state
					.issue_explicit_statement_with_index(
						ValidatorIndex(i),
						candidate_hash,
						session,
						true,
					)
					.await;

				statements.push((vote, ValidatorIndex(i as _)));
			}

			virtual_overseer
				.send(FromOrchestra::Communication {
					msg: DisputeCoordinatorMessage::ImportStatements {
						candidate_receipt: candidate_receipt.clone(),
						session,
						statements,
						pending_confirmation: None,
					},
				})
				.await;
			handle_approval_vote_request(&mut virtual_overseer, &candidate_hash, HashMap::new())
				.await;

			test_state.clock.set(ACTIVE_DURATION_SECS + 1);

			{
				let (tx, rx) = oneshot::channel();

				virtual_overseer
					.send(FromOrchestra::Communication {
						msg: DisputeCoordinatorMessage::ActiveDisputes(tx),
					})
					.await;

				assert!(rx.await.unwrap().is_empty());

				let (tx, rx) = oneshot::channel();

				virtual_overseer
					.send(FromOrchestra::Communication {
						msg: DisputeCoordinatorMessage::RecentDisputes(tx),
					})
					.await;

				assert_eq!(rx.await.unwrap().len(), 1);
			}

			virtual_overseer.send(FromOrchestra::Signal(OverseerSignal::Conclude)).await;
			assert!(virtual_overseer.try_recv().await.is_none());

			test_state
		})
	});
}

#[test]
fn concluded_supermajority_against_non_active_after_time() {
	test_harness(|mut test_state, mut virtual_overseer| {
		Box::pin(async move {
			let session = 1;

			test_state.handle_resume_sync(&mut virtual_overseer, session).await;

			let candidate_receipt = make_invalid_candidate_receipt();

			let candidate_hash = candidate_receipt.hash();

			test_state
				.activate_leaf_at_session(
					&mut virtual_overseer,
					session,
					1,
					vec![make_candidate_backed_event(candidate_receipt.clone())],
				)
				.await;

			let supermajority_threshold =
<<<<<<< HEAD
				polkadot_primitives::v3::supermajority_threshold(test_state.validators.len());
=======
				polkadot_primitives::supermajority_threshold(test_state.validators.len());
>>>>>>> 0ac88220

			let (valid_vote, invalid_vote) = generate_opposing_votes_pair(
				&test_state,
				ValidatorIndex(2),
				ValidatorIndex(1),
				candidate_hash,
				session,
				VoteType::Explicit,
			)
			.await;

			let (pending_confirmation, confirmation_rx) = oneshot::channel();
			virtual_overseer
				.send(FromOrchestra::Communication {
					msg: DisputeCoordinatorMessage::ImportStatements {
						candidate_receipt: candidate_receipt.clone(),
						session,
						statements: vec![
							(valid_vote, ValidatorIndex(2)),
							(invalid_vote, ValidatorIndex(1)),
						],
						pending_confirmation: Some(pending_confirmation),
					},
				})
				.await;
			handle_approval_vote_request(&mut virtual_overseer, &candidate_hash, HashMap::new())
				.await;
			assert_matches!(confirmation_rx.await.unwrap(),
				ImportStatementsResult::ValidImport => {}
			);

			// Use a different expected commitments hash to ensure the candidate validation returns invalid.
			participation_with_distribution(
				&mut virtual_overseer,
				&candidate_hash,
				CandidateCommitments::default().hash(),
			)
			.await;

			let mut statements = Vec::new();
			// minus 2, because of local vote and one previously imported invalid vote.
			for i in (0_u32..supermajority_threshold as u32 - 2).map(|i| i + 3) {
				let vote = test_state
					.issue_explicit_statement_with_index(
						ValidatorIndex(i),
						candidate_hash,
						session,
						false,
					)
					.await;

				statements.push((vote, ValidatorIndex(i as _)));
			}

			virtual_overseer
				.send(FromOrchestra::Communication {
					msg: DisputeCoordinatorMessage::ImportStatements {
						candidate_receipt: candidate_receipt.clone(),
						session,
						statements,
						pending_confirmation: None,
					},
				})
				.await;
			handle_approval_vote_request(&mut virtual_overseer, &candidate_hash, HashMap::new())
				.await;

			test_state.clock.set(ACTIVE_DURATION_SECS + 1);

			{
				let (tx, rx) = oneshot::channel();

				virtual_overseer
					.send(FromOrchestra::Communication {
						msg: DisputeCoordinatorMessage::ActiveDisputes(tx),
					})
					.await;

				assert!(rx.await.unwrap().is_empty());
				let (tx, rx) = oneshot::channel();

				virtual_overseer
					.send(FromOrchestra::Communication {
						msg: DisputeCoordinatorMessage::RecentDisputes(tx),
					})
					.await;

				assert_eq!(rx.await.unwrap().len(), 1);
			}

			virtual_overseer.send(FromOrchestra::Signal(OverseerSignal::Conclude)).await;
			assert_matches!(
				virtual_overseer.try_recv().await,
				None => {}
			);

			test_state
		})
	});
}

#[test]
fn resume_dispute_without_local_statement() {
	sp_tracing::init_for_tests();
	let session = 1;

	test_harness(|mut test_state, mut virtual_overseer| {
		Box::pin(async move {
			test_state.handle_resume_sync(&mut virtual_overseer, session).await;

			let candidate_receipt = make_valid_candidate_receipt();
			let candidate_hash = candidate_receipt.hash();

			test_state
				.activate_leaf_at_session(&mut virtual_overseer, session, 1, Vec::new())
				.await;

			let (valid_vote, invalid_vote) = generate_opposing_votes_pair(
				&test_state,
				ValidatorIndex(1),
				ValidatorIndex(2),
				candidate_hash,
				session,
				VoteType::Explicit,
			)
			.await;

			let (pending_confirmation, confirmation_rx) = oneshot::channel();
			virtual_overseer
				.send(FromOrchestra::Communication {
					msg: DisputeCoordinatorMessage::ImportStatements {
						candidate_receipt: candidate_receipt.clone(),
						session,
						statements: vec![
							(valid_vote, ValidatorIndex(1)),
							(invalid_vote, ValidatorIndex(2)),
						],
						pending_confirmation: Some(pending_confirmation),
					},
				})
				.await;
			handle_approval_vote_request(&mut virtual_overseer, &candidate_hash, HashMap::new())
				.await;

			// Participation won't happen here because the dispute is neither backed, not confirmed
			// nor the candidate is included. Or in other words - we'll refrain from participation.
			assert_eq!(confirmation_rx.await, Ok(ImportStatementsResult::ValidImport));

			{
				let (tx, rx) = oneshot::channel();

				virtual_overseer
					.send(FromOrchestra::Communication {
						msg: DisputeCoordinatorMessage::ActiveDisputes(tx),
					})
					.await;

				assert_eq!(rx.await.unwrap().len(), 1);
			}

			virtual_overseer.send(FromOrchestra::Signal(OverseerSignal::Conclude)).await;
			assert!(virtual_overseer.try_recv().await.is_none());

			test_state
		})
	})
	// Alice should send a DisputeParticiationMessage::Participate on restart since she has no
	// local statement for the active dispute.
	.resume(|mut test_state, mut virtual_overseer| {
		Box::pin(async move {
			let candidate_receipt = make_valid_candidate_receipt();
			// Candidate is now backed:
			let dispute_messages = test_state
				.handle_resume_sync_with_events(
					&mut virtual_overseer,
					session,
					vec![make_candidate_backed_event(candidate_receipt.clone())],
				)
				.await;

			assert_eq!(dispute_messages.len(), 0, "We don't expect any messages sent here.");

			let candidate_receipt = make_valid_candidate_receipt();
			let candidate_hash = candidate_receipt.hash();

			participation_with_distribution(
				&mut virtual_overseer,
				&candidate_hash,
				candidate_receipt.commitments_hash,
			)
			.await;

			let mut statements = Vec::new();
			// Getting votes for supermajority. Should already have two valid votes.
			for i in vec![3, 4, 5, 6, 7] {
				let vote = test_state
					.issue_explicit_statement_with_index(
						ValidatorIndex(i),
						candidate_hash,
						session,
						true,
					)
					.await;

				statements.push((vote, ValidatorIndex(i as _)));
			}

			virtual_overseer
				.send(FromOrchestra::Communication {
					msg: DisputeCoordinatorMessage::ImportStatements {
						candidate_receipt: candidate_receipt.clone(),
						session,
						statements,
						pending_confirmation: None,
					},
				})
				.await;
			handle_approval_vote_request(&mut virtual_overseer, &candidate_hash, HashMap::new())
				.await;

			// Advance the clock far enough so that the concluded dispute will be omitted from an
			// ActiveDisputes query.
			test_state.clock.set(test_state.clock.now() + ACTIVE_DURATION_SECS + 1);

			{
				let (tx, rx) = oneshot::channel();

				virtual_overseer
					.send(FromOrchestra::Communication {
						msg: DisputeCoordinatorMessage::ActiveDisputes(tx),
					})
					.await;

				assert!(rx.await.unwrap().is_empty());
			}

			virtual_overseer.send(FromOrchestra::Signal(OverseerSignal::Conclude)).await;
			assert!(virtual_overseer.try_recv().await.is_none());

			test_state
		})
	});
}

#[test]
fn resume_dispute_with_local_statement() {
	sp_tracing::init_for_tests();
	let session = 1;

	test_harness(|mut test_state, mut virtual_overseer| {
		Box::pin(async move {
			test_state.handle_resume_sync(&mut virtual_overseer, session).await;

			let candidate_receipt = make_valid_candidate_receipt();
			let candidate_hash = candidate_receipt.hash();

			test_state
				.activate_leaf_at_session(
					&mut virtual_overseer,
					session,
					1,
					vec![make_candidate_backed_event(candidate_receipt.clone())],
				)
				.await;

			let local_valid_vote = test_state
				.issue_explicit_statement_with_index(
					ValidatorIndex(0),
					candidate_hash,
					session,
					true,
				)
				.await;

			let (valid_vote, invalid_vote) = generate_opposing_votes_pair(
				&test_state,
				ValidatorIndex(1),
				ValidatorIndex(2),
				candidate_hash,
				session,
				VoteType::Explicit,
			)
			.await;

			let (pending_confirmation, confirmation_rx) = oneshot::channel();
			virtual_overseer
				.send(FromOrchestra::Communication {
					msg: DisputeCoordinatorMessage::ImportStatements {
						candidate_receipt: candidate_receipt.clone(),
						session,
						statements: vec![
							(local_valid_vote, ValidatorIndex(0)),
							(valid_vote, ValidatorIndex(1)),
							(invalid_vote, ValidatorIndex(2)),
						],
						pending_confirmation: Some(pending_confirmation),
					},
				})
				.await;

			handle_approval_vote_request(&mut virtual_overseer, &candidate_hash, HashMap::new())
				.await;

			assert_eq!(confirmation_rx.await, Ok(ImportStatementsResult::ValidImport));

			{
				let (tx, rx) = oneshot::channel();

				virtual_overseer
					.send(FromOrchestra::Communication {
						msg: DisputeCoordinatorMessage::ActiveDisputes(tx),
					})
					.await;

				assert_eq!(rx.await.unwrap().len(), 1);
			}

			virtual_overseer.send(FromOrchestra::Signal(OverseerSignal::Conclude)).await;
			assert!(virtual_overseer.try_recv().await.is_none());

			test_state
		})
	})
	// Alice should not send a DisputeParticiationMessage::Participate on restart since she has a
	// local statement for the active dispute, instead she should try to (re-)send her vote.
	.resume(|mut test_state, mut virtual_overseer| {
		let candidate_receipt = make_valid_candidate_receipt();
		Box::pin(async move {
			let messages = test_state
				.handle_resume_sync_with_events(
					&mut virtual_overseer,
					session,
					vec![make_candidate_backed_event(candidate_receipt.clone())],
				)
				.await;

			assert_eq!(messages.len(), 1, "A message should have gone out.");

			// Assert that subsystem is not sending Participation messages because we issued a local statement
			assert!(virtual_overseer.recv().timeout(TEST_TIMEOUT).await.is_none());

			virtual_overseer.send(FromOrchestra::Signal(OverseerSignal::Conclude)).await;
			assert!(virtual_overseer.try_recv().await.is_none());

			test_state
		})
	});
}

#[test]
fn resume_dispute_without_local_statement_or_local_key() {
	let session = 1;
	let mut test_state = TestState::default();
	test_state.subsystem_keystore =
		make_keystore(vec![Sr25519Keyring::Two.to_seed()].into_iter()).into();
	test_state
		.resume(|mut test_state, mut virtual_overseer| {
			Box::pin(async move {
				test_state.handle_resume_sync(&mut virtual_overseer, session).await;

				let candidate_receipt = make_valid_candidate_receipt();
				let candidate_hash = candidate_receipt.hash();

				test_state
					.activate_leaf_at_session(
						&mut virtual_overseer,
						session,
						1,
						vec![make_candidate_included_event(candidate_receipt.clone())],
					)
					.await;

				let (valid_vote, invalid_vote) = generate_opposing_votes_pair(
					&test_state,
					ValidatorIndex(1),
					ValidatorIndex(2),
					candidate_hash,
					session,
					VoteType::Explicit,
				)
				.await;

				let (pending_confirmation, confirmation_rx) = oneshot::channel();
				virtual_overseer
					.send(FromOrchestra::Communication {
						msg: DisputeCoordinatorMessage::ImportStatements {
							candidate_receipt: candidate_receipt.clone(),
							session,
							statements: vec![
								(valid_vote, ValidatorIndex(1)),
								(invalid_vote, ValidatorIndex(2)),
							],
							pending_confirmation: Some(pending_confirmation),
						},
					})
					.await;
				handle_approval_vote_request(
					&mut virtual_overseer,
					&candidate_hash,
					HashMap::new(),
				)
				.await;

				assert_eq!(confirmation_rx.await, Ok(ImportStatementsResult::ValidImport));

				{
					let (tx, rx) = oneshot::channel();

					virtual_overseer
						.send(FromOrchestra::Communication {
							msg: DisputeCoordinatorMessage::ActiveDisputes(tx),
						})
						.await;

					assert_eq!(rx.await.unwrap().len(), 1);
				}

				virtual_overseer.send(FromOrchestra::Signal(OverseerSignal::Conclude)).await;
				assert_matches!(
					virtual_overseer.try_recv().await,
					None => {}
				);

				test_state
			})
		})
		// Two should not send a DisputeParticiationMessage::Participate on restart since she is no
		// validator in that dispute.
		.resume(|mut test_state, mut virtual_overseer| {
			Box::pin(async move {
				test_state.handle_resume_sync(&mut virtual_overseer, session).await;

				// Assert that subsystem is not sending Participation messages because we issued a local statement
				assert!(virtual_overseer.recv().timeout(TEST_TIMEOUT).await.is_none());

				virtual_overseer.send(FromOrchestra::Signal(OverseerSignal::Conclude)).await;
				assert!(virtual_overseer.try_recv().await.is_none());

				test_state
			})
		});
}

#[test]
fn issue_valid_local_statement_does_cause_distribution_but_not_duplicate_participation() {
	issue_local_statement_does_cause_distribution_but_not_duplicate_participation(true);
}

#[test]
fn issue_invalid_local_statement_does_cause_distribution_but_not_duplicate_participation() {
	issue_local_statement_does_cause_distribution_but_not_duplicate_participation(false);
}

fn issue_local_statement_does_cause_distribution_but_not_duplicate_participation(validity: bool) {
	test_harness(|mut test_state, mut virtual_overseer| {
		Box::pin(async move {
			let session = 1;

			test_state.handle_resume_sync(&mut virtual_overseer, session).await;

			let candidate_receipt = make_valid_candidate_receipt();
			let candidate_hash = candidate_receipt.hash();

			test_state
				.activate_leaf_at_session(&mut virtual_overseer, session, 1, Vec::new())
				.await;

			let other_vote = test_state
				.issue_explicit_statement_with_index(
					ValidatorIndex(1),
					candidate_hash,
					session,
					!validity,
				)
				.await;

			let (pending_confirmation, confirmation_rx) = oneshot::channel();
			virtual_overseer
				.send(FromOrchestra::Communication {
					msg: DisputeCoordinatorMessage::ImportStatements {
						candidate_receipt: candidate_receipt.clone(),
						session,
						statements: vec![(other_vote, ValidatorIndex(1))],
						pending_confirmation: Some(pending_confirmation),
					},
				})
				.await;

			assert_eq!(confirmation_rx.await, Ok(ImportStatementsResult::ValidImport));

			// Initiate dispute locally:
			virtual_overseer
				.send(FromOrchestra::Communication {
					msg: DisputeCoordinatorMessage::IssueLocalStatement(
						session,
						candidate_hash,
						candidate_receipt.clone(),
						validity,
					),
				})
				.await;

			// Dispute distribution should get notified now:
			assert_matches!(
				overseer_recv(&mut virtual_overseer).await,
				AllMessages::DisputeDistribution(
					DisputeDistributionMessage::SendDispute(msg)
				) => {
					assert_eq!(msg.session_index(), session);
					assert_eq!(msg.candidate_receipt(), &candidate_receipt);
				}
			);

			handle_approval_vote_request(&mut virtual_overseer, &candidate_hash, HashMap::new())
				.await;

			// Make sure we won't participate:
			assert!(virtual_overseer.recv().timeout(TEST_TIMEOUT).await.is_none());

			virtual_overseer.send(FromOrchestra::Signal(OverseerSignal::Conclude)).await;
			assert!(virtual_overseer.try_recv().await.is_none());

			test_state
		})
	});
}

#[test]
fn own_approval_vote_gets_distributed_on_dispute() {
	test_harness(|mut test_state, mut virtual_overseer| {
		Box::pin(async move {
			let session = 1;

			test_state.handle_resume_sync(&mut virtual_overseer, session).await;

			let candidate_receipt = make_valid_candidate_receipt();
			let candidate_hash = candidate_receipt.hash();

			test_state
				.activate_leaf_at_session(&mut virtual_overseer, session, 1, Vec::new())
				.await;

			let statement = test_state.issue_approval_vote_with_index(
				ValidatorIndex(0),
				candidate_hash,
				session,
			);

			// Import our approval vote:
			virtual_overseer
				.send(FromOrchestra::Communication {
					msg: DisputeCoordinatorMessage::ImportStatements {
						candidate_receipt: candidate_receipt.clone(),
						session,
						statements: vec![(statement, ValidatorIndex(0))],
						pending_confirmation: None,
					},
				})
				.await;

			// Trigger dispute:
			let (valid_vote, invalid_vote) = generate_opposing_votes_pair(
				&test_state,
				ValidatorIndex(2),
				ValidatorIndex(1),
				candidate_hash,
				session,
				VoteType::Explicit,
			)
			.await;

			let (pending_confirmation, confirmation_rx) = oneshot::channel();
			virtual_overseer
				.send(FromOrchestra::Communication {
					msg: DisputeCoordinatorMessage::ImportStatements {
						candidate_receipt: candidate_receipt.clone(),
						session,
						statements: vec![
							(invalid_vote, ValidatorIndex(1)),
							(valid_vote, ValidatorIndex(2)),
						],
						pending_confirmation: Some(pending_confirmation),
					},
				})
				.await;
			handle_approval_vote_request(&mut virtual_overseer, &candidate_hash, HashMap::new())
				.await;

			assert_eq!(confirmation_rx.await, Ok(ImportStatementsResult::ValidImport));

			// Dispute distribution should get notified now (without participation, as we already
			// have an approval vote):
			assert_matches!(
				overseer_recv(&mut virtual_overseer).await,
				AllMessages::DisputeDistribution(
					DisputeDistributionMessage::SendDispute(msg)
				) => {
					assert_eq!(msg.session_index(), session);
					assert_eq!(msg.candidate_receipt(), &candidate_receipt);
				}
			);

			// No participation should occur:
			assert_matches!(virtual_overseer.recv().timeout(TEST_TIMEOUT).await, None);

			virtual_overseer.send(FromOrchestra::Signal(OverseerSignal::Conclude)).await;
			assert!(virtual_overseer.try_recv().await.is_none());

			test_state
		})
	});
}

#[test]
fn negative_issue_local_statement_only_triggers_import() {
	test_harness(|mut test_state, mut virtual_overseer| {
		Box::pin(async move {
			let session = 1;

			test_state.handle_resume_sync(&mut virtual_overseer, session).await;

			let candidate_receipt = make_invalid_candidate_receipt();
			let candidate_hash = candidate_receipt.hash();

			test_state
				.activate_leaf_at_session(&mut virtual_overseer, session, 1, Vec::new())
				.await;

			virtual_overseer
				.send(FromOrchestra::Communication {
					msg: DisputeCoordinatorMessage::IssueLocalStatement(
						session,
						candidate_hash,
						candidate_receipt.clone(),
						false,
					),
				})
				.await;

			// Assert that subsystem is not participating.
			assert!(virtual_overseer.recv().timeout(TEST_TIMEOUT).await.is_none());

			virtual_overseer.send(FromOrchestra::Signal(OverseerSignal::Conclude)).await;
			assert!(virtual_overseer.try_recv().await.is_none());

			let backend = DbBackend::new(
				test_state.db.clone(),
				test_state.config.column_config(),
				Metrics::default(),
			);

			let votes = backend.load_candidate_votes(session, &candidate_hash).unwrap().unwrap();
			assert_eq!(votes.invalid.len(), 1);
			assert_eq!(votes.valid.len(), 0);

			let disputes = backend.load_recent_disputes().unwrap();
			assert_eq!(disputes, None);

			test_state
		})
	});
}

#[test]
fn redundant_votes_ignored() {
	test_harness(|mut test_state, mut virtual_overseer| {
		Box::pin(async move {
			let session = 1;

			test_state.handle_resume_sync(&mut virtual_overseer, session).await;

			let candidate_receipt = make_valid_candidate_receipt();
			let candidate_hash = candidate_receipt.hash();

			test_state
				.activate_leaf_at_session(&mut virtual_overseer, session, 1, Vec::new())
				.await;

			let valid_vote = test_state
				.issue_backing_statement_with_index(ValidatorIndex(1), candidate_hash, session)
				.await;

			let valid_vote_2 = test_state
				.issue_backing_statement_with_index(ValidatorIndex(1), candidate_hash, session)
				.await;

			assert!(valid_vote.validator_signature() != valid_vote_2.validator_signature());

			let (tx, rx) = oneshot::channel();
			virtual_overseer
				.send(FromOrchestra::Communication {
					msg: DisputeCoordinatorMessage::ImportStatements {
						candidate_receipt: candidate_receipt.clone(),
						session,
						statements: vec![(valid_vote.clone(), ValidatorIndex(1))],
						pending_confirmation: Some(tx),
					},
				})
				.await;

			rx.await.unwrap();

			let (tx, rx) = oneshot::channel();
			virtual_overseer
				.send(FromOrchestra::Communication {
					msg: DisputeCoordinatorMessage::ImportStatements {
						candidate_receipt: candidate_receipt.clone(),
						session,
						statements: vec![(valid_vote_2, ValidatorIndex(1))],
						pending_confirmation: Some(tx),
					},
				})
				.await;

			rx.await.unwrap();

			let backend = DbBackend::new(
				test_state.db.clone(),
				test_state.config.column_config(),
				Metrics::default(),
			);

			let votes = backend.load_candidate_votes(session, &candidate_hash).unwrap().unwrap();
			assert_eq!(votes.invalid.len(), 0);
			assert_eq!(votes.valid.len(), 1);
			assert_eq!(&votes.valid[0].2, valid_vote.validator_signature());

			virtual_overseer.send(FromOrchestra::Signal(OverseerSignal::Conclude)).await;
			assert!(virtual_overseer.try_recv().await.is_none());

			test_state
		})
	});
}

#[test]
/// Make sure no disputes are recorded when there are no opposing votes, even if we reached supermajority.
fn no_onesided_disputes() {
	test_harness(|mut test_state, mut virtual_overseer| {
		Box::pin(async move {
			let session = 1;

			test_state.handle_resume_sync(&mut virtual_overseer, session).await;

			let candidate_receipt = make_valid_candidate_receipt();
			let candidate_hash = candidate_receipt.hash();
			test_state
				.activate_leaf_at_session(&mut virtual_overseer, session, 1, Vec::new())
				.await;

			let mut statements = Vec::new();
			for index in 1..10 {
				statements.push((
					test_state
						.issue_backing_statement_with_index(
							ValidatorIndex(index),
							candidate_hash,
							session,
						)
						.await,
					ValidatorIndex(index),
				));
			}

			let (pending_confirmation, confirmation_rx) = oneshot::channel();
			virtual_overseer
				.send(FromOrchestra::Communication {
					msg: DisputeCoordinatorMessage::ImportStatements {
						candidate_receipt: candidate_receipt.clone(),
						session,
						statements,
						pending_confirmation: Some(pending_confirmation),
					},
				})
				.await;
			assert_matches!(confirmation_rx.await, Ok(ImportStatementsResult::ValidImport));

			// We should not have any active disputes now.
			let (tx, rx) = oneshot::channel();
			virtual_overseer
				.send(FromOrchestra::Communication {
					msg: DisputeCoordinatorMessage::ActiveDisputes(tx),
				})
				.await;

			assert!(rx.await.unwrap().is_empty());

			virtual_overseer.send(FromOrchestra::Signal(OverseerSignal::Conclude)).await;

			// No more messages expected:
			assert!(virtual_overseer.try_recv().await.is_none());

			test_state
		})
	});
}

#[test]
fn refrain_from_participation() {
	test_harness(|mut test_state, mut virtual_overseer| {
		Box::pin(async move {
			let session = 1;

			test_state.handle_resume_sync(&mut virtual_overseer, session).await;

			let candidate_receipt = make_valid_candidate_receipt();
			let candidate_hash = candidate_receipt.hash();

			// activate leaf - no backing/included event
			test_state
				.activate_leaf_at_session(&mut virtual_overseer, session, 1, Vec::new())
				.await;

			// generate two votes
			let (valid_vote, invalid_vote) = generate_opposing_votes_pair(
				&test_state,
				ValidatorIndex(1),
				ValidatorIndex(2),
				candidate_hash,
				session,
				VoteType::Explicit,
			)
			.await;

			virtual_overseer
				.send(FromOrchestra::Communication {
					msg: DisputeCoordinatorMessage::ImportStatements {
						candidate_receipt: candidate_receipt.clone(),
						session,
						statements: vec![
							(valid_vote, ValidatorIndex(1)),
							(invalid_vote, ValidatorIndex(2)),
						],
						pending_confirmation: None,
					},
				})
				.await;

			handle_approval_vote_request(&mut virtual_overseer, &candidate_hash, HashMap::new())
				.await;

			{
				let (tx, rx) = oneshot::channel();
				virtual_overseer
					.send(FromOrchestra::Communication {
						msg: DisputeCoordinatorMessage::ActiveDisputes(tx),
					})
					.await;

				assert_eq!(rx.await.unwrap().len(), 1);

				let (tx, rx) = oneshot::channel();
				virtual_overseer
					.send(FromOrchestra::Communication {
						msg: DisputeCoordinatorMessage::QueryCandidateVotes(
							vec![(session, candidate_hash)],
							tx,
						),
					})
					.await;

				let (_, _, votes) = rx.await.unwrap().get(0).unwrap().clone();
				assert_eq!(votes.valid.raw().len(), 1);
				assert_eq!(votes.invalid.len(), 1);
			}

			// activate leaf - no backing event
			test_state
				.activate_leaf_at_session(&mut virtual_overseer, session, 1, Vec::new())
				.await;

			virtual_overseer.send(FromOrchestra::Signal(OverseerSignal::Conclude)).await;

			// confirm that no participation request is made.
			assert!(virtual_overseer.try_recv().await.is_none());

			test_state
		})
	});
}

/// We have got no `participation_for_backed_candidates` test because most of the other tests (e.g.
/// `dispute_gets_confirmed_via_participation`, `backing_statements_import_works_and_no_spam`) use
/// candidate backing event to trigger participation. If they pass - that case works.
#[test]
fn participation_for_included_candidates() {
	test_harness(|mut test_state, mut virtual_overseer| {
		Box::pin(async move {
			let session = 1;

			test_state.handle_resume_sync(&mut virtual_overseer, session).await;

			let candidate_receipt = make_valid_candidate_receipt();
			let candidate_hash = candidate_receipt.hash();

			// activate leaf - with candidate included event
			test_state
				.activate_leaf_at_session(
					&mut virtual_overseer,
					session,
					1,
					vec![make_candidate_included_event(candidate_receipt.clone())],
				)
				.await;

			// generate two votes
			let (valid_vote, invalid_vote) = generate_opposing_votes_pair(
				&test_state,
				ValidatorIndex(1),
				ValidatorIndex(2),
				candidate_hash,
				session,
				VoteType::Explicit,
			)
			.await;

			virtual_overseer
				.send(FromOrchestra::Communication {
					msg: DisputeCoordinatorMessage::ImportStatements {
						candidate_receipt: candidate_receipt.clone(),
						session,
						statements: vec![
							(valid_vote, ValidatorIndex(1)),
							(invalid_vote, ValidatorIndex(2)),
						],
						pending_confirmation: None,
					},
				})
				.await;

			handle_approval_vote_request(&mut virtual_overseer, &candidate_hash, HashMap::new())
				.await;

			participation_with_distribution(
				&mut virtual_overseer,
				&candidate_hash,
				candidate_receipt.commitments_hash,
			)
			.await;

			{
				let (tx, rx) = oneshot::channel();
				virtual_overseer
					.send(FromOrchestra::Communication {
						msg: DisputeCoordinatorMessage::ActiveDisputes(tx),
					})
					.await;

				assert_eq!(rx.await.unwrap().len(), 1);

				// check if we have participated (cast a vote)
				let (tx, rx) = oneshot::channel();
				virtual_overseer
					.send(FromOrchestra::Communication {
						msg: DisputeCoordinatorMessage::QueryCandidateVotes(
							vec![(session, candidate_hash)],
							tx,
						),
					})
					.await;

				let (_, _, votes) = rx.await.unwrap().get(0).unwrap().clone();
				assert_eq!(votes.valid.raw().len(), 2); // 2 => we have participated
				assert_eq!(votes.invalid.len(), 1);
			}

			virtual_overseer.send(FromOrchestra::Signal(OverseerSignal::Conclude)).await;

			test_state
		})
	});
}

/// Shows that importing backing votes when a backing event is being processed
/// results in participation.
#[test]
fn local_participation_in_dispute_for_backed_candidate() {
	test_harness(|mut test_state, mut virtual_overseer| {
		Box::pin(async move {
			let session = 1;

			test_state.handle_resume_sync(&mut virtual_overseer, session).await;

			let candidate_receipt = make_valid_candidate_receipt();
			let candidate_hash = candidate_receipt.hash();

			// Step 1: Show that we don't participate when not backed, confirmed, or included

			// activate leaf - without candidate backed event
			test_state
				.activate_leaf_at_session(&mut virtual_overseer, session, 1, vec![])
				.await;

			// generate two votes
			let (valid_vote, invalid_vote) = generate_opposing_votes_pair(
				&test_state,
				ValidatorIndex(1),
				ValidatorIndex(2),
				candidate_hash,
				session,
				VoteType::Explicit,
			)
			.await;

			virtual_overseer
				.send(FromOrchestra::Communication {
					msg: DisputeCoordinatorMessage::ImportStatements {
						candidate_receipt: candidate_receipt.clone(),
						session,
						statements: vec![
							(valid_vote, ValidatorIndex(1)),
							(invalid_vote, ValidatorIndex(2)),
						],
						pending_confirmation: None,
					},
				})
				.await;

			handle_approval_vote_request(&mut virtual_overseer, &candidate_hash, HashMap::new())
				.await;

			assert_matches!(virtual_overseer.recv().timeout(TEST_TIMEOUT).await, None);

			// Step 2: Show that once backing votes are processed we participate

			// Activate leaf: With candidate backed event
			test_state
				.activate_leaf_at_session(
					&mut virtual_overseer,
					session,
					1,
					vec![make_candidate_backed_event(candidate_receipt.clone())],
				)
				.await;

			let backing_valid = test_state
				.issue_backing_statement_with_index(ValidatorIndex(3), candidate_hash, session)
				.await;

			virtual_overseer
				.send(FromOrchestra::Communication {
					msg: DisputeCoordinatorMessage::ImportStatements {
						candidate_receipt: candidate_receipt.clone(),
						session,
						statements: vec![(backing_valid, ValidatorIndex(3))],
						pending_confirmation: None,
					},
				})
				.await;

			participation_with_distribution(
				&mut virtual_overseer,
				&candidate_hash,
				candidate_receipt.commitments_hash,
			)
			.await;

			// Check for our 1 active dispute
			let (tx, rx) = oneshot::channel();
			virtual_overseer
				.send(FromOrchestra::Communication {
					msg: DisputeCoordinatorMessage::ActiveDisputes(tx),
				})
				.await;

			assert_eq!(rx.await.unwrap().len(), 1);

			// check if we have participated (casted a vote)
			let (tx, rx) = oneshot::channel();
			virtual_overseer
				.send(FromOrchestra::Communication {
					msg: DisputeCoordinatorMessage::QueryCandidateVotes(
						vec![(session, candidate_hash)],
						tx,
					),
				})
				.await;

			let (_, _, votes) = rx.await.unwrap().get(0).unwrap().clone();
			assert_eq!(votes.valid.raw().len(), 3); // 3 => 1 initial vote, 1 backing vote, and our vote
			assert_eq!(votes.invalid.len(), 1);

			// Wrap up
			virtual_overseer.send(FromOrchestra::Signal(OverseerSignal::Conclude)).await;

			test_state
		})
	});
}

/// Shows that when a candidate_included event is scraped from the chain we
/// reprioritize any participation requests pertaining to that candidate.
/// This involves moving the request for this candidate from the best effort
/// queue to the priority queue.
#[test]
fn participation_requests_reprioritized_for_newly_included() {
	test_harness(|mut test_state, mut virtual_overseer| {
		Box::pin(async move {
			let session = 1;
			test_state.handle_resume_sync(&mut virtual_overseer, session).await;
			let mut receipts: Vec<CandidateReceipt> = Vec::new();

			// Generate all receipts
			for repetition in 1..=3u8 {
				// Building candidate receipts
				let mut candidate_receipt = make_valid_candidate_receipt();
				candidate_receipt.descriptor.pov_hash = Hash::from(
					[repetition; 32], // Altering this receipt so its hash will be changed
				);
				// Set consecutive parents (starting from zero). They will order the candidates for participation.
				let parent_block_num: BlockNumber = repetition as BlockNumber - 1;
				candidate_receipt.descriptor.relay_parent =
					test_state.block_num_to_header.get(&parent_block_num).unwrap().clone();
				receipts.push(candidate_receipt.clone());
			}

			// Mark all candidates as backed, so their participation requests make it to best effort.
			// These calls must all occur before including the candidates due to test overseer
			// oddities.
			let mut candidate_events = Vec::new();
			for r in receipts.iter() {
				candidate_events.push(make_candidate_backed_event(r.clone()))
			}
			test_state
				.activate_leaf_at_session(&mut virtual_overseer, session, 1, candidate_events)
				.await;

			for (idx, candidate_receipt) in receipts.iter().enumerate() {
				let candidate_hash = candidate_receipt.hash();

				// Create votes for candidates
				let (valid_vote, invalid_vote) = generate_opposing_votes_pair(
					&test_state,
					ValidatorIndex(1),
					ValidatorIndex(2),
					candidate_hash,
					session,
					VoteType::Explicit,
				)
				.await;

				// Import votes for candidates
				virtual_overseer
					.send(FromOrchestra::Communication {
						msg: DisputeCoordinatorMessage::ImportStatements {
							candidate_receipt: candidate_receipt.clone(),
							session,
							statements: vec![
								(valid_vote, ValidatorIndex(1)),
								(invalid_vote, ValidatorIndex(2)),
							],
							pending_confirmation: None,
						},
					})
					.await;

				// Handle corresponding messages to unblock import
				// we need to handle `ApprovalVotingMessage::GetApprovalSignaturesForCandidate` for import
				handle_approval_vote_request(
					&mut virtual_overseer,
					&candidate_hash,
					HashMap::new(),
				)
				.await;

				//  We'll trigger participation for the first `MAX_PARALLEL_PARTICIPATIONS` candidates.
				// The rest will be queued => we need to handle `ChainApiMessage::BlockNumber` for them.
				if idx >= crate::participation::MAX_PARALLEL_PARTICIPATIONS {
					// We send the `idx` as parent block number, because it is used for ordering.
					// This way we get predictable ordering and participation.
					handle_get_block_number(&mut virtual_overseer, &test_state).await;
				}
			}

			// Generate included event for one of the candidates here
			test_state
				.activate_leaf_at_session(
					&mut virtual_overseer,
					session,
					2,
					vec![make_candidate_included_event(
						receipts.last().expect("There is more than one candidate").clone(),
					)],
				)
				.await;

			// NB: The checks below are a bit racy. In theory candidate 2 can be processed even before candidate 0 and this is okay. If any
			// of the asserts in the two functions after this comment fail -> rework `participation_with_distribution` to expect a set of
			// commitment hashes instead of just one.

			// This is the candidate for which participation was started initially (`MAX_PARALLEL_PARTICIPATIONS` threshold was not yet hit)
			participation_with_distribution(
				&mut virtual_overseer,
				&receipts.get(0).expect("There is more than one candidate").hash(),
				receipts.first().expect("There is more than one candidate").commitments_hash,
			)
			.await;

			// This one should have been prioritized
			participation_with_distribution(
				&mut virtual_overseer,
				&receipts.get(2).expect("There is more than one candidate").hash(),
				receipts.last().expect("There is more than one candidate").commitments_hash,
			)
			.await;

			// And this is the last one
			participation_with_distribution(
				&mut virtual_overseer,
				&receipts.get(1).expect("There is more than one candidate").hash(),
				receipts.first().expect("There is more than one candidate").commitments_hash,
			)
			.await;

			// Wrap up
			virtual_overseer.send(FromOrchestra::Signal(OverseerSignal::Conclude)).await;

			test_state
		})
	});
}<|MERGE_RESOLUTION|>--- conflicted
+++ resolved
@@ -60,15 +60,11 @@
 use polkadot_node_subsystem_test_helpers::{
 	make_buffered_subsystem_context, TestSubsystemContextHandle,
 };
-<<<<<<< HEAD
-use polkadot_primitives::v3::{
-=======
 use polkadot_primitives::{
->>>>>>> 0ac88220
-	ApprovalVote, BlockNumber, CandidateCommitments, CandidateEvent, CandidateHash,
-	CandidateReceipt, CoreIndex, DisputeStatement, GroupIndex, Hash, HeadData, Header, IndexedVec,
-	MultiDisputeStatementSet, ScrapedOnChainVotes, SessionIndex, SessionInfo, SigningContext,
-	ValidDisputeStatementKind, ValidatorId, ValidatorIndex, ValidatorSignature,
+	v3::SessionInfo, ApprovalVote, BlockNumber, CandidateCommitments, CandidateEvent,
+	CandidateHash, CandidateReceipt, CoreIndex, DisputeStatement, GroupIndex, Hash, HeadData,
+	Header, IndexedVec, MultiDisputeStatementSet, ScrapedOnChainVotes, SessionIndex,
+	SigningContext, ValidDisputeStatementKind, ValidatorId, ValidatorIndex, ValidatorSignature,
 };
 
 use crate::{
@@ -89,11 +85,7 @@
 
 	for s in seeds {
 		store
-<<<<<<< HEAD
-			.sr25519_generate_new(polkadot_primitives::v3::PARACHAIN_KEY_TYPE_ID, Some(&s))
-=======
 			.sr25519_generate_new(polkadot_primitives::PARACHAIN_KEY_TYPE_ID, Some(&s))
->>>>>>> 0ac88220
 			.unwrap();
 	}
 
@@ -1812,11 +1804,7 @@
 				.await;
 
 			let supermajority_threshold =
-<<<<<<< HEAD
-				polkadot_primitives::v3::supermajority_threshold(test_state.validators.len());
-=======
 				polkadot_primitives::supermajority_threshold(test_state.validators.len());
->>>>>>> 0ac88220
 
 			let (valid_vote, invalid_vote) = generate_opposing_votes_pair(
 				&test_state,
@@ -1955,11 +1943,7 @@
 				.await;
 
 			let supermajority_threshold =
-<<<<<<< HEAD
-				polkadot_primitives::v3::supermajority_threshold(test_state.validators.len());
-=======
 				polkadot_primitives::supermajority_threshold(test_state.validators.len());
->>>>>>> 0ac88220
 
 			let (valid_vote, invalid_vote) = generate_opposing_votes_pair(
 				&test_state,
@@ -2076,11 +2060,7 @@
 				.await;
 
 			let supermajority_threshold =
-<<<<<<< HEAD
-				polkadot_primitives::v3::supermajority_threshold(test_state.validators.len());
-=======
 				polkadot_primitives::supermajority_threshold(test_state.validators.len());
->>>>>>> 0ac88220
 
 			let (valid_vote, invalid_vote) = generate_opposing_votes_pair(
 				&test_state,
