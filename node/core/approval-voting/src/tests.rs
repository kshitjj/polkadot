--- conflicted
+++ resolved
@@ -19,13 +19,8 @@
 use super::*;
 use polkadot_node_primitives::{
 	approval::{
-<<<<<<< HEAD
 		v1::RELAY_VRF_MODULO_CONTEXT, AssignmentCert, AssignmentCertKind, AssignmentCertKindV2,
-		AssignmentCertV2, DelayTranche, VRFOutput, VRFProof,
-=======
-		AssignmentCert, AssignmentCertKind, DelayTranche, VrfOutput, VrfProof, VrfSignature,
-		RELAY_VRF_MODULO_CONTEXT,
->>>>>>> a5d59c3a
+		AssignmentCertV2, DelayTranche, VrfOutput, VrfProof, VrfSignature,
 	},
 	AvailableData, BlockData, PoV,
 };
@@ -1124,13 +1119,8 @@
 			&mut virtual_overseer,
 			FromOrchestra::Communication {
 				msg: ApprovalVotingMessage::CheckAndImportAssignment(
-<<<<<<< HEAD
 					IndirectAssignmentCertV2 {
 						block_hash: bad_block_hash.clone(),
-=======
-					IndirectAssignmentCert {
-						block_hash: bad_block_hash,
->>>>>>> a5d59c3a
 						validator: 0u32.into(),
 						cert: garbage_assignment_cert(AssignmentCertKind::RelayVRFModulo {
 							sample: 0,
