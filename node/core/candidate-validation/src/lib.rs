// Copyright 2020-2021 Parity Technologies (UK) Ltd.
// This file is part of Polkadot.

// Polkadot is free software: you can redistribute it and/or modify
// it under the terms of the GNU General Public License as published by
// the Free Software Foundation, either version 3 of the License, or
// (at your option) any later version.

// Polkadot is distributed in the hope that it will be useful,
// but WITHOUT ANY WARRANTY; without even the implied warranty of
// MERCHANTABILITY or FITNESS FOR A PARTICULAR PURPOSE.  See the
// GNU General Public License for more details.

// You should have received a copy of the GNU General Public License
// along with Polkadot.  If not, see <http://www.gnu.org/licenses/>.

//! The Candidate Validation subsystem.
//!
//! This handles incoming requests from other subsystems to validate candidates
//! according to a validation function. This delegates validation to an underlying
//! pool of processes used for execution of the Wasm.

#![deny(unused_crate_dependencies, unused_results)]
#![warn(missing_docs)]

use polkadot_node_core_pvf::{
	InvalidCandidate as WasmInvalidCandidate, PrepareError, Pvf, PvfWithExecutorParams,
	ValidationError, ValidationHost,
};
use polkadot_node_primitives::{
	BlockData, InvalidCandidate, PoV, ValidationResult, POV_BOMB_LIMIT, VALIDATION_CODE_BOMB_LIMIT,
};
use polkadot_node_subsystem::{
	errors::RuntimeApiError,
	messages::{
		CandidateValidationMessage, PreCheckOutcome, RuntimeApiMessage, RuntimeApiRequest,
		ValidationFailed,
	},
	overseer, FromOrchestra, OverseerSignal, SpawnedSubsystem, SubsystemError, SubsystemResult,
	SubsystemSender,
};
use polkadot_parachain::primitives::{ValidationParams, ValidationResult as WasmValidationResult};
use polkadot_primitives::{
	v3::{
		CandidateCommitments, CandidateDescriptor, CandidateReceipt, Hash, OccupiedCoreAssumption,
		PersistedValidationData, ValidationCode, ValidationCodeHash,
	},
	vstaging::ExecutorParams,
};

use parity_scale_codec::Encode;

use futures::{channel::oneshot, prelude::*};

use std::{path::PathBuf, sync::Arc, time::Duration};

use async_trait::async_trait;

mod metrics;
use self::metrics::Metrics;

#[cfg(test)]
mod tests;

const LOG_TARGET: &'static str = "parachain::candidate-validation";

/// The amount of time to wait before retrying after an AmbiguousWorkerDeath validation error.
#[cfg(not(test))]
const PVF_EXECUTION_RETRY_DELAY: Duration = Duration::from_secs(3);
#[cfg(test)]
const PVF_EXECUTION_RETRY_DELAY: Duration = Duration::from_millis(200);

/// Configuration for the candidate validation subsystem
#[derive(Clone)]
pub struct Config {
	/// The path where candidate validation can store compiled artifacts for PVFs.
	pub artifacts_cache_path: PathBuf,
	/// The path to the executable which can be used for spawning PVF compilation & validation
	/// workers.
	pub program_path: PathBuf,
}

/// The candidate validation subsystem.
pub struct CandidateValidationSubsystem {
	#[allow(missing_docs)]
	pub metrics: Metrics,
	#[allow(missing_docs)]
	pub pvf_metrics: polkadot_node_core_pvf::Metrics,
	config: Config,
}

impl CandidateValidationSubsystem {
	/// Create a new `CandidateValidationSubsystem` with the given task spawner and isolation
	/// strategy.
	///
	/// Check out [`IsolationStrategy`] to get more details.
	pub fn with_config(
		config: Config,
		metrics: Metrics,
		pvf_metrics: polkadot_node_core_pvf::Metrics,
	) -> Self {
		CandidateValidationSubsystem { config, metrics, pvf_metrics }
	}
}

#[overseer::subsystem(CandidateValidation, error=SubsystemError, prefix=self::overseer)]
impl<Context> CandidateValidationSubsystem {
	fn start(self, ctx: Context) -> SpawnedSubsystem {
		let future = run(
			ctx,
			self.metrics,
			self.pvf_metrics,
			self.config.artifacts_cache_path,
			self.config.program_path,
		)
		.map_err(|e| SubsystemError::with_origin("candidate-validation", e))
		.boxed();
		SpawnedSubsystem { name: "candidate-validation-subsystem", future }
	}
}

#[overseer::contextbounds(CandidateValidation, prefix = self::overseer)]
async fn run<Context>(
	mut ctx: Context,
	metrics: Metrics,
	pvf_metrics: polkadot_node_core_pvf::Metrics,
	cache_path: PathBuf,
	program_path: PathBuf,
) -> SubsystemResult<()> {
	let (validation_host, task) = polkadot_node_core_pvf::start(
		polkadot_node_core_pvf::Config::new(cache_path, program_path),
		pvf_metrics,
	);
	ctx.spawn_blocking("pvf-validation-host", task.boxed())?;

	loop {
		match ctx.recv().await? {
			FromOrchestra::Signal(OverseerSignal::ActiveLeaves(_)) => {},
			FromOrchestra::Signal(OverseerSignal::BlockFinalized(..)) => {},
			FromOrchestra::Signal(OverseerSignal::Conclude) => return Ok(()),
			FromOrchestra::Communication { msg } => match msg {
				CandidateValidationMessage::ValidateFromChainState(
					candidate_receipt,
					pov,
					executor_params,
					timeout,
					response_sender,
				) => {
					let bg = {
						let mut sender = ctx.sender().clone();
						let metrics = metrics.clone();
						let validation_host = validation_host.clone();

						async move {
							let _timer = metrics.time_validate_from_chain_state();
							let res = validate_from_chain_state(
								&mut sender,
								validation_host,
								candidate_receipt,
								pov,
								executor_params,
								timeout,
								&metrics,
							)
							.await;

							metrics.on_validation_event(&res);
							let _ = response_sender.send(res);
						}
					};

					ctx.spawn("validate-from-chain-state", bg.boxed())?;
				},
				CandidateValidationMessage::ValidateFromExhaustive(
					persisted_validation_data,
					validation_code,
					candidate_receipt,
					pov,
					executor_params,
					timeout,
					response_sender,
				) => {
					let bg = {
						let metrics = metrics.clone();
						let validation_host = validation_host.clone();

						async move {
							let _timer = metrics.time_validate_from_exhaustive();
							let res = validate_candidate_exhaustive(
								validation_host,
								persisted_validation_data,
								validation_code,
								candidate_receipt,
								pov,
								executor_params,
								timeout,
								&metrics,
							)
							.await;

							metrics.on_validation_event(&res);
							let _ = response_sender.send(res);
						}
					};

					ctx.spawn("validate-from-exhaustive", bg.boxed())?;
				},
				CandidateValidationMessage::PreCheck(
					relay_parent,
					validation_code_hash,
					executor_params,
					response_sender,
				) => {
					let bg = {
						let mut sender = ctx.sender().clone();
						let validation_host = validation_host.clone();

						async move {
							let precheck_result = precheck_pvf(
								&mut sender,
								validation_host,
								relay_parent,
								validation_code_hash,
								executor_params,
							)
							.await;

							let _ = response_sender.send(precheck_result);
						}
					};

					ctx.spawn("candidate-validation-pre-check", bg.boxed())?;
				},
			},
		}
	}
}

struct RuntimeRequestFailed;

async fn runtime_api_request<T, Sender>(
	sender: &mut Sender,
	relay_parent: Hash,
	request: RuntimeApiRequest,
	receiver: oneshot::Receiver<Result<T, RuntimeApiError>>,
) -> Result<T, RuntimeRequestFailed>
where
	Sender: SubsystemSender<RuntimeApiMessage>,
{
	sender
		.send_message(RuntimeApiMessage::Request(relay_parent, request).into())
		.await;

	receiver
		.await
		.map_err(|_| {
			gum::debug!(target: LOG_TARGET, ?relay_parent, "Runtime API request dropped");

			RuntimeRequestFailed
		})
		.and_then(|res| {
			res.map_err(|e| {
				gum::debug!(
					target: LOG_TARGET,
					?relay_parent,
					err = ?e,
					"Runtime API request internal error"
				);

				RuntimeRequestFailed
			})
		})
}

async fn request_validation_code_by_hash<Sender>(
	sender: &mut Sender,
	relay_parent: Hash,
	validation_code_hash: ValidationCodeHash,
) -> Result<Option<ValidationCode>, RuntimeRequestFailed>
where
	Sender: SubsystemSender<RuntimeApiMessage>,
{
	let (tx, rx) = oneshot::channel();
	runtime_api_request(
		sender,
		relay_parent,
		RuntimeApiRequest::ValidationCodeByHash(validation_code_hash, tx),
		rx,
	)
	.await
}

async fn precheck_pvf<Sender>(
	sender: &mut Sender,
	mut validation_backend: impl ValidationBackend,
	relay_parent: Hash,
	validation_code_hash: ValidationCodeHash,
	executor_params: ExecutorParams,
) -> PreCheckOutcome
where
	Sender: SubsystemSender<RuntimeApiMessage>,
{
	let validation_code =
		match request_validation_code_by_hash(sender, relay_parent, validation_code_hash).await {
			Ok(Some(code)) => code,
			_ => {
				// The reasoning why this is "failed" and not invalid is because we assume that
				// during pre-checking voting the relay-chain will pin the code. In case the code
				// actually is not there, we issue failed since this looks more like a bug. This
				// leads to us abstaining.
				gum::warn!(
					target: LOG_TARGET,
					?relay_parent,
					?validation_code_hash,
					"precheck: requested validation code is not found on-chain!",
				);
				return PreCheckOutcome::Failed
			},
		};

	let pvf_with_params = match sp_maybe_compressed_blob::decompress(
		&validation_code.0,
		VALIDATION_CODE_BOMB_LIMIT,
	) {
		Ok(code) => PvfWithExecutorParams::new(Pvf::from_code(code.into_owned()), executor_params),
		Err(e) => {
			gum::debug!(target: LOG_TARGET, err=?e, "precheck: cannot decompress validation code");
			return PreCheckOutcome::Invalid
		},
	};

	match validation_backend.precheck_pvf(pvf_with_params).await {
		Ok(_) => PreCheckOutcome::Valid,
		Err(prepare_err) =>
			if prepare_err.is_deterministic() {
				PreCheckOutcome::Invalid
			} else {
				PreCheckOutcome::Failed
			},
	}
}

#[derive(Debug)]
enum AssumptionCheckOutcome {
	Matches(PersistedValidationData, ValidationCode),
	DoesNotMatch,
	BadRequest,
}

async fn check_assumption_validation_data<Sender>(
	sender: &mut Sender,
	descriptor: &CandidateDescriptor,
	assumption: OccupiedCoreAssumption,
) -> AssumptionCheckOutcome
where
	Sender: SubsystemSender<RuntimeApiMessage>,
{
	let validation_data = {
		let (tx, rx) = oneshot::channel();
		let d = runtime_api_request(
			sender,
			descriptor.relay_parent,
			RuntimeApiRequest::PersistedValidationData(descriptor.para_id, assumption, tx),
			rx,
		)
		.await;

		match d {
			Ok(None) | Err(RuntimeRequestFailed) => return AssumptionCheckOutcome::BadRequest,
			Ok(Some(d)) => d,
		}
	};

	let persisted_validation_data_hash = validation_data.hash();

	if descriptor.persisted_validation_data_hash == persisted_validation_data_hash {
		let (code_tx, code_rx) = oneshot::channel();
		let validation_code = runtime_api_request(
			sender,
			descriptor.relay_parent,
			RuntimeApiRequest::ValidationCode(descriptor.para_id, assumption, code_tx),
			code_rx,
		)
		.await;

		match validation_code {
			Ok(None) | Err(RuntimeRequestFailed) => AssumptionCheckOutcome::BadRequest,
			Ok(Some(v)) => AssumptionCheckOutcome::Matches(validation_data, v),
		}
	} else {
		AssumptionCheckOutcome::DoesNotMatch
	}
}

async fn find_assumed_validation_data<Sender>(
	sender: &mut Sender,
	descriptor: &CandidateDescriptor,
) -> AssumptionCheckOutcome
where
	Sender: SubsystemSender<RuntimeApiMessage>,
{
	// The candidate descriptor has a `persisted_validation_data_hash` which corresponds to
	// one of up to two possible values that we can derive from the state of the
	// relay-parent. We can fetch these values by getting the persisted validation data
	// based on the different `OccupiedCoreAssumption`s.

	const ASSUMPTIONS: &[OccupiedCoreAssumption] = &[
		OccupiedCoreAssumption::Included,
		OccupiedCoreAssumption::TimedOut,
		// `TimedOut` and `Free` both don't perform any speculation and therefore should be the same
		// for our purposes here. In other words, if `TimedOut` matched then the `Free` must be
		// matched as well.
	];

	// Consider running these checks in parallel to reduce validation latency.
	for assumption in ASSUMPTIONS {
		let outcome = check_assumption_validation_data(sender, descriptor, *assumption).await;

		match outcome {
			AssumptionCheckOutcome::Matches(_, _) => return outcome,
			AssumptionCheckOutcome::BadRequest => return outcome,
			AssumptionCheckOutcome::DoesNotMatch => continue,
		}
	}

	AssumptionCheckOutcome::DoesNotMatch
}

/// Returns validation data for a given candidate.
pub async fn find_validation_data<Sender>(
	sender: &mut Sender,
	descriptor: &CandidateDescriptor,
) -> Result<Option<(PersistedValidationData, ValidationCode)>, ValidationFailed>
where
	Sender: SubsystemSender<RuntimeApiMessage>,
{
	match find_assumed_validation_data(sender, &descriptor).await {
		AssumptionCheckOutcome::Matches(validation_data, validation_code) =>
			Ok(Some((validation_data, validation_code))),
		AssumptionCheckOutcome::DoesNotMatch => {
			// If neither the assumption of the occupied core having the para included or the assumption
			// of the occupied core timing out are valid, then the persisted_validation_data_hash in the descriptor
			// is not based on the relay parent and is thus invalid.
			Ok(None)
		},
		AssumptionCheckOutcome::BadRequest =>
			Err(ValidationFailed("Assumption Check: Bad request".into())),
	}
}

async fn validate_from_chain_state<Sender>(
	sender: &mut Sender,
	validation_host: ValidationHost,
	candidate_receipt: CandidateReceipt,
	pov: Arc<PoV>,
	executor_params: ExecutorParams,
	timeout: Duration,
	metrics: &Metrics,
) -> Result<ValidationResult, ValidationFailed>
where
	Sender: SubsystemSender<RuntimeApiMessage>,
{
	let mut new_sender = sender.clone();
	let (validation_data, validation_code) =
		match find_validation_data(&mut new_sender, &candidate_receipt.descriptor).await? {
			Some((validation_data, validation_code)) => (validation_data, validation_code),
			None => return Ok(ValidationResult::Invalid(InvalidCandidate::BadParent)),
		};

	let validation_result = validate_candidate_exhaustive(
		validation_host,
		validation_data,
		validation_code,
		candidate_receipt.clone(),
		pov,
		executor_params,
		timeout,
		metrics,
	)
	.await;

	if let Ok(ValidationResult::Valid(ref outputs, _)) = validation_result {
		let (tx, rx) = oneshot::channel();
		match runtime_api_request(
			sender,
			candidate_receipt.descriptor.relay_parent,
			RuntimeApiRequest::CheckValidationOutputs(
				candidate_receipt.descriptor.para_id,
				outputs.clone(),
				tx,
			),
			rx,
		)
		.await
		{
			Ok(true) => {},
			Ok(false) => return Ok(ValidationResult::Invalid(InvalidCandidate::InvalidOutputs)),
			Err(RuntimeRequestFailed) =>
				return Err(ValidationFailed("Check Validation Outputs: Bad request".into())),
		}
	}

	validation_result
}

async fn validate_candidate_exhaustive(
	mut validation_backend: impl ValidationBackend + Send,
	persisted_validation_data: PersistedValidationData,
	validation_code: ValidationCode,
	candidate_receipt: CandidateReceipt,
	pov: Arc<PoV>,
	executor_params: ExecutorParams,
	timeout: Duration,
	metrics: &Metrics,
) -> Result<ValidationResult, ValidationFailed> {
	let _timer = metrics.time_validate_candidate_exhaustive();

	let validation_code_hash = validation_code.hash();
	let para_id = candidate_receipt.descriptor.para_id;
	gum::debug!(
		target: LOG_TARGET,
		?validation_code_hash,
		?para_id,
		"About to validate a candidate.",
	);

	if let Err(e) = perform_basic_checks(
		&candidate_receipt.descriptor,
		persisted_validation_data.max_pov_size,
		&pov,
		&validation_code_hash,
	) {
		gum::info!(target: LOG_TARGET, ?para_id, "Invalid candidate (basic checks)");
		return Ok(ValidationResult::Invalid(e))
	}

	let raw_validation_code = match sp_maybe_compressed_blob::decompress(
		&validation_code.0,
		VALIDATION_CODE_BOMB_LIMIT,
	) {
		Ok(code) => code,
		Err(e) => {
			gum::info!(target: LOG_TARGET, ?para_id, err=?e, "Invalid candidate (validation code)");

			// If the validation code is invalid, the candidate certainly is.
			return Ok(ValidationResult::Invalid(InvalidCandidate::CodeDecompressionFailure))
		},
	};

	let raw_block_data =
		match sp_maybe_compressed_blob::decompress(&pov.block_data.0, POV_BOMB_LIMIT) {
			Ok(block_data) => BlockData(block_data.to_vec()),
			Err(e) => {
				gum::info!(target: LOG_TARGET, ?para_id, err=?e, "Invalid candidate (PoV code)");

				// If the PoV is invalid, the candidate certainly is.
				return Ok(ValidationResult::Invalid(InvalidCandidate::PoVDecompressionFailure))
			},
		};

	let params = ValidationParams {
		parent_head: persisted_validation_data.parent_head.clone(),
		block_data: raw_block_data,
		relay_parent_number: persisted_validation_data.relay_parent_number,
		relay_parent_storage_root: persisted_validation_data.relay_parent_storage_root,
	};

	let result = validation_backend
		.validate_candidate_with_retry(
			raw_validation_code.to_vec(),
			timeout,
			params,
			executor_params,
		)
		.await;

	if let Err(ref error) = result {
		gum::info!(target: LOG_TARGET, ?para_id, ?error, "Failed to validate candidate",);
	}

	match result {
		Err(ValidationError::InternalError(e)) => Err(ValidationFailed(e)),

		Err(ValidationError::InvalidCandidate(WasmInvalidCandidate::HardTimeout)) =>
			Ok(ValidationResult::Invalid(InvalidCandidate::Timeout)),
		Err(ValidationError::InvalidCandidate(WasmInvalidCandidate::WorkerReportedError(e))) =>
			Ok(ValidationResult::Invalid(InvalidCandidate::ExecutionError(e))),
		Err(ValidationError::InvalidCandidate(WasmInvalidCandidate::AmbiguousWorkerDeath)) =>
			Ok(ValidationResult::Invalid(InvalidCandidate::ExecutionError(
				"ambiguous worker death".to_string(),
			))),
		Err(ValidationError::InvalidCandidate(WasmInvalidCandidate::PrepareError(e))) =>
			Ok(ValidationResult::Invalid(InvalidCandidate::ExecutionError(e))),

		Ok(res) =>
			if res.head_data.hash() != candidate_receipt.descriptor.para_head {
				gum::info!(target: LOG_TARGET, ?para_id, "Invalid candidate (para_head)");
				Ok(ValidationResult::Invalid(InvalidCandidate::ParaHeadHashMismatch))
			} else {
				let outputs = CandidateCommitments {
					head_data: res.head_data,
					upward_messages: res.upward_messages,
					horizontal_messages: res.horizontal_messages,
					new_validation_code: res.new_validation_code,
					processed_downward_messages: res.processed_downward_messages,
					hrmp_watermark: res.hrmp_watermark,
				};
				if candidate_receipt.commitments_hash != outputs.hash() {
					gum::info!(
						target: LOG_TARGET,
						?para_id,
						"Invalid candidate (commitments hash)"
					);

					// If validation produced a new set of commitments, we treat the candidate as invalid.
					Ok(ValidationResult::Invalid(InvalidCandidate::CommitmentsHashMismatch))
				} else {
					Ok(ValidationResult::Valid(outputs, persisted_validation_data))
				}
			},
	}
}

#[async_trait]
trait ValidationBackend {
	/// Tries executing a PVF a single time (no retries).
	async fn validate_candidate(
		&mut self,
		pvf_with_params: PvfWithExecutorParams,
		timeout: Duration,
		encoded_params: Vec<u8>,
	) -> Result<WasmValidationResult, ValidationError>;

	/// Tries executing a PVF. Will retry once if an error is encountered that may have been
	/// transient.
	async fn validate_candidate_with_retry(
		&mut self,
		raw_validation_code: Vec<u8>,
		timeout: Duration,
		params: ValidationParams,
		executor_params: ExecutorParams,
	) -> Result<WasmValidationResult, ValidationError> {
		// Construct the PVF a single time, since it is an expensive operation. Cloning it is cheap.
		let pvf_with_params =
			PvfWithExecutorParams::new(Pvf::from_code(raw_validation_code), executor_params);

		let mut validation_result =
			self.validate_candidate(pvf_with_params.clone(), timeout, params.encode()).await;

		// If we get an AmbiguousWorkerDeath error, retry once after a brief delay, on the
		// assumption that the conditions that caused this error may have been transient. Note that
		// this error is only a result of execution itself and not of preparation.
		if let Err(ValidationError::InvalidCandidate(WasmInvalidCandidate::AmbiguousWorkerDeath)) =
			validation_result
		{
			// Wait a brief delay before retrying.
			futures_timer::Delay::new(PVF_EXECUTION_RETRY_DELAY).await;

			gum::debug!(
				target: LOG_TARGET,
				?pvf_with_params,
				"Re-trying failed candidate validation due to AmbiguousWorkerDeath."
			);

			// Encode the params again when re-trying. We expect the retry case to be relatively
			// rare, and we want to avoid unconditionally cloning data.
			validation_result =
				self.validate_candidate(pvf_with_params, timeout, params.encode()).await;
		}

		validation_result
	}

	async fn precheck_pvf(
		&mut self,
		pvf_with_params: PvfWithExecutorParams,
	) -> Result<Duration, PrepareError>;
}

#[async_trait]
impl ValidationBackend for ValidationHost {
	/// Tries executing a PVF a single time (no retries).
	async fn validate_candidate(
		&mut self,
		pvf_with_params: PvfWithExecutorParams,
		timeout: Duration,
		encoded_params: Vec<u8>,
	) -> Result<WasmValidationResult, ValidationError> {
		let priority = polkadot_node_core_pvf::Priority::Normal;

		let (tx, rx) = oneshot::channel();
		if let Err(err) =
			self.execute_pvf(pvf_with_params, timeout, encoded_params, priority, tx).await
		{
			return Err(ValidationError::InternalError(format!(
				"cannot send pvf to the validation host: {:?}",
				err
			)))
		}

		rx.await
			.map_err(|_| ValidationError::InternalError("validation was cancelled".into()))?
	}

	async fn precheck_pvf(
		&mut self,
		pvf_with_params: PvfWithExecutorParams,
	) -> Result<Duration, PrepareError> {
		let (tx, rx) = oneshot::channel();
<<<<<<< HEAD
		if let Err(_) = self.precheck_pvf(pvf_with_params, tx).await {
=======
		if let Err(err) = self.precheck_pvf(pvf, tx).await {
>>>>>>> c80124e3
			// Return an IO error if there was an error communicating with the host.
			return Err(PrepareError::IoErr(err))
		}

		let precheck_result = rx.await.map_err(|err| PrepareError::IoErr(err.to_string()))?;

		precheck_result
	}
}

/// Does basic checks of a candidate. Provide the encoded PoV-block. Returns `Ok` if basic checks
/// are passed, `Err` otherwise.
fn perform_basic_checks(
	candidate: &CandidateDescriptor,
	max_pov_size: u32,
	pov: &PoV,
	validation_code_hash: &ValidationCodeHash,
) -> Result<(), InvalidCandidate> {
	let pov_hash = pov.hash();

	let encoded_pov_size = pov.encoded_size();
	if encoded_pov_size > max_pov_size as usize {
		return Err(InvalidCandidate::ParamsTooLarge(encoded_pov_size as u64))
	}

	if pov_hash != candidate.pov_hash {
		return Err(InvalidCandidate::PoVHashMismatch)
	}

	if *validation_code_hash != candidate.validation_code_hash {
		return Err(InvalidCandidate::CodeHashMismatch)
	}

	if let Err(()) = candidate.check_collator_signature() {
		return Err(InvalidCandidate::BadSignature)
	}

	Ok(())
}<|MERGE_RESOLUTION|>--- conflicted
+++ resolved
@@ -707,11 +707,7 @@
 		pvf_with_params: PvfWithExecutorParams,
 	) -> Result<Duration, PrepareError> {
 		let (tx, rx) = oneshot::channel();
-<<<<<<< HEAD
-		if let Err(_) = self.precheck_pvf(pvf_with_params, tx).await {
-=======
-		if let Err(err) = self.precheck_pvf(pvf, tx).await {
->>>>>>> c80124e3
+		if let Err(err) = self.precheck_pvf(pvf_with_params, tx).await {
 			// Return an IO error if there was an error communicating with the host.
 			return Err(PrepareError::IoErr(err))
 		}
