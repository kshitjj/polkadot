// Copyright 2021 Parity Technologies (UK) Ltd.
// This file is part of Polkadot.

// Polkadot is free software: you can redistribute it and/or modify
// it under the terms of the GNU General Public License as published by
// the Free Software Foundation, either version 3 of the License, or
// (at your option) any later version.

// Polkadot is distributed in the hope that it will be useful,
// but WITHOUT ANY WARRANTY; without even the implied warranty of
// MERCHANTABILITY or FITNESS FOR A PARTICULAR PURPOSE.  See the
// GNU General Public License for more details.

// You should have received a copy of the GNU General Public License
// along with Polkadot.  If not, see <http://www.gnu.org/licenses/>.

//! A queue that handles requests for PVF preparation.

use super::pool::{self, Worker};
<<<<<<< HEAD
use crate::{
	artifacts::ArtifactId, error::PrepareError, metrics::Metrics, pvf::PvfCode, Priority,
	LOG_TARGET,
};
=======
use crate::{artifacts::ArtifactId, metrics::Metrics, PrepareResult, Priority, Pvf, LOG_TARGET};
>>>>>>> 952d7737
use always_assert::{always, never};
use async_std::path::PathBuf;
use futures::{channel::mpsc, stream::StreamExt as _, Future, SinkExt};
use std::collections::{HashMap, VecDeque};

/// A request to pool.
#[derive(Debug)]
pub enum ToQueue {
	/// This schedules preparation of the given PVF.
	///
	/// Note that it is incorrect to enqueue the same PVF again without first receiving the
<<<<<<< HEAD
	/// [`FromQueue`] response. In case there is a need to bump the priority, use
	/// [`ToQueue::Amend`].
	Enqueue { priority: Priority, pvf: PvfCode },
	/// Amends the priority for the given [`ArtifactId`] if it is running. If it's not, then it's noop.
	Amend { priority: Priority, artifact_id: ArtifactId },
=======
	/// [`FromQueue`] response.
	Enqueue { priority: Priority, pvf: Pvf },
>>>>>>> 952d7737
}

/// A response from queue.
#[derive(Debug)]
pub struct FromQueue {
	/// Identifier of an artifact.
	pub(crate) artifact_id: ArtifactId,
	/// Outcome of the PVF processing. [`Ok`] indicates that compiled artifact
	/// is successfully stored on disk. Otherwise, an [error](crate::error::PrepareError)
	/// is supplied.
	pub(crate) result: PrepareResult,
}

#[derive(Default)]
struct Limits {
	/// The maximum number of workers this pool can ever host. This is expected to be a small
	/// number, e.g. within a dozen.
	hard_capacity: usize,

	/// The number of workers we want aim to have. If there is a critical job and we are already
	/// at `soft_capacity`, we are allowed to grow up to `hard_capacity`. Thus this should be equal
	/// or smaller than `hard_capacity`.
	soft_capacity: usize,
}

impl Limits {
	/// Returns `true` if the queue is allowed to request one more worker.
	fn can_afford_one_more(&self, spawned_num: usize, critical: bool) -> bool {
		let cap = if critical { self.hard_capacity } else { self.soft_capacity };
		spawned_num < cap
	}

	/// Offer the worker back to the pool. The passed worker ID must be considered unusable unless
	/// it wasn't taken by the pool, in which case it will be returned as `Some`.
	fn should_cull(&mut self, spawned_num: usize) -> bool {
		spawned_num > self.soft_capacity
	}
}

slotmap::new_key_type! { pub struct Job; }

struct JobData {
	/// The priority of this job. Can be bumped.
	priority: Priority,
	pvf: PvfCode,
	worker: Option<Worker>,
}

#[derive(Default)]
struct WorkerData {
	job: Option<Job>,
}

impl WorkerData {
	fn is_idle(&self) -> bool {
		self.job.is_none()
	}
}

/// A queue structured like this is prone to starving, however, we don't care that much since we expect
///  there is going to be a limited number of critical jobs and we don't really care if background starve.
#[derive(Default)]
struct Unscheduled {
	normal: VecDeque<Job>,
	critical: VecDeque<Job>,
}

impl Unscheduled {
	fn queue_mut(&mut self, prio: Priority) -> &mut VecDeque<Job> {
		match prio {
			Priority::Normal => &mut self.normal,
			Priority::Critical => &mut self.critical,
		}
	}

	fn add(&mut self, prio: Priority, job: Job) {
		self.queue_mut(prio).push_back(job);
	}

	fn readd(&mut self, prio: Priority, job: Job) {
		self.queue_mut(prio).push_front(job);
	}

	fn is_empty(&self) -> bool {
		self.normal.is_empty() && self.critical.is_empty()
	}

	fn next(&mut self) -> Option<Job> {
		let mut check = |prio: Priority| self.queue_mut(prio).pop_front();
		check(Priority::Critical).or_else(|| check(Priority::Normal))
	}
}

struct Queue {
	metrics: Metrics,

	to_queue_rx: mpsc::Receiver<ToQueue>,
	from_queue_tx: mpsc::UnboundedSender<FromQueue>,

	to_pool_tx: mpsc::Sender<pool::ToPool>,
	from_pool_rx: mpsc::UnboundedReceiver<pool::FromPool>,

	cache_path: PathBuf,
	limits: Limits,

	jobs: slotmap::SlotMap<Job, JobData>,

	/// A mapping from artifact id to a job.
	artifact_id_to_job: HashMap<ArtifactId, Job>,
	/// The registry of all workers.
	workers: slotmap::SparseSecondaryMap<Worker, WorkerData>,
	/// The number of workers requested to spawn but not yet spawned.
	spawn_inflight: usize,

	/// The jobs that are not yet scheduled. These are waiting until the next `poll` where they are
	/// processed all at once.
	unscheduled: Unscheduled,
}

/// A fatal error that warrants stopping the queue.
struct Fatal;

impl Queue {
	fn new(
		metrics: Metrics,
		soft_capacity: usize,
		hard_capacity: usize,
		cache_path: PathBuf,
		to_queue_rx: mpsc::Receiver<ToQueue>,
		from_queue_tx: mpsc::UnboundedSender<FromQueue>,
		to_pool_tx: mpsc::Sender<pool::ToPool>,
		from_pool_rx: mpsc::UnboundedReceiver<pool::FromPool>,
	) -> Self {
		Self {
			metrics,
			to_queue_rx,
			from_queue_tx,
			to_pool_tx,
			from_pool_rx,
			cache_path,
			spawn_inflight: 0,
			limits: Limits { hard_capacity, soft_capacity },
			jobs: slotmap::SlotMap::with_key(),
			unscheduled: Unscheduled::default(),
			artifact_id_to_job: HashMap::new(),
			workers: slotmap::SparseSecondaryMap::new(),
		}
	}

	async fn run(mut self) {
		macro_rules! break_if_fatal {
			($expr:expr) => {
				if let Err(Fatal) = $expr {
					break
				}
			};
		}

		loop {
			// biased to make it behave deterministically for tests.
			futures::select_biased! {
				to_queue = self.to_queue_rx.select_next_some() =>
					break_if_fatal!(handle_to_queue(&mut self, to_queue).await),
				from_pool = self.from_pool_rx.select_next_some() =>
					break_if_fatal!(handle_from_pool(&mut self, from_pool).await),
			}
		}
	}
}

async fn handle_to_queue(queue: &mut Queue, to_queue: ToQueue) -> Result<(), Fatal> {
	match to_queue {
		ToQueue::Enqueue { priority, pvf } => {
			handle_enqueue(queue, priority, pvf).await?;
		},
	}
	Ok(())
}

async fn handle_enqueue(queue: &mut Queue, priority: Priority, pvf: PvfCode) -> Result<(), Fatal> {
	tracing::debug!(
		target: LOG_TARGET,
		validation_code_hash = ?pvf.code_hash,
		?priority,
		"PVF is enqueued for preparation.",
	);
	queue.metrics.prepare_enqueued();

	let artifact_id = pvf.as_artifact_id();
	if never!(
		queue.artifact_id_to_job.contains_key(&artifact_id),
		"second Enqueue sent for a known artifact"
	) {
		// This function is called in response to a `Enqueue` message;
		// Precondtion for `Enqueue` is that it is sent only once for a PVF;
		// Thus this should always be `false`;
		// qed.
		tracing::warn!(
			target: LOG_TARGET,
			"duplicate `enqueue` command received for {:?}",
			artifact_id,
		);
		return Ok(())
	}

	let job = queue.jobs.insert(JobData { priority, pvf, worker: None });
	queue.artifact_id_to_job.insert(artifact_id, job);

	if let Some(available) = find_idle_worker(queue) {
		// This may seem not fair (w.r.t priority) on the first glance, but it should be. This is
		// because as soon as a worker finishes with the job it's immediately given the next one.
		assign(queue, available, job).await?;
	} else {
		spawn_extra_worker(queue, priority.is_critical()).await?;
		queue.unscheduled.add(priority, job);
	}

	Ok(())
}

fn find_idle_worker(queue: &mut Queue) -> Option<Worker> {
	queue.workers.iter().filter(|(_, data)| data.is_idle()).map(|(k, _)| k).next()
}

async fn handle_from_pool(queue: &mut Queue, from_pool: pool::FromPool) -> Result<(), Fatal> {
	use pool::FromPool::*;
	match from_pool {
		Spawned(worker) => handle_worker_spawned(queue, worker).await?,
		Concluded { worker, rip, result } =>
			handle_worker_concluded(queue, worker, rip, result).await?,
		Rip(worker) => handle_worker_rip(queue, worker).await?,
	}
	Ok(())
}

async fn handle_worker_spawned(queue: &mut Queue, worker: Worker) -> Result<(), Fatal> {
	queue.workers.insert(worker, WorkerData::default());
	queue.spawn_inflight -= 1;

	if let Some(job) = queue.unscheduled.next() {
		assign(queue, worker, job).await?;
	}

	Ok(())
}

async fn handle_worker_concluded(
	queue: &mut Queue,
	worker: Worker,
	rip: bool,
	result: PrepareResult,
) -> Result<(), Fatal> {
	queue.metrics.prepare_concluded();

	macro_rules! never_none {
		($expr:expr) => {
			match $expr {
				Some(v) => v,
				None => {
					// Precondition of calling this is that the `$expr` is never none;
					// Assume the conditions holds, then this never is not hit;
					// qed.
					never!("never_none, {}", stringify!($expr));
					return Ok(())
				},
			}
		};
	}

	// Find out on which artifact was the worker working.

	// workers are registered upon spawn and removed in one of the following cases:
	//   1. received rip signal
	//   2. received concluded signal with rip=true;
	// concluded signal only comes from a spawned worker and only once;
	// rip signal is not sent after conclusion with rip=true;
	// the worker should be registered;
	// this can't be None;
	// qed.
	let worker_data = never_none!(queue.workers.get_mut(worker));

	// worker_data.job is set only by `assign` and removed only here for a worker;
	// concluded signal only comes for a worker that was previously assigned and only once;
	// the worker should have the job;
	// this can't be None;
	// qed.
	let job = never_none!(worker_data.job.take());

	// job_data is inserted upon enqueue and removed only here;
	// as was established above, this worker was previously `assign`ed to the job;
	// that implies that the job was enqueued;
	// conclude signal only comes once;
	// we are just to remove the job for the first and the only time;
	// this can't be None;
	// qed.
	let job_data = never_none!(queue.jobs.remove(job));
	let artifact_id = job_data.pvf.as_artifact_id();

	queue.artifact_id_to_job.remove(&artifact_id);

	tracing::debug!(
		target: LOG_TARGET,
		validation_code_hash = ?artifact_id.code_hash,
		?worker,
		?rip,
		"prepare worker concluded",
	);

	reply(&mut queue.from_queue_tx, FromQueue { artifact_id, result })?;

	// Figure out what to do with the worker.
	if rip {
		let worker_data = queue.workers.remove(worker);
		// worker should exist, it's asserted above;
		// qed.
		always!(worker_data.is_some());

		if !queue.unscheduled.is_empty() {
			// That is unconditionally not critical just to not accidentally fill up
			// the pool up to the hard cap.
			spawn_extra_worker(queue, false).await?;
		}
	} else {
		if queue.limits.should_cull(queue.workers.len() + queue.spawn_inflight) {
			// We no longer need services of this worker. Kill it.
			queue.workers.remove(worker);
			send_pool(&mut queue.to_pool_tx, pool::ToPool::Kill(worker)).await?;
		} else {
			// see if there are more work available and schedule it.
			if let Some(job) = queue.unscheduled.next() {
				assign(queue, worker, job).await?;
			}
		}
	}

	Ok(())
}

async fn handle_worker_rip(queue: &mut Queue, worker: Worker) -> Result<(), Fatal> {
	tracing::debug!(target: LOG_TARGET, ?worker, "prepare worker ripped");

	let worker_data = queue.workers.remove(worker);
	if let Some(WorkerData { job: Some(job), .. }) = worker_data {
		// This is an edge case where the worker ripped after we sent assignment but before it
		// was received by the pool.
		let priority = queue.jobs.get(job).map(|data| data.priority).unwrap_or_else(|| {
			// job is inserted upon enqueue and removed on concluded signal;
			// this is enclosed in the if statement that narrows the situation to before
			// conclusion;
			// that means that the job still exists and is known;
			// this path cannot be hit;
			// qed.
			never!("the job of the ripped worker must be known but it is not");
			Priority::Normal
		});
		queue.unscheduled.readd(priority, job);
	}

	// If there are still jobs left, spawn another worker to replace the ripped one (but only if it
	// was indeed removed). That is unconditionally not critical just to not accidentally fill up
	// the pool up to the hard cap.
	if worker_data.is_some() && !queue.unscheduled.is_empty() {
		spawn_extra_worker(queue, false).await?;
	}
	Ok(())
}

/// Spawns an extra worker if possible.
async fn spawn_extra_worker(queue: &mut Queue, critical: bool) -> Result<(), Fatal> {
	if queue
		.limits
		.can_afford_one_more(queue.workers.len() + queue.spawn_inflight, critical)
	{
		queue.spawn_inflight += 1;
		send_pool(&mut queue.to_pool_tx, pool::ToPool::Spawn).await?;
	}

	Ok(())
}

/// Attaches the work to the given worker telling the poll about the job.
async fn assign(queue: &mut Queue, worker: Worker, job: Job) -> Result<(), Fatal> {
	let job_data = &mut queue.jobs[job];

	let artifact_id = job_data.pvf.as_artifact_id();
	let artifact_path = artifact_id.path(&queue.cache_path);

	job_data.worker = Some(worker);

	queue.workers[worker].job = Some(job);

	send_pool(
		&mut queue.to_pool_tx,
		pool::ToPool::StartWork { worker, code: job_data.pvf.code.clone(), artifact_path },
	)
	.await?;

	Ok(())
}

fn reply(from_queue_tx: &mut mpsc::UnboundedSender<FromQueue>, m: FromQueue) -> Result<(), Fatal> {
	from_queue_tx.unbounded_send(m).map_err(|_| {
		// The host has hung up and thus it's fatal and we should shutdown ourselves.
		Fatal
	})
}

async fn send_pool(
	to_pool_tx: &mut mpsc::Sender<pool::ToPool>,
	m: pool::ToPool,
) -> Result<(), Fatal> {
	to_pool_tx.send(m).await.map_err(|_| {
		// The pool has hung up and thus we are no longer are able to fulfill our duties. Shutdown.
		Fatal
	})
}

/// Spins up the queue and returns the future that should be polled to make the queue functional.
pub fn start(
	metrics: Metrics,
	soft_capacity: usize,
	hard_capacity: usize,
	cache_path: PathBuf,
	to_pool_tx: mpsc::Sender<pool::ToPool>,
	from_pool_rx: mpsc::UnboundedReceiver<pool::FromPool>,
) -> (mpsc::Sender<ToQueue>, mpsc::UnboundedReceiver<FromQueue>, impl Future<Output = ()>) {
	let (to_queue_tx, to_queue_rx) = mpsc::channel(150);
	let (from_queue_tx, from_queue_rx) = mpsc::unbounded();

	let run = Queue::new(
		metrics,
		soft_capacity,
		hard_capacity,
		cache_path,
		to_queue_rx,
		from_queue_tx,
		to_pool_tx,
		from_pool_rx,
	)
	.run();

	(to_queue_tx, from_queue_rx, run)
}

#[cfg(test)]
mod tests {
	use super::*;
	use crate::error::PrepareError;
	use assert_matches::assert_matches;
	use futures::{future::BoxFuture, FutureExt};
	use slotmap::SlotMap;
	use std::task::Poll;

	/// Creates a new PVF which artifact id can be uniquely identified by the given number.
	fn pvf(discriminator: u32) -> PvfCode {
		PvfCode::from_discriminator(discriminator)
	}

	async fn run_until<R>(
		task: &mut (impl Future<Output = ()> + Unpin),
		mut fut: (impl Future<Output = R> + Unpin),
	) -> R {
		let start = std::time::Instant::now();
		let fut = &mut fut;
		loop {
			if start.elapsed() > std::time::Duration::from_secs(1) {
				// We expect that this will take only a couple of iterations and thus to take way
				// less than a second.
				panic!("timeout");
			}

			if let Poll::Ready(r) = futures::poll!(&mut *fut) {
				break r
			}

			if futures::poll!(&mut *task).is_ready() {
				panic!()
			}
		}
	}

	struct Test {
		_tempdir: tempfile::TempDir,
		run: BoxFuture<'static, ()>,
		workers: SlotMap<Worker, ()>,
		from_pool_tx: mpsc::UnboundedSender<pool::FromPool>,
		to_pool_rx: mpsc::Receiver<pool::ToPool>,
		to_queue_tx: mpsc::Sender<ToQueue>,
		from_queue_rx: mpsc::UnboundedReceiver<FromQueue>,
	}

	impl Test {
		fn new(soft_capacity: usize, hard_capacity: usize) -> Self {
			let tempdir = tempfile::tempdir().unwrap();

			let (to_pool_tx, to_pool_rx) = mpsc::channel(10);
			let (from_pool_tx, from_pool_rx) = mpsc::unbounded();

			let workers: SlotMap<Worker, ()> = SlotMap::with_key();

			let (to_queue_tx, from_queue_rx, run) = start(
				Metrics::default(),
				soft_capacity,
				hard_capacity,
				tempdir.path().to_owned().into(),
				to_pool_tx,
				from_pool_rx,
			);

			Self {
				_tempdir: tempdir,
				run: run.boxed(),
				workers,
				from_pool_tx,
				to_pool_rx,
				to_queue_tx,
				from_queue_rx,
			}
		}

		fn send_queue(&mut self, to_queue: ToQueue) {
			self.to_queue_tx.send(to_queue).now_or_never().unwrap().unwrap();
		}

		async fn poll_and_recv_from_queue(&mut self) -> FromQueue {
			let from_queue_rx = &mut self.from_queue_rx;
			run_until(&mut self.run, async { from_queue_rx.next().await.unwrap() }.boxed()).await
		}

		fn send_from_pool(&mut self, from_pool: pool::FromPool) {
			self.from_pool_tx.send(from_pool).now_or_never().unwrap().unwrap();
		}

		async fn poll_and_recv_to_pool(&mut self) -> pool::ToPool {
			let to_pool_rx = &mut self.to_pool_rx;
			run_until(&mut self.run, async { to_pool_rx.next().await.unwrap() }.boxed()).await
		}

		async fn poll_ensure_to_pool_is_empty(&mut self) {
			use futures_timer::Delay;
			use std::time::Duration;

			let to_pool_rx = &mut self.to_pool_rx;
			run_until(
				&mut self.run,
				async {
					futures::select! {
						_ = Delay::new(Duration::from_millis(500)).fuse() => (),
						_ = to_pool_rx.next().fuse() => {
							panic!("to pool supposed to be empty")
						}
					}
				}
				.boxed(),
			)
			.await
		}
	}

	#[async_std::test]
	async fn properly_concludes() {
		let mut test = Test::new(2, 2);

		test.send_queue(ToQueue::Enqueue { priority: Priority::Normal, pvf: pvf(1) });
		assert_eq!(test.poll_and_recv_to_pool().await, pool::ToPool::Spawn);

		let w = test.workers.insert(());
		test.send_from_pool(pool::FromPool::Spawned(w));
		test.send_from_pool(pool::FromPool::Concluded { worker: w, rip: false, result: Ok(()) });

		assert_eq!(test.poll_and_recv_from_queue().await.artifact_id, pvf(1).as_artifact_id());
	}

	#[async_std::test]
	async fn dont_spawn_over_soft_limit_unless_critical() {
		let mut test = Test::new(2, 3);

		test.send_queue(ToQueue::Enqueue { priority: Priority::Normal, pvf: pvf(1) });
		test.send_queue(ToQueue::Enqueue { priority: Priority::Normal, pvf: pvf(2) });
		test.send_queue(ToQueue::Enqueue { priority: Priority::Normal, pvf: pvf(3) });

		// Receive only two spawns.
		assert_eq!(test.poll_and_recv_to_pool().await, pool::ToPool::Spawn);
		assert_eq!(test.poll_and_recv_to_pool().await, pool::ToPool::Spawn);

		let w1 = test.workers.insert(());
		let w2 = test.workers.insert(());

		test.send_from_pool(pool::FromPool::Spawned(w1));
		test.send_from_pool(pool::FromPool::Spawned(w2));

		// Get two start works.
		assert_matches!(test.poll_and_recv_to_pool().await, pool::ToPool::StartWork { .. });
		assert_matches!(test.poll_and_recv_to_pool().await, pool::ToPool::StartWork { .. });

		test.send_from_pool(pool::FromPool::Concluded { worker: w1, rip: false, result: Ok(()) });

		assert_matches!(test.poll_and_recv_to_pool().await, pool::ToPool::StartWork { .. });

		// Enqueue a critical job.
		test.send_queue(ToQueue::Enqueue { priority: Priority::Critical, pvf: pvf(4) });

		// 2 out of 2 are working, but there is a critical job incoming. That means that spawning
		// another worker is warranted.
		assert_eq!(test.poll_and_recv_to_pool().await, pool::ToPool::Spawn);
	}

	#[async_std::test]
	async fn cull_unwanted() {
		let mut test = Test::new(1, 2);

		test.send_queue(ToQueue::Enqueue { priority: Priority::Normal, pvf: pvf(1) });
		assert_eq!(test.poll_and_recv_to_pool().await, pool::ToPool::Spawn);
		let w1 = test.workers.insert(());
		test.send_from_pool(pool::FromPool::Spawned(w1));
		assert_matches!(test.poll_and_recv_to_pool().await, pool::ToPool::StartWork { .. });

		// Enqueue a critical job, which warrants spawning over the soft limit.
		test.send_queue(ToQueue::Enqueue { priority: Priority::Critical, pvf: pvf(2) });
		assert_eq!(test.poll_and_recv_to_pool().await, pool::ToPool::Spawn);

		// However, before the new worker had a chance to spawn, the first worker finishes with its
		// job. The old worker will be killed while the new worker will be let live, even though
		// it's not instantiated.
		//
		// That's a bit silly in this context, but in production there will be an entire pool up
		// to the `soft_capacity` of workers and it doesn't matter which one to cull. Either way,
		// we just check that edge case of an edge case works.
		test.send_from_pool(pool::FromPool::Concluded { worker: w1, rip: false, result: Ok(()) });
		assert_eq!(test.poll_and_recv_to_pool().await, pool::ToPool::Kill(w1));
	}

	#[async_std::test]
	async fn worker_mass_die_out_doesnt_stall_queue() {
		let mut test = Test::new(2, 2);

		test.send_queue(ToQueue::Enqueue { priority: Priority::Normal, pvf: pvf(1) });
		test.send_queue(ToQueue::Enqueue { priority: Priority::Normal, pvf: pvf(2) });
		test.send_queue(ToQueue::Enqueue { priority: Priority::Normal, pvf: pvf(3) });

		assert_eq!(test.poll_and_recv_to_pool().await, pool::ToPool::Spawn);
		assert_eq!(test.poll_and_recv_to_pool().await, pool::ToPool::Spawn);

		let w1 = test.workers.insert(());
		let w2 = test.workers.insert(());

		test.send_from_pool(pool::FromPool::Spawned(w1));
		test.send_from_pool(pool::FromPool::Spawned(w2));

		assert_matches!(test.poll_and_recv_to_pool().await, pool::ToPool::StartWork { .. });
		assert_matches!(test.poll_and_recv_to_pool().await, pool::ToPool::StartWork { .. });

		// Conclude worker 1 and rip it.
		test.send_from_pool(pool::FromPool::Concluded { worker: w1, rip: true, result: Ok(()) });

		// Since there is still work, the queue requested one extra worker to spawn to handle the
		// remaining enqueued work items.
		assert_eq!(test.poll_and_recv_to_pool().await, pool::ToPool::Spawn);
		assert_eq!(test.poll_and_recv_from_queue().await.artifact_id, pvf(1).as_artifact_id());
	}

	#[async_std::test]
	async fn doesnt_resurrect_ripped_worker_if_no_work() {
		let mut test = Test::new(2, 2);

		test.send_queue(ToQueue::Enqueue { priority: Priority::Normal, pvf: pvf(1) });

		assert_eq!(test.poll_and_recv_to_pool().await, pool::ToPool::Spawn);

		let w1 = test.workers.insert(());
		test.send_from_pool(pool::FromPool::Spawned(w1));

		assert_matches!(test.poll_and_recv_to_pool().await, pool::ToPool::StartWork { .. });

		test.send_from_pool(pool::FromPool::Concluded {
			worker: w1,
			rip: true,
			result: Err(PrepareError::DidNotMakeIt),
		});
		test.poll_ensure_to_pool_is_empty().await;
	}

	#[async_std::test]
	async fn rip_for_start_work() {
		let mut test = Test::new(2, 2);

		test.send_queue(ToQueue::Enqueue { priority: Priority::Normal, pvf: pvf(1) });

		assert_eq!(test.poll_and_recv_to_pool().await, pool::ToPool::Spawn);

		let w1 = test.workers.insert(());
		test.send_from_pool(pool::FromPool::Spawned(w1));

		// Now, to the interesting part. After the queue normally issues the `start_work` command to
		// the pool, before receiving the command the queue may report that the worker ripped.
		assert_matches!(test.poll_and_recv_to_pool().await, pool::ToPool::StartWork { .. });
		test.send_from_pool(pool::FromPool::Rip(w1));

		// In this case, the pool should spawn a new worker and request it to work on the item.
		assert_eq!(test.poll_and_recv_to_pool().await, pool::ToPool::Spawn);

		let w2 = test.workers.insert(());
		test.send_from_pool(pool::FromPool::Spawned(w2));
		assert_matches!(test.poll_and_recv_to_pool().await, pool::ToPool::StartWork { .. });
	}
}<|MERGE_RESOLUTION|>--- conflicted
+++ resolved
@@ -17,14 +17,9 @@
 //! A queue that handles requests for PVF preparation.
 
 use super::pool::{self, Worker};
-<<<<<<< HEAD
 use crate::{
-	artifacts::ArtifactId, error::PrepareError, metrics::Metrics, pvf::PvfCode, Priority,
-	LOG_TARGET,
+	artifacts::ArtifactId, metrics::Metrics, pvf::PvfCode, PrepareResult, Priority, LOG_TARGET,
 };
-=======
-use crate::{artifacts::ArtifactId, metrics::Metrics, PrepareResult, Priority, Pvf, LOG_TARGET};
->>>>>>> 952d7737
 use always_assert::{always, never};
 use async_std::path::PathBuf;
 use futures::{channel::mpsc, stream::StreamExt as _, Future, SinkExt};
@@ -36,16 +31,8 @@
 	/// This schedules preparation of the given PVF.
 	///
 	/// Note that it is incorrect to enqueue the same PVF again without first receiving the
-<<<<<<< HEAD
-	/// [`FromQueue`] response. In case there is a need to bump the priority, use
-	/// [`ToQueue::Amend`].
+	/// [`FromQueue`] response.
 	Enqueue { priority: Priority, pvf: PvfCode },
-	/// Amends the priority for the given [`ArtifactId`] if it is running. If it's not, then it's noop.
-	Amend { priority: Priority, artifact_id: ArtifactId },
-=======
-	/// [`FromQueue`] response.
-	Enqueue { priority: Priority, pvf: Pvf },
->>>>>>> 952d7737
 }
 
 /// A response from queue.
