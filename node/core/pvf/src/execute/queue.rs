--- conflicted
+++ resolved
@@ -297,8 +297,9 @@
 	}
 
 	fn handle_to_queue(&mut self, to_queue: ToQueue) {
-		let ToQueue::Enqueue { artifact, execution_timeout, params, executor_params, result_tx } =
-			to_queue;
+		let ToQueue::Enqueue { artifact, pending_execution_request } = to_queue;
+		let PendingExecutionRequest { exec_timeout, params, executor_params, result_tx } =
+			pending_execution_request;
 		gum::debug!(
 			target: LOG_TARGET,
 			validation_code_hash = ?artifact.id.code_hash,
@@ -307,7 +308,7 @@
 		self.metrics.execute_enqueued();
 		let job = ExecuteJob {
 			artifact,
-			execution_timeout,
+			exec_timeout,
 			params,
 			executor_params,
 			result_tx,
@@ -327,32 +328,6 @@
 			},
 		}
 	}
-<<<<<<< HEAD
-=======
-}
-
-fn handle_to_queue(queue: &mut Queue, to_queue: ToQueue) {
-	let ToQueue::Enqueue { artifact, pending_execution_request } = to_queue;
-	let PendingExecutionRequest { exec_timeout, params, executor_params, result_tx } =
-		pending_execution_request;
-	gum::debug!(
-		target: LOG_TARGET,
-		validation_code_hash = ?artifact.id.code_hash,
-		"enqueueing an artifact for execution",
-	);
-	queue.metrics.execute_enqueued();
-	let job = ExecuteJob {
-		artifact,
-		exec_timeout,
-		params,
-		executor_params,
-		result_tx,
-		waiting_since: Instant::now(),
-	};
-	queue.queue.push_back(job);
-	queue.try_assign_next_job(None);
-}
->>>>>>> 0486283a
 
 	fn handle_worker_spawned(&mut self, idle: IdleWorker, handle: WorkerHandle, job: ExecuteJob) {
 		self.metrics.execute_worker().on_spawned();
@@ -479,10 +454,10 @@
 		self.mux.push(
 			async move {
 				let _timer = execution_timer;
-				let outcome = super::worker::start_work(
+				let outcome = super::worker_intf::start_work(
 					idle,
 					&job.artifact,
-					job.execution_timeout,
+					job.exec_timeout,
 					&job.params,
 				)
 				.await;
@@ -522,53 +497,6 @@
 	}
 }
 
-<<<<<<< HEAD
-=======
-/// Ask the given worker to perform the given job.
-///
-/// The worker must be running and idle. The job and the worker must share the same execution
-/// environment parameter set.
-fn assign(queue: &mut Queue, worker: Worker, job: ExecuteJob) {
-	gum::debug!(
-		target: LOG_TARGET,
-		validation_code_hash = ?job.artifact.id,
-		?worker,
-		"assigning the execute worker",
-	);
-
-	debug_assert_eq!(
-		queue
-			.workers
-			.running
-			.get(worker)
-			.expect("caller must provide existing worker; qed")
-			.executor_params_hash,
-		job.executor_params.hash()
-	);
-
-	let idle = queue.workers.claim_idle(worker).expect(
-		"this caller must supply a worker which is idle and running;
-			thus claim_idle cannot return None;
-			qed.",
-	);
-	let execution_timer = queue.metrics.time_execution();
-	queue.mux.push(
-		async move {
-			let _timer = execution_timer;
-			let outcome = super::worker_intf::start_work(
-				idle,
-				job.artifact.clone(),
-				job.exec_timeout,
-				job.params,
-			)
-			.await;
-			QueueEvent::StartWork(worker, outcome, job.artifact.id, job.result_tx)
-		}
-		.boxed(),
-	);
-}
-
->>>>>>> 0486283a
 pub fn start(
 	metrics: Metrics,
 	program_path: PathBuf,
