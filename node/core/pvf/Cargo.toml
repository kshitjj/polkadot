[package]
name = "polkadot-node-core-pvf"
version.workspace = true
authors.workspace = true
edition.workspace = true

[dependencies]
always-assert = "0.1"
futures = "0.3.21"
futures-timer = "3.0.2"
gum = { package = "tracing-gum", path = "../../gum" }
libc = "0.2.139"
pin-project = "1.0.9"
rand = "0.8.5"
<<<<<<< HEAD
rayon = "1.6.1"
=======
>>>>>>> 81da250e
slotmap = "1.0"
tokio = { version = "1.24.2", features = ["fs", "process"] }

parity-scale-codec = { version = "3.4.0", default-features = false, features = ["derive"] }

polkadot-parachain = { path = "../../../parachain" }
polkadot-core-primitives = { path = "../../../core-primitives" }
polkadot-node-metrics = { path = "../../metrics" }
polkadot-node-primitives = { path = "../../primitives" }
polkadot-primitives = { path = "../../../primitives" }

sp-core = { git = "https://github.com/paritytech/substrate", branch = "master" }
sp-wasm-interface = { git = "https://github.com/paritytech/substrate", branch = "master" }
sp-maybe-compressed-blob = { git = "https://github.com/paritytech/substrate", branch = "master" }
sp-tracing = { git = "https://github.com/paritytech/substrate", branch = "master" }

[build-dependencies]
substrate-build-script-utils = { git = "https://github.com/paritytech/substrate", branch = "master" }

[dev-dependencies]
assert_matches = "1.4.0"
hex-literal = "0.3.4"
tempfile = "3.3.0"<|MERGE_RESOLUTION|>--- conflicted
+++ resolved
@@ -12,10 +12,7 @@
 libc = "0.2.139"
 pin-project = "1.0.9"
 rand = "0.8.5"
-<<<<<<< HEAD
 rayon = "1.6.1"
-=======
->>>>>>> 81da250e
 slotmap = "1.0"
 tokio = { version = "1.24.2", features = ["fs", "process"] }
 
