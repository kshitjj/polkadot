--- conflicted
+++ resolved
@@ -18,15 +18,9 @@
 polkadot-node-subsystem-util = { path = "../subsystem-util" }
 polkadot-primitives = { path = "../../primitives" }
 polkadot-statement-table = { path = "../../statement-table" }
-<<<<<<< HEAD
-sc-network = { git = "https://github.com/paritytech/substrate", branch = "polkadot-v0.8.29" }
-smallvec = "1.6.1"
-sp-core = { git = "https://github.com/paritytech/substrate", branch = "polkadot-v0.8.29" }
-=======
 sc-network = { git = "https://github.com/paritytech/substrate", branch = "polkadot-v0.8.30" }
 smallvec = "1.6.1"
 sp-core = { git = "https://github.com/paritytech/substrate", branch = "polkadot-v0.8.30" }
->>>>>>> 6d781dda
 
 [dev-dependencies]
 polkadot-overseer = { path = "../overseer" }