--- conflicted
+++ resolved
@@ -80,11 +80,6 @@
 
 	/// Produces the outgoing routing logic for a particular peer.
 	///
-<<<<<<< HEAD
-	/// This fails if the validator index is out of bounds.
-	pub fn compute_grid_neighbors_for(&self, v: ValidatorIndex) -> Option<GridNeighbors> {
-		let shuffled_val_index = *self.shuffled_indices.get(v.0 as usize)?;
-=======
 	/// Returns `None` if the validator index is out of bounds.
 	pub fn compute_grid_neighbors_for(&self, v: ValidatorIndex) -> Option<GridNeighbors> {
 		if self.shuffled_indices.len() != self.canonical_shuffling.len() {
@@ -92,7 +87,6 @@
 		}
 		let shuffled_val_index = *self.shuffled_indices.get(v.0 as usize)?;
 
->>>>>>> 61381032
 		let neighbors = matrix_neighbors(shuffled_val_index, self.shuffled_indices.len())?;
 
 		let mut grid_subset = GridNeighbors::empty();
@@ -121,11 +115,7 @@
 	column_neighbors: C,
 }
 
-<<<<<<< HEAD
-/// Compute our row and column neighbors in a matrix
-=======
 /// Compute the row and column neighbors of `val_index` in a matrix
->>>>>>> 61381032
 fn matrix_neighbors(
 	val_index: usize,
 	len: usize,
@@ -256,11 +246,7 @@
 	}
 }
 
-<<<<<<< HEAD
-/// An entry tracking a session grid topology and some memoized local neighbors.
-=======
 /// An entry tracking a session grid topology and some cached local neighbors.
->>>>>>> 61381032
 #[derive(Debug)]
 pub struct SessionGridTopologyEntry {
 	topology: SessionGridTopology,
