// Copyright 2020 Parity Technologies (UK) Ltd.
// This file is part of Polkadot.

// Polkadot is free software: you can redistribute it and/or modify
// it under the terms of the GNU General Public License as published by
// the Free Software Foundation, either version 3 of the License, or
// (at your option) any later version.

// Polkadot is distributed in the hope that it will be useful,
// but WITHOUT ANY WARRANTY; without even the implied warranty of
// MERCHANTABILITY or FITNESS FOR A PARTICULAR PURPOSE.  See the
// GNU General Public License for more details.

// You should have received a copy of the GNU General Public License
// along with Polkadot.  If not, see <http://www.gnu.org/licenses/>.

use always_assert::never;
use futures::{
	channel::oneshot,
	future::{BoxFuture, Fuse, FusedFuture},
	select,
	stream::FuturesUnordered,
	FutureExt, StreamExt,
};
use futures_timer::Delay;
use std::{
	collections::{hash_map::Entry, HashMap, HashSet},
	convert::TryInto,
	iter::FromIterator,
	task::Poll,
	time::{Duration, Instant},
};

use sp_keystore::SyncCryptoStorePtr;

use polkadot_node_network_protocol::{
	self as net_protocol,
	peer_set::{CollationVersion, PeerSet},
	request_response as req_res,
	request_response::{
		outgoing::{Recipient, RequestError},
		v1 as request_v1, vstaging as request_vstaging, OutgoingRequest, Requests,
	},
	v1 as protocol_v1, vstaging as protocol_vstaging, OurView, PeerId,
	UnifiedReputationChange as Rep, Versioned, View,
};
use polkadot_node_primitives::{PoV, SignedFullStatement, Statement};
use polkadot_node_subsystem::{
	jaeger,
	messages::{
		CandidateBackingMessage, CollatorProtocolMessage, IfDisconnected, NetworkBridgeEvent,
		NetworkBridgeTxMessage, ProspectiveParachainsMessage, ProspectiveValidationDataRequest,
	},
	overseer, CollatorProtocolSenderTrait, FromOrchestra, OverseerSignal, PerLeafSpan,
};
use polkadot_node_subsystem_util::{
	backing_implicit_view::View as ImplicitView, metrics::prometheus::prometheus::HistogramTimer,
};
use polkadot_primitives::v2::{
	CandidateHash, CandidateReceipt, CollatorId, CoreState, Hash, Id as ParaId,
	OccupiedCoreAssumption, PersistedValidationData,
};
<<<<<<< HEAD
use polkadot_node_subsystem_util::metrics::{self, prometheus};
use polkadot_primitives::v2::{
	CandidateReceipt, CollatorId, Hash, Id as ParaId, OccupiedCoreAssumption,
	PersistedValidationData,
};
=======
>>>>>>> c23032ac

use crate::error::{Error, FetchError, Result, SecondingError};

use super::{
	modify_reputation, prospective_parachains_mode, tick_stream, ProspectiveParachainsMode,
	LOG_TARGET, MAX_CANDIDATE_DEPTH,
};

mod collation;
mod metrics;

use collation::{
	fetched_collation_sanity_check, CollationEvent, CollationStatus, Collations, FetchedCollation,
	PendingCollation, PendingCollationFetch, ProspectiveCandidate,
};

#[cfg(test)]
mod tests;

pub use metrics::Metrics;

const COST_UNEXPECTED_MESSAGE: Rep = Rep::CostMinor("An unexpected message");
/// Message could not be decoded properly.
const COST_CORRUPTED_MESSAGE: Rep = Rep::CostMinor("Message was corrupt");
/// Network errors that originated at the remote host should have same cost as timeout.
const COST_NETWORK_ERROR: Rep = Rep::CostMinor("Some network error");
const COST_INVALID_SIGNATURE: Rep = Rep::Malicious("Invalid network message signature");
const COST_REPORT_BAD: Rep = Rep::Malicious("A collator was reported by another subsystem");
const COST_WRONG_PARA: Rep = Rep::Malicious("A collator provided a collation for the wrong para");
const COST_UNNEEDED_COLLATOR: Rep = Rep::CostMinor("An unneeded collator connected");
const BENEFIT_NOTIFY_GOOD: Rep =
	Rep::BenefitMinor("A collator was noted good by another subsystem");

/// Time after starting a collation download from a collator we will start another one from the
/// next collator even if the upload was not finished yet.
///
/// This is to protect from a single slow collator preventing collations from happening.
///
/// With a collation size of 5MB and bandwidth of 500Mbit/s (requirement for Kusama validators),
/// the transfer should be possible within 0.1 seconds. 400 milliseconds should therefore be
/// plenty, even with multiple heads and should be low enough for later collators to still be able
/// to finish on time.
///
/// There is debug logging output, so we can adjust this value based on production results.
#[cfg(not(test))]
const MAX_UNSHARED_DOWNLOAD_TIME: Duration = Duration::from_millis(400);

// How often to check all peers with activity.
#[cfg(not(test))]
const ACTIVITY_POLL: Duration = Duration::from_secs(1);

#[cfg(test)]
const MAX_UNSHARED_DOWNLOAD_TIME: Duration = Duration::from_millis(100);

#[cfg(test)]
const ACTIVITY_POLL: Duration = Duration::from_millis(10);

// How often to poll collation responses.
// This is a hack that should be removed in a refactoring.
// See https://github.com/paritytech/polkadot/issues/4182
const CHECK_COLLATIONS_POLL: Duration = Duration::from_millis(5);

struct PerRequest {
	/// Responses from collator.
	///
	/// The response payload is the same for both versions of protocol
	/// and doesn't have vstaging alias for simplicity.
	from_collator:
		Fuse<BoxFuture<'static, req_res::OutgoingResult<request_v1::CollationFetchingResponse>>>,
	/// Sender to forward to initial requester.
	to_requester: oneshot::Sender<(CandidateReceipt, PoV)>,
	/// A jaeger span corresponding to the lifetime of the request.
	span: Option<jaeger::Span>,
	/// A metric histogram for the lifetime of the request
	_lifetime_timer: Option<HistogramTimer>,
}

#[derive(Debug)]
struct CollatingPeerState {
	collator_id: CollatorId,
	para_id: ParaId,
	/// Collations advertised by peer per relay parent.
	///
	/// V1 network protocol doesn't include candidate hash in
	/// advertisements, we store an empty set in this case to occupy
	/// a slot in map.
	advertisements: HashMap<Hash, HashSet<CandidateHash>>,
	last_active: Instant,
}

#[derive(Debug)]
enum PeerState {
	// The peer has connected at the given instant.
	Connected(Instant),
	// Peer is collating.
	Collating(CollatingPeerState),
}

#[derive(Debug)]
enum InsertAdvertisementError {
	/// Advertisement is already known.
	Duplicate,
	/// Collation relay parent is out of our view.
	OutOfOurView,
	/// No prior declare message received.
	UndeclaredCollator,
	/// A limit for announcements per peer is reached.
	PeerLimitReached,
	/// Mismatch of relay parent mode and advertisement arguments.
	/// An internal error that should not happen.
	ProtocolMismatch,
}

#[derive(Debug)]
struct PeerData {
	view: View,
	state: PeerState,
	version: CollationVersion,
}

impl PeerData {
	/// Update the view, clearing all advertisements that are no longer in the
	/// current view.
	fn update_view(
		&mut self,
		implicit_view: &ImplicitView,
		active_leaves: &HashMap<Hash, ProspectiveParachainsMode>,
		per_relay_parent: &HashMap<Hash, PerRelayParent>,
		new_view: View,
	) {
		let old_view = std::mem::replace(&mut self.view, new_view);
		if let PeerState::Collating(ref mut peer_state) = self.state {
			for removed in old_view.difference(&self.view) {
				// Remove relay parent advertisements if it went out
				// of our (implicit) view.
				let keep = per_relay_parent
					.get(removed)
					.map(|s| {
						is_relay_parent_in_implicit_view(
							removed,
							s.prospective_parachains_mode,
							implicit_view,
							active_leaves,
							peer_state.para_id,
						)
					})
					.unwrap_or(false);

				if !keep {
					peer_state.advertisements.remove(&removed);
				}
			}
		}
	}

	/// Prune old advertisements relative to our view.
	fn prune_old_advertisements(
		&mut self,
		implicit_view: &ImplicitView,
		active_leaves: &HashMap<Hash, ProspectiveParachainsMode>,
		per_relay_parent: &HashMap<Hash, PerRelayParent>,
	) {
		if let PeerState::Collating(ref mut peer_state) = self.state {
			peer_state.advertisements.retain(|hash, _| {
				// Either
				// - Relay parent is an active leaf
				// - It belongs to allowed ancestry under some leaf
				// Discard otherwise.
				per_relay_parent.get(hash).map_or(false, |s| {
					is_relay_parent_in_implicit_view(
						hash,
						s.prospective_parachains_mode,
						implicit_view,
						active_leaves,
						peer_state.para_id,
					)
				})
			});
		}
	}

	/// Note an advertisement by the collator. Returns `true` if the advertisement was imported
	/// successfully. Fails if the advertisement is duplicate, out of view, or the peer has not
	/// declared itself a collator.
	fn insert_advertisement(
		&mut self,
		on_relay_parent: Hash,
		relay_parent_mode: ProspectiveParachainsMode,
		candidate_hash: Option<CandidateHash>,
		implicit_view: &ImplicitView,
		active_leaves: &HashMap<Hash, ProspectiveParachainsMode>,
	) -> std::result::Result<(CollatorId, ParaId), InsertAdvertisementError> {
		match self.state {
			PeerState::Connected(_) => Err(InsertAdvertisementError::UndeclaredCollator),
			PeerState::Collating(ref mut state) => {
				if !is_relay_parent_in_implicit_view(
					&on_relay_parent,
					relay_parent_mode,
					implicit_view,
					active_leaves,
					state.para_id,
				) {
					return Err(InsertAdvertisementError::OutOfOurView)
				}

				match (relay_parent_mode, candidate_hash) {
					(ProspectiveParachainsMode::Disabled, candidate_hash) => {
						if state.advertisements.contains_key(&on_relay_parent) {
							return Err(InsertAdvertisementError::Duplicate)
						}
						state
							.advertisements
							.insert(on_relay_parent, HashSet::from_iter(candidate_hash));
					},
					(ProspectiveParachainsMode::Enabled, Some(candidate_hash)) => {
						if state
							.advertisements
							.get(&on_relay_parent)
							.map_or(false, |candidates| candidates.contains(&candidate_hash))
						{
							return Err(InsertAdvertisementError::Duplicate)
						}
						let candidates = state.advertisements.entry(on_relay_parent).or_default();

						if candidates.len() >= MAX_CANDIDATE_DEPTH + 1 {
							return Err(InsertAdvertisementError::PeerLimitReached)
						}
						candidates.insert(candidate_hash);
					},
					_ => return Err(InsertAdvertisementError::ProtocolMismatch),
				}

				state.last_active = Instant::now();
				Ok((state.collator_id.clone(), state.para_id))
			},
		}
	}

	/// Whether a peer is collating.
	fn is_collating(&self) -> bool {
		match self.state {
			PeerState::Connected(_) => false,
			PeerState::Collating(_) => true,
		}
	}

	/// Note that a peer is now collating with the given collator and para id.
	///
	/// This will overwrite any previous call to `set_collating` and should only be called
	/// if `is_collating` is false.
	fn set_collating(&mut self, collator_id: CollatorId, para_id: ParaId) {
		self.state = PeerState::Collating(CollatingPeerState {
			collator_id,
			para_id,
			advertisements: HashMap::new(),
			last_active: Instant::now(),
		});
	}

	fn collator_id(&self) -> Option<&CollatorId> {
		match self.state {
			PeerState::Connected(_) => None,
			PeerState::Collating(ref state) => Some(&state.collator_id),
		}
	}

	fn collating_para(&self) -> Option<ParaId> {
		match self.state {
			PeerState::Connected(_) => None,
			PeerState::Collating(ref state) => Some(state.para_id),
		}
	}

	/// Whether the peer has advertised the given collation.
	fn has_advertised(
		&self,
		relay_parent: &Hash,
		maybe_candidate_hash: Option<CandidateHash>,
	) -> bool {
		let collating_state = match self.state {
			PeerState::Connected(_) => return false,
			PeerState::Collating(ref state) => state,
		};

		if let Some(ref candidate_hash) = maybe_candidate_hash {
			collating_state
				.advertisements
				.get(relay_parent)
				.map_or(false, |candidates| candidates.contains(candidate_hash))
		} else {
			collating_state.advertisements.contains_key(relay_parent)
		}
	}

	/// Whether the peer is now inactive according to the current instant and the eviction policy.
	fn is_inactive(&self, policy: &crate::CollatorEvictionPolicy) -> bool {
		match self.state {
			PeerState::Connected(connected_at) => connected_at.elapsed() >= policy.undeclared,
			PeerState::Collating(ref state) =>
				state.last_active.elapsed() >= policy.inactive_collator,
		}
	}
}

#[derive(Debug, Copy, Clone)]
enum AssignedCoreState {
	Scheduled,
	Occupied,
}

impl AssignedCoreState {
	fn is_occupied(&self) -> bool {
		matches!(self, AssignedCoreState::Occupied)
	}
}

#[derive(Debug, Clone)]
struct GroupAssignments {
	/// Current assignment.
	current: Option<(ParaId, AssignedCoreState)>,
	/// Paras we're implicitly assigned to with respect to ancestry.
	/// This only includes paras from children relay chain blocks assignments.
	///
	/// Implicit assignments are not reference-counted since they're accumulated
	/// from the most recent leaf.
	///
	/// Should be relatively small depending on the group rotation frequency and
	/// allowed ancestry length.
	implicit: Vec<ParaId>,
}

struct PerRelayParent {
	prospective_parachains_mode: ProspectiveParachainsMode,
	assignment: GroupAssignments,
	collations: Collations,
}

impl PerRelayParent {
	fn new(mode: ProspectiveParachainsMode) -> Self {
		Self {
			prospective_parachains_mode: mode,
			assignment: GroupAssignments { current: None, implicit: Vec::new() },
			collations: Collations::default(),
		}
	}
}

/// All state relevant for the validator side of the protocol lives here.
#[derive(Default)]
struct State {
	/// Leaves that do support asynchronous backing along with
	/// implicit ancestry. Leaves from the implicit view are present in
	/// `active_leaves`, the opposite doesn't hold true.
	///
	/// Relay-chain blocks which don't support prospective parachains are
	/// never included in the fragment trees of active leaves which do. In
	/// particular, this means that if a given relay parent belongs to implicit
	/// ancestry of some active leaf, then it does support prospective parachains.
	implicit_view: ImplicitView,

	/// All active leaves observed by us, including both that do and do not
	/// support prospective parachains. This mapping works as a replacement for
	/// [`polkadot_node_network_protocol::View`] and can be dropped once the transition
	/// to asynchronous backing is done.
	active_leaves: HashMap<Hash, ProspectiveParachainsMode>,

	/// State tracked per relay parent.
	per_relay_parent: HashMap<Hash, PerRelayParent>,

	/// Track all active collators and their data.
	peer_data: HashMap<PeerId, PeerData>,

	/// Parachains we're currently assigned to. With async backing enabled
	/// this includes assignments from the implicit view.
	current_assignments: HashMap<ParaId, usize>,

	/// The collations we have requested by relay parent and para id.
	///
	/// For each relay parent and para id we may be connected to a number
	/// of collators each of those may have advertised a different collation.
	/// So we group such cases here.
	requested_collations: HashMap<PendingCollation, PerRequest>,

	/// Metrics.
	metrics: Metrics,

	/// Span per relay parent.
	span_per_relay_parent: HashMap<Hash, PerLeafSpan>,

	/// Keep track of all fetch collation requests
	collation_fetches: FuturesUnordered<BoxFuture<'static, PendingCollationFetch>>,

	/// When a timer in this `FuturesUnordered` triggers, we should dequeue the next request
	/// attempt in the corresponding `collations_per_relay_parent`.
	///
	/// A triggering timer means that the fetching took too long for our taste and we should give
	/// another collator the chance to be faster (dequeue next fetch request as well).
	collation_fetch_timeouts:
		FuturesUnordered<BoxFuture<'static, (CollatorId, Option<CandidateHash>, Hash)>>,

	/// Collations that we have successfully requested from peers and waiting
	/// on validation.
	fetched_candidates: HashMap<FetchedCollation, CollationEvent>,
}

fn is_relay_parent_in_implicit_view(
	relay_parent: &Hash,
	relay_parent_mode: ProspectiveParachainsMode,
	implicit_view: &ImplicitView,
	active_leaves: &HashMap<Hash, ProspectiveParachainsMode>,
	para_id: ParaId,
) -> bool {
	match relay_parent_mode {
		ProspectiveParachainsMode::Disabled => active_leaves.contains_key(relay_parent),
		ProspectiveParachainsMode::Enabled => active_leaves.iter().any(|(hash, mode)| {
			mode.is_enabled() &&
				implicit_view
					.known_allowed_relay_parents_under(hash, Some(para_id))
					.unwrap_or_default()
					.contains(relay_parent)
		}),
	}
}

async fn assign_incoming<Sender>(
	sender: &mut Sender,
	group_assignment: &mut GroupAssignments,
	current_assignments: &mut HashMap<ParaId, usize>,
	keystore: &SyncCryptoStorePtr,
	relay_parent: Hash,
) -> Result<()>
where
	Sender: CollatorProtocolSenderTrait,
{
	let validators = polkadot_node_subsystem_util::request_validators(relay_parent, sender)
		.await
		.await
		.map_err(Error::CancelledActiveValidators)??;

	let (groups, rotation_info) =
		polkadot_node_subsystem_util::request_validator_groups(relay_parent, sender)
			.await
			.await
			.map_err(Error::CancelledValidatorGroups)??;

	let cores = polkadot_node_subsystem_util::request_availability_cores(relay_parent, sender)
		.await
		.await
		.map_err(Error::CancelledAvailabilityCores)??;

	let para_now = match polkadot_node_subsystem_util::signing_key_and_index(&validators, keystore)
		.await
		.and_then(|(_, index)| polkadot_node_subsystem_util::find_validator_group(&groups, index))
	{
		Some(group) => {
			let core_now = rotation_info.core_for_group(group, cores.len());

			cores.get(core_now.0 as usize).and_then(|c| match c {
				CoreState::Occupied(core) => Some((core.para_id(), AssignedCoreState::Occupied)),
				CoreState::Scheduled(core) => Some((core.para_id, AssignedCoreState::Scheduled)),
				CoreState::Free => None,
			})
		},
		None => {
			gum::trace!(target: LOG_TARGET, ?relay_parent, "Not a validator");

			return Ok(())
		},
	};

	// This code won't work well, if at all for parathreads. For parathreads we'll
	// have to be aware of which core the parathread claim is going to be multiplexed
	// onto. The parathread claim will also have a known collator, and we should always
	// allow an incoming connection from that collator. If not even connecting to them
	// directly.
	//
	// However, this'll work fine for parachains, as each parachain gets a dedicated
	// core.
	if let Some((para_id, _)) = para_now.as_ref() {
		let entry = current_assignments.entry(*para_id).or_default();
		*entry += 1;
		if *entry == 1 {
			gum::debug!(
				target: LOG_TARGET,
				?relay_parent,
				para_id = ?para_id,
				"Assigned to a parachain",
			);
		}
	}

	*group_assignment = GroupAssignments { current: para_now, implicit: Vec::new() };

	Ok(())
}

fn remove_outgoing(
	current_assignments: &mut HashMap<ParaId, usize>,
	per_relay_parent: PerRelayParent,
) {
	let GroupAssignments { current, .. } = per_relay_parent.assignment;

	if let Some((cur, _)) = current {
		if let Entry::Occupied(mut occupied) = current_assignments.entry(cur) {
			*occupied.get_mut() -= 1;
			if *occupied.get() == 0 {
				occupied.remove_entry();
				gum::debug!(
					target: LOG_TARGET,
					para_id = ?cur,
					"Unassigned from a parachain",
				);
			}
		}
	}
}

// O(n) search for collator ID by iterating through the peers map. This should be fast enough
// unless a large amount of peers is expected.
fn collator_peer_id(
	peer_data: &HashMap<PeerId, PeerData>,
	collator_id: &CollatorId,
) -> Option<PeerId> {
	peer_data.iter().find_map(|(peer, data)| {
		data.collator_id().filter(|c| c == &collator_id).map(|_| peer.clone())
	})
}

async fn disconnect_peer(sender: &mut impl overseer::CollatorProtocolSenderTrait, peer_id: PeerId) {
	sender
		.send_message(NetworkBridgeTxMessage::DisconnectPeer(peer_id, PeerSet::Collation))
		.await
}

/// Another subsystem has requested to fetch collations on a particular leaf for some para.
async fn fetch_collation(
	sender: &mut impl overseer::CollatorProtocolSenderTrait,
	state: &mut State,
	pc: PendingCollation,
	id: CollatorId,
) -> std::result::Result<(), FetchError> {
	let (tx, rx) = oneshot::channel();

	let PendingCollation { relay_parent, peer_id, prospective_candidate, .. } = pc;
	let candidate_hash = prospective_candidate.as_ref().map(ProspectiveCandidate::candidate_hash);

	let peer_data = state.peer_data.get(&peer_id).ok_or(FetchError::UnknownPeer)?;

	if peer_data.has_advertised(&relay_parent, candidate_hash) {
		request_collation(sender, state, pc, id.clone(), peer_data.version, tx).await?;
		let timeout = |collator_id, candidate_hash, relay_parent| async move {
			Delay::new(MAX_UNSHARED_DOWNLOAD_TIME).await;
			(collator_id, candidate_hash, relay_parent)
		};
		state
			.collation_fetch_timeouts
			.push(timeout(id.clone(), candidate_hash, relay_parent).boxed());
		state.collation_fetches.push(rx.map(move |r| ((id, pc), r)).boxed());

		Ok(())
	} else {
		Err(FetchError::NotAdvertised)
	}
}

/// Report a collator for some malicious actions.
async fn report_collator(
	sender: &mut impl overseer::CollatorProtocolSenderTrait,
	peer_data: &HashMap<PeerId, PeerData>,
	id: CollatorId,
) {
	if let Some(peer_id) = collator_peer_id(peer_data, &id) {
		modify_reputation(sender, peer_id, COST_REPORT_BAD).await;
	}
}

/// Some other subsystem has reported a collator as a good one, bump reputation.
async fn note_good_collation(
	sender: &mut impl overseer::CollatorProtocolSenderTrait,
	peer_data: &HashMap<PeerId, PeerData>,
	id: CollatorId,
) {
	if let Some(peer_id) = collator_peer_id(peer_data, &id) {
		modify_reputation(sender, peer_id, BENEFIT_NOTIFY_GOOD).await;
	}
}

/// Notify a collator that its collation got seconded.
async fn notify_collation_seconded(
	sender: &mut impl overseer::CollatorProtocolSenderTrait,
	peer_id: PeerId,
	version: CollationVersion,
	relay_parent: Hash,
	statement: SignedFullStatement,
) {
	let statement = statement.into();
	let wire_message = match version {
		CollationVersion::V1 => Versioned::V1(protocol_v1::CollationProtocol::CollatorProtocol(
			protocol_v1::CollatorProtocolMessage::CollationSeconded(relay_parent, statement),
		)),
		CollationVersion::VStaging =>
			Versioned::VStaging(protocol_vstaging::CollationProtocol::CollatorProtocol(
				protocol_vstaging::CollatorProtocolMessage::CollationSeconded(
					relay_parent,
					statement,
				),
			)),
	};
	sender
		.send_message(NetworkBridgeTxMessage::SendCollationMessage(vec![peer_id], wire_message))
		.await;
}

/// A peer's view has changed. A number of things should be done:
///  - Ongoing collation requests have to be canceled.
///  - Advertisements by this peer that are no longer relevant have to be removed.
fn handle_peer_view_change(state: &mut State, peer_id: PeerId, view: View) {
	let peer_data = match state.peer_data.get_mut(&peer_id) {
		Some(peer_data) => peer_data,
		None => return,
	};

	peer_data.update_view(
		&state.implicit_view,
		&state.active_leaves,
		&state.per_relay_parent,
		view,
	);
	state
		.requested_collations
		.retain(|pc, _| pc.peer_id != peer_id || peer_data.has_advertised(&pc.relay_parent, None));
}

/// Request a collation from the network.
/// This function will
///  - Check for duplicate requests.
///  - Check if the requested collation is in our view.
///  - Update `PerRequest` records with the `result` field if necessary.
/// And as such invocations of this function may rely on that.
async fn request_collation(
	sender: &mut impl overseer::CollatorProtocolSenderTrait,
	state: &mut State,
	pending_collation: PendingCollation,
	collator_id: CollatorId,
	peer_protocol_version: CollationVersion,
	result: oneshot::Sender<(CandidateReceipt, PoV)>,
) -> std::result::Result<(), FetchError> {
	if state.requested_collations.contains_key(&pending_collation) {
		return Err(FetchError::AlreadyRequested)
	}

	let PendingCollation { relay_parent, para_id, peer_id, prospective_candidate, .. } =
		pending_collation;
	let per_relay_parent = state
		.per_relay_parent
		.get_mut(&relay_parent)
		.ok_or(FetchError::RelayParentOutOfView)?;

	// Relay parent mode is checked in `handle_advertisement`.
	let (requests, response_recv) = match (peer_protocol_version, prospective_candidate) {
		(CollationVersion::V1, _) => {
			let (req, response_recv) = OutgoingRequest::new(
				Recipient::Peer(peer_id),
				request_v1::CollationFetchingRequest { relay_parent, para_id },
			);
			let requests = Requests::CollationFetchingV1(req);
			(requests, response_recv.boxed())
		},
		(CollationVersion::VStaging, Some(ProspectiveCandidate { candidate_hash, .. })) => {
			let (req, response_recv) = OutgoingRequest::new(
				Recipient::Peer(peer_id),
				request_vstaging::CollationFetchingRequest {
					relay_parent,
					para_id,
					candidate_hash,
				},
			);
			let requests = Requests::CollationFetchingVStaging(req);
			(requests, response_recv.boxed())
		},
		_ => return Err(FetchError::ProtocolMismatch),
	};

	let per_request = PerRequest {
		from_collator: response_recv.fuse(),
		to_requester: result,
		span: state
			.span_per_relay_parent
			.get(&relay_parent)
			.map(|s| s.child("collation-request").with_para_id(para_id)),
		_lifetime_timer: state.metrics.time_collation_request_duration(),
	};

	state.requested_collations.insert(pending_collation, per_request);

	gum::debug!(
		target: LOG_TARGET,
		peer_id = %peer_id,
		%para_id,
		?relay_parent,
		"Requesting collation",
	);

	let maybe_candidate_hash =
		prospective_candidate.as_ref().map(ProspectiveCandidate::candidate_hash);
	per_relay_parent.collations.status = CollationStatus::Fetching;
	per_relay_parent
		.collations
		.fetching_from
		.replace((collator_id, maybe_candidate_hash));

	sender
		.send_message(NetworkBridgeTxMessage::SendRequests(
			vec![requests],
			IfDisconnected::ImmediateError,
		))
		.await;
	Ok(())
}

/// Networking message has been received.
#[overseer::contextbounds(CollatorProtocol, prefix = overseer)]
async fn process_incoming_peer_message<Context>(
	ctx: &mut Context,
	state: &mut State,
	origin: PeerId,
	msg: Versioned<
		protocol_v1::CollatorProtocolMessage,
		protocol_vstaging::CollatorProtocolMessage,
	>,
) {
	use protocol_v1::CollatorProtocolMessage as V1;
	use protocol_vstaging::CollatorProtocolMessage as VStaging;
	use sp_runtime::traits::AppVerify;

	match msg {
		Versioned::V1(V1::Declare(collator_id, para_id, signature)) |
		Versioned::VStaging(VStaging::Declare(collator_id, para_id, signature)) => {
			if collator_peer_id(&state.peer_data, &collator_id).is_some() {
				modify_reputation(ctx.sender(), origin, COST_UNEXPECTED_MESSAGE).await;
				return
			}

			let peer_data = match state.peer_data.get_mut(&origin) {
				Some(p) => p,
				None => {
					gum::debug!(
						target: LOG_TARGET,
						peer_id = ?origin,
						?para_id,
						"Unknown peer",
					);
					modify_reputation(ctx.sender(), origin, COST_UNEXPECTED_MESSAGE).await;
					return
				},
			};

			if peer_data.is_collating() {
				gum::debug!(
					target: LOG_TARGET,
					peer_id = ?origin,
					?para_id,
					"Peer is already in the collating state",
				);
				modify_reputation(ctx.sender(), origin, COST_UNEXPECTED_MESSAGE).await;
				return
			}

			if !signature.verify(&*protocol_v1::declare_signature_payload(&origin), &collator_id) {
				gum::debug!(
					target: LOG_TARGET,
					peer_id = ?origin,
					?para_id,
					"Signature verification failure",
				);
				modify_reputation(ctx.sender(), origin, COST_INVALID_SIGNATURE).await;
				return
			}

			if state.current_assignments.contains_key(&para_id) {
				gum::debug!(
					target: LOG_TARGET,
					peer_id = ?origin,
					?collator_id,
					?para_id,
					"Declared as collator for current para",
				);

				peer_data.set_collating(collator_id, para_id);
			} else {
				gum::debug!(
					target: LOG_TARGET,
					peer_id = ?origin,
					?collator_id,
					?para_id,
					"Declared as collator for unneeded para",
				);

				modify_reputation(ctx.sender(), origin.clone(), COST_UNNEEDED_COLLATOR).await;
				gum::trace!(target: LOG_TARGET, "Disconnecting unneeded collator");
				disconnect_peer(ctx.sender(), origin).await;
			}
		},
		Versioned::V1(V1::AdvertiseCollation(relay_parent)) =>
			if let Err(err) =
				handle_advertisement(ctx.sender(), state, relay_parent, &origin, None).await
			{
				gum::debug!(
					target: LOG_TARGET,
					peer_id = ?origin,
					?relay_parent,
					error = ?err,
					"Rejected v1 advertisement",
				);

				if let Some(rep) = err.reputation_changes() {
					modify_reputation(ctx.sender(), origin.clone(), rep).await;
				}
			},
		Versioned::VStaging(VStaging::AdvertiseCollation {
			relay_parent,
			candidate_hash,
			parent_head_data_hash,
		}) =>
			if let Err(err) = handle_advertisement(
				ctx.sender(),
				state,
				relay_parent,
				&origin,
				Some((candidate_hash, parent_head_data_hash)),
			)
			.await
			{
				gum::debug!(
					target: LOG_TARGET,
					peer_id = ?origin,
					?relay_parent,
					?candidate_hash,
					error = ?err,
					"Rejected vstaging advertisement",
				);

				if let Some(rep) = err.reputation_changes() {
					modify_reputation(ctx.sender(), origin.clone(), rep).await;
				}
			},
		Versioned::V1(V1::CollationSeconded(..)) |
		Versioned::VStaging(VStaging::CollationSeconded(..)) => {
			gum::warn!(
				target: LOG_TARGET,
				peer_id = ?origin,
				"Unexpected `CollationSeconded` message, decreasing reputation",
			);

			modify_reputation(ctx.sender(), origin, COST_UNEXPECTED_MESSAGE).await;
		},
	}
}

async fn is_seconding_allowed<Sender>(
	_sender: &mut Sender,
	_relay_parent: Hash,
	_candidate_hash: CandidateHash,
	_parent_head_data_hash: Hash,
	_para_id: ParaId,
	_active_leaves: impl IntoIterator<Item = Hash>,
) -> Option<bool>
where
	Sender: CollatorProtocolSenderTrait,
{
	// TODO https://github.com/paritytech/polkadot/issues/5923
	Some(true)
}

#[derive(Debug)]
enum AdvertisementError {
	/// Relay parent is unknown.
	RelayParentUnknown,
	/// Peer is not present in the subsystem state.
	UnknownPeer,
	/// Peer has not declared its para id.
	UndeclaredCollator,
	/// We're assigned to a different para at the given relay parent.
	InvalidAssignment,
	/// Collator is trying to build on top of occupied core
	/// when async backing is disabled.
	CoreOccupied,
	/// An advertisement format doesn't match the relay parent.
	ProtocolMismatch,
	/// Para reached a limit of seconded candidates for this relay parent.
	SecondedLimitReached,
	/// Advertisement is invalid.
	Invalid(InsertAdvertisementError),
	/// Failed to query prospective parachains subsystem.
	ProspectiveParachainsUnavailable,
}

impl AdvertisementError {
	fn reputation_changes(&self) -> Option<Rep> {
		use AdvertisementError::*;
		match self {
			InvalidAssignment => Some(COST_WRONG_PARA),
			RelayParentUnknown | UndeclaredCollator | CoreOccupied | Invalid(_) =>
				Some(COST_UNEXPECTED_MESSAGE),
			UnknownPeer |
			ProtocolMismatch |
			SecondedLimitReached |
			ProspectiveParachainsUnavailable => None,
		}
	}
}

async fn handle_advertisement<Sender>(
	sender: &mut Sender,
	state: &mut State,
	relay_parent: Hash,
	peer_id: &PeerId,
	prospective_candidate: Option<(CandidateHash, Hash)>,
) -> std::result::Result<(), AdvertisementError>
where
	Sender: CollatorProtocolSenderTrait,
{
	let _span = state
		.span_per_relay_parent
		.get(&relay_parent)
		.map(|s| s.child("advertise-collation"));

	let per_relay_parent = state
		.per_relay_parent
		.get_mut(&relay_parent)
		.ok_or(AdvertisementError::RelayParentUnknown)?;

	let relay_parent_mode = per_relay_parent.prospective_parachains_mode;
	let assignment = &per_relay_parent.assignment;

	let peer_data = state.peer_data.get_mut(&peer_id).ok_or(AdvertisementError::UnknownPeer)?;
	let collator_para_id =
		peer_data.collating_para().ok_or(AdvertisementError::UndeclaredCollator)?;

	match assignment.current {
		Some((id, core_state)) if id == collator_para_id => {
			// Disallow building on top occupied core if async
			// backing is disabled.
			if !relay_parent_mode.is_enabled() && core_state.is_occupied() {
				return Err(AdvertisementError::CoreOccupied)
			}
		},
		_ if assignment.implicit.contains(&collator_para_id) => {
			// This relay parent is a part of implicit ancestry,
			// thus async backing is enabled.
		},
		_ => return Err(AdvertisementError::InvalidAssignment),
	};

	// TODO: only fetch a collation if it's built on top of backed nodes in fragment tree.
	// https://github.com/paritytech/polkadot/issues/5923
	let is_seconding_allowed = match (relay_parent_mode, prospective_candidate) {
		(ProspectiveParachainsMode::Disabled, _) => true,
		(ProspectiveParachainsMode::Enabled, Some((candidate_hash, parent_head_data_hash))) => {
			let active_leaves = state.active_leaves.keys().copied();
			is_seconding_allowed(
				sender,
				relay_parent,
				candidate_hash,
				parent_head_data_hash,
				collator_para_id,
				active_leaves,
			)
			.await
			.ok_or(AdvertisementError::ProspectiveParachainsUnavailable)?
		},
		_ => return Err(AdvertisementError::ProtocolMismatch),
	};

	if !is_seconding_allowed {
		// TODO
		return Ok(())
	}

	let candidate_hash = prospective_candidate.map(|(hash, ..)| hash);
	let insert_result = peer_data.insert_advertisement(
		relay_parent,
		relay_parent_mode,
		candidate_hash,
		&state.implicit_view,
		&state.active_leaves,
	);

	match insert_result {
		Ok((id, para_id)) => {
			gum::debug!(
				target: LOG_TARGET,
				peer_id = ?peer_id,
				%para_id,
				?relay_parent,
				"Received advertise collation",
			);
			let prospective_candidate =
				prospective_candidate.map(|(candidate_hash, parent_head_data_hash)| {
					ProspectiveCandidate { candidate_hash, parent_head_data_hash }
				});

			let collations = &mut per_relay_parent.collations;
			if !collations.is_seconded_limit_reached(relay_parent_mode, collator_para_id) {
				return Err(AdvertisementError::SecondedLimitReached)
			}

			let pending_collation =
				PendingCollation::new(relay_parent, para_id, peer_id, prospective_candidate);

			match collations.status {
				CollationStatus::Fetching | CollationStatus::WaitingOnValidation => {
					gum::trace!(
						target: LOG_TARGET,
						peer_id = ?peer_id,
						%para_id,
						?relay_parent,
						"Added collation to the pending list"
					);
					collations.waiting_queue.push_back((pending_collation, id));
				},
				CollationStatus::Waiting => {
					let _ = fetch_collation(sender, state, pending_collation, id).await;
				},
				CollationStatus::Seconded if relay_parent_mode.is_enabled() => {
					// Limit is not reached, it's allowed to second another
					// collation.
					let _ = fetch_collation(sender, state, pending_collation, id).await;
				},
				CollationStatus::Seconded => {
					gum::trace!(
						target: LOG_TARGET,
						peer_id = ?peer_id,
						%para_id,
						?relay_parent,
						?relay_parent_mode,
						"A collation has already been seconded",
					);
				},
			}
		},
		Err(InsertAdvertisementError::ProtocolMismatch) => {
			// Checked above.
			return Err(AdvertisementError::ProtocolMismatch)
		},
		Err(error) => return Err(AdvertisementError::Invalid(error)),
	}

	Ok(())
}

/// Our view has changed.
async fn handle_our_view_change<Sender>(
	sender: &mut Sender,
	state: &mut State,
	keystore: &SyncCryptoStorePtr,
	view: OurView,
) -> Result<()>
where
	Sender: CollatorProtocolSenderTrait,
{
	let current_leaves = state.active_leaves.clone();

	let removed = current_leaves.iter().filter(|(h, _)| !view.contains(*h));
	let added = view.iter().filter(|h| !current_leaves.contains_key(h));

	for leaf in added {
		let mode = prospective_parachains_mode(sender, *leaf).await?;

		if let Some(span) = view.span_per_head().get(leaf).cloned() {
			let per_leaf_span = PerLeafSpan::new(span, "validator-side");
			state.span_per_relay_parent.insert(*leaf, per_leaf_span);
		}

		let mut per_relay_parent = PerRelayParent::new(mode);
		assign_incoming(
			sender,
			&mut per_relay_parent.assignment,
			&mut state.current_assignments,
			keystore,
			*leaf,
		)
		.await?;

		state.active_leaves.insert(*leaf, mode);

		let mut implicit_assignment =
			Vec::from_iter(per_relay_parent.assignment.current.map(|(para, _)| para));
		state.per_relay_parent.insert(*leaf, per_relay_parent);

		if mode.is_enabled() {
			state
				.implicit_view
				.activate_leaf(sender, *leaf)
				.await
				.map_err(Error::ImplicitViewFetchError)?;

			// Order is always descending.
			let allowed_ancestry = state
				.implicit_view
				.known_allowed_relay_parents_under(leaf, None)
				.unwrap_or_default();
			for block_hash in allowed_ancestry {
				let entry = match state.per_relay_parent.entry(*block_hash) {
					Entry::Vacant(entry) => {
						let mut per_relay_parent =
							PerRelayParent::new(ProspectiveParachainsMode::Enabled);
						assign_incoming(
							sender,
							&mut per_relay_parent.assignment,
							&mut state.current_assignments,
							keystore,
							*block_hash,
						)
						.await?;

						entry.insert(per_relay_parent)
					},
					Entry::Occupied(entry) => entry.into_mut(),
				};

				let current = entry.assignment.current.map(|(para, _)| para);
				let implicit = &mut entry.assignment.implicit;

				// Extend implicitly assigned parachains.
				for para in &implicit_assignment {
					if !implicit.contains(para) {
						implicit.push(*para);
					}
				}
				// Current assignment propagates to parents, meaning that a parachain
				// we're assigned to in fresh blocks can submit collations built
				// on top of relay parents in the allowed ancestry, but not vice versa.
				implicit_assignment.extend(current);
			}
		}
	}

	for (removed, mode) in removed {
		state.active_leaves.remove(removed);
		// If the leaf is deactivated it still may stay in the view as a part
		// of implicit ancestry. Only update the state after the hash is actually
		// pruned from the block info storage.
		let pruned = if mode.is_enabled() {
			state.implicit_view.deactivate_leaf(*removed)
		} else {
			vec![*removed]
		};

		for removed in pruned {
			if let Some(per_relay_parent) = state.per_relay_parent.remove(&removed) {
				remove_outgoing(&mut state.current_assignments, per_relay_parent);
			}

			state.requested_collations.retain(|k, _| k.relay_parent != removed);
			state.fetched_candidates.retain(|k, _| k.relay_parent != removed);
			state.span_per_relay_parent.remove(&removed);
		}
	}

	for (peer_id, peer_data) in state.peer_data.iter_mut() {
		peer_data.prune_old_advertisements(
			&state.implicit_view,
			&state.active_leaves,
			&state.per_relay_parent,
		);

		// Disconnect peers who are not relevant to our current or next para.
		//
		// If the peer hasn't declared yet, they will be disconnected if they do not
		// declare.
		if let Some(para_id) = peer_data.collating_para() {
			if !state.current_assignments.contains_key(&para_id) {
				gum::trace!(
					target: LOG_TARGET,
					?peer_id,
					?para_id,
					"Disconnecting peer on view change (not current parachain id)"
				);
				disconnect_peer(sender, peer_id.clone()).await;
			}
		}
	}

	Ok(())
}

/// Bridge event switch.
#[overseer::contextbounds(CollatorProtocol, prefix = self::overseer)]
async fn handle_network_msg<Context>(
	ctx: &mut Context,
	state: &mut State,
	keystore: &SyncCryptoStorePtr,
	bridge_message: NetworkBridgeEvent<net_protocol::CollatorProtocolMessage>,
) -> Result<()> {
	use NetworkBridgeEvent::*;

	match bridge_message {
		PeerConnected(peer_id, observed_role, protocol_version, _) => {
			let version = match protocol_version.try_into() {
				Ok(version) => version,
				Err(err) => {
					// Network bridge is expected to handle this.
					gum::error!(
						target: LOG_TARGET,
						?peer_id,
						?observed_role,
						?err,
						"Unsupported protocol version"
					);
					return Ok(())
				},
			};
			state.peer_data.entry(peer_id).or_insert_with(|| PeerData {
				view: View::default(),
				state: PeerState::Connected(Instant::now()),
				version,
			});
			state.metrics.note_collator_peer_count(state.peer_data.len());
		},
		PeerDisconnected(peer_id) => {
			state.peer_data.remove(&peer_id);
			state.metrics.note_collator_peer_count(state.peer_data.len());
		},
		NewGossipTopology { .. } => {
			// impossible!
		},
		PeerViewChange(peer_id, view) => {
			handle_peer_view_change(state, peer_id, view);
		},
		OurViewChange(view) => {
			handle_our_view_change(ctx.sender(), state, keystore, view).await?;
		},
		PeerMessage(remote, msg) => {
			process_incoming_peer_message(ctx, state, remote, msg).await;
		},
		PeerMessage(_, Versioned::VStaging(_msg)) => {},
	}

	Ok(())
}

/// The main message receiver switch.
#[overseer::contextbounds(CollatorProtocol, prefix = self::overseer)]
async fn process_msg<Context>(
	ctx: &mut Context,
	keystore: &SyncCryptoStorePtr,
	msg: CollatorProtocolMessage,
	state: &mut State,
) {
	use CollatorProtocolMessage::*;

	let _timer = state.metrics.time_process_msg();

	match msg {
		CollateOn(id) => {
			gum::warn!(
				target: LOG_TARGET,
				para_id = %id,
				"CollateOn message is not expected on the validator side of the protocol",
			);
		},
		DistributeCollation(..) => {
			gum::warn!(
				target: LOG_TARGET,
				"DistributeCollation message is not expected on the validator side of the protocol",
			);
		},
		ReportCollator(id) => {
			report_collator(ctx.sender(), &state.peer_data, id).await;
		},
		NetworkBridgeUpdate(event) => {
			if let Err(e) = handle_network_msg(ctx, state, keystore, event).await {
				gum::warn!(
					target: LOG_TARGET,
					err = ?e,
					"Failed to handle incoming network message",
				);
			}
		},
		Seconded(parent, stmt) => {
			let receipt = match stmt.payload() {
				Statement::Seconded(receipt) => receipt,
				Statement::Valid(_) => {
					gum::warn!(
						target: LOG_TARGET,
						?stmt,
						relay_parent = %parent,
						"Seconded message received with a `Valid` statement",
					);
					return
				},
			};
			let fetched_collation = FetchedCollation::from(&receipt.to_plain());
			if let Some(collation_event) = state.fetched_candidates.remove(&fetched_collation) {
				let (collator_id, pending_collation) = collation_event;
				let PendingCollation {
					relay_parent, peer_id, para_id, prospective_candidate, ..
				} = pending_collation;
				note_good_collation(ctx.sender(), &state.peer_data, collator_id.clone()).await;
				if let Some(peer_data) = state.peer_data.get(&peer_id) {
					notify_collation_seconded(
						ctx.sender(),
						peer_id,
						peer_data.version,
						relay_parent,
						stmt,
					)
					.await;
				}

				if let Some(state) = state.per_relay_parent.get_mut(&parent) {
					state.collations.status = CollationStatus::Seconded;
					state.collations.note_seconded(para_id);
				}
				// If async backing is enabled, make an attempt to fetch next collation.
				let maybe_candidate_hash =
					prospective_candidate.as_ref().map(ProspectiveCandidate::candidate_hash);
				dequeue_next_collation_and_fetch(
					ctx,
					state,
					parent,
					(collator_id, maybe_candidate_hash),
				)
				.await;
			} else {
				gum::debug!(
					target: LOG_TARGET,
					relay_parent = ?parent,
					"Collation has been seconded, but the relay parent is deactivated",
				);
			}
		},
		Invalid(parent, candidate_receipt) => {
			let fetched_collation = FetchedCollation::from(&candidate_receipt);
			let candidate_hash = fetched_collation.candidate_hash;
			let id = match state.fetched_candidates.entry(fetched_collation) {
				Entry::Occupied(entry)
					if entry.get().1.commitments_hash ==
						Some(candidate_receipt.commitments_hash) =>
					entry.remove().0,
				Entry::Occupied(_) => {
					gum::error!(
						target: LOG_TARGET,
						relay_parent = ?parent,
						candidate = ?candidate_receipt.hash(),
						"Reported invalid candidate for unknown `pending_candidate`!",
					);
					return
				},
				Entry::Vacant(_) => return,
			};

			report_collator(ctx.sender(), &state.peer_data, id.clone()).await;

			dequeue_next_collation_and_fetch(ctx, state, parent, (id, Some(candidate_hash))).await;
		},
	}
}

/// The main run loop.
#[overseer::contextbounds(CollatorProtocol, prefix = self::overseer)]
pub(crate) async fn run<Context>(
	mut ctx: Context,
	keystore: SyncCryptoStorePtr,
	eviction_policy: crate::CollatorEvictionPolicy,
	metrics: Metrics,
) -> std::result::Result<(), crate::error::FatalError> {
	let mut state = State { metrics, ..Default::default() };

	let next_inactivity_stream = tick_stream(ACTIVITY_POLL);
	futures::pin_mut!(next_inactivity_stream);

	let check_collations_stream = tick_stream(CHECK_COLLATIONS_POLL);
	futures::pin_mut!(check_collations_stream);

	loop {
		select! {
			res = ctx.recv().fuse() => {
				match res {
					Ok(FromOrchestra::Communication { msg }) => {
						gum::trace!(target: LOG_TARGET, msg = ?msg, "received a message");
						process_msg(
							&mut ctx,
							&keystore,
							msg,
							&mut state,
						).await;
					}
					Ok(FromOrchestra::Signal(OverseerSignal::Conclude)) | Err(_) => break,
					Ok(FromOrchestra::Signal(_)) => continue,
				}
			}
			_ = next_inactivity_stream.next() => {
				disconnect_inactive_peers(ctx.sender(), &eviction_policy, &state.peer_data).await;
			}
			res = state.collation_fetches.select_next_some() => {
				let (collator_id, pc) = res.0.clone();
				if let Err(err) = kick_off_seconding(&mut ctx, &mut state, res).await {
					gum::warn!(
						target: LOG_TARGET,
						relay_parent = ?pc.relay_parent,
						para_id = ?pc.para_id,
						peer_id = ?pc.peer_id,
						error = %err,
						"Seconding aborted due to an error",
					);

					if err.is_malicious() {
						// Report malicious peer.
						modify_reputation(ctx.sender(), pc.peer_id, COST_REPORT_BAD).await;
					}
					let maybe_candidate_hash =
						pc.prospective_candidate.as_ref().map(ProspectiveCandidate::candidate_hash);
					dequeue_next_collation_and_fetch(
						&mut ctx,
						&mut state,
						pc.relay_parent,
						(collator_id, maybe_candidate_hash),
					)
					.await;
				}
			}
			res = state.collation_fetch_timeouts.select_next_some() => {
				let (collator_id, maybe_candidate_hash, relay_parent) = res;
				gum::debug!(
					target: LOG_TARGET,
					?relay_parent,
					?collator_id,
					"Timeout hit - already seconded?"
				);
				dequeue_next_collation_and_fetch(
					&mut ctx,
					&mut state,
					relay_parent,
					(collator_id, maybe_candidate_hash),
				)
				.await;
			}
			_ = check_collations_stream.next() => {
				let reputation_changes = poll_requests(
					&mut state.requested_collations,
					&state.metrics,
					&state.span_per_relay_parent,
				).await;

				for (peer_id, rep) in reputation_changes {
					modify_reputation(ctx.sender(), peer_id, rep).await;
				}
			},
		}
	}

	Ok(())
}

async fn poll_requests(
	requested_collations: &mut HashMap<PendingCollation, PerRequest>,
	metrics: &Metrics,
	span_per_relay_parent: &HashMap<Hash, PerLeafSpan>,
) -> Vec<(PeerId, Rep)> {
	let mut retained_requested = HashSet::new();
	let mut reputation_changes = Vec::new();
	for (pending_collation, per_req) in requested_collations.iter_mut() {
		// Despite the await, this won't block on the response itself.
		let result =
			poll_collation_response(metrics, span_per_relay_parent, pending_collation, per_req)
				.await;

		if !result.is_ready() {
			retained_requested.insert(pending_collation.clone());
		}
		if let CollationFetchResult::Error(Some(rep)) = result {
			reputation_changes.push((pending_collation.peer_id.clone(), rep));
		}
	}
	requested_collations.retain(|k, _| retained_requested.contains(k));
	reputation_changes
}

/// Dequeue another collation and fetch.
#[overseer::contextbounds(CollatorProtocol, prefix = self::overseer)]
async fn dequeue_next_collation_and_fetch<Context>(
	ctx: &mut Context,
	state: &mut State,
	relay_parent: Hash,
	// The collator we tried to fetch from last, optionally which candidate.
	previous_fetch: (CollatorId, Option<CandidateHash>),
) {
	while let Some((next, id)) = state.per_relay_parent.get_mut(&relay_parent).and_then(|state| {
		state
			.collations
			.get_next_collation_to_fetch(&previous_fetch, state.prospective_parachains_mode)
	}) {
		gum::debug!(
			target: LOG_TARGET,
			?relay_parent,
			?id,
			"Successfully dequeued next advertisement - fetching ..."
		);
		if let Err(err) = fetch_collation(ctx.sender(), state, next, id).await {
			gum::debug!(
				target: LOG_TARGET,
				relay_parent = ?next.relay_parent,
				para_id = ?next.para_id,
				peer_id = ?next.peer_id,
				error = %err,
				"Failed to request a collation, dequeueing next one",
			);
		} else {
			break
		}
	}
}

<<<<<<< HEAD
#[overseer::contextbounds(CollatorProtocol, prefix = self::overseer)]
async fn request_persisted_validation_data<Context>(
	ctx: &mut Context,
	relay_parent: Hash,
	para_id: ParaId,
) -> Option<PersistedValidationData> {
	// TODO [https://github.com/paritytech/polkadot/issues/5054]
	//
	// As of https://github.com/paritytech/polkadot/pull/5557 the
	// `Second` message requires the `PersistedValidationData` to be
	// supplied.
	//
	// Without asynchronous backing, this can be easily fetched from the
	// chain state.
	//
	// This assumes the core is _scheduled_, in keeping with the effective
	// current behavior. If the core is occupied, we simply don't return
	// anything. Likewise with runtime API errors, which are rare.
	let res = polkadot_node_subsystem_util::request_persisted_validation_data(
		relay_parent,
		para_id,
		OccupiedCoreAssumption::Free,
		ctx.sender(),
	)
	.await
	.await;

	match res {
		Ok(Ok(Some(pvd))) => Some(pvd),
		_ => None,
	}
=======
async fn request_persisted_validation_data<Sender>(
	sender: &mut Sender,
	relay_parent: Hash,
	para_id: ParaId,
) -> std::result::Result<Option<PersistedValidationData>, SecondingError>
where
	Sender: CollatorProtocolSenderTrait,
{
	// The core is guaranteed to be scheduled since we accepted the advertisement.
	polkadot_node_subsystem_util::request_persisted_validation_data(
		relay_parent,
		para_id,
		OccupiedCoreAssumption::Free,
		sender,
	)
	.await
	.await
	.map_err(SecondingError::CancelledRuntimePersistedValidationData)?
	.map_err(SecondingError::RuntimeApi)
}

async fn request_prospective_validation_data<Sender>(
	sender: &mut Sender,
	candidate_relay_parent: Hash,
	parent_head_data_hash: Hash,
	para_id: ParaId,
) -> std::result::Result<Option<PersistedValidationData>, SecondingError>
where
	Sender: CollatorProtocolSenderTrait,
{
	let (tx, rx) = oneshot::channel();

	let request =
		ProspectiveValidationDataRequest { para_id, candidate_relay_parent, parent_head_data_hash };

	sender
		.send_message(ProspectiveParachainsMessage::GetProspectiveValidationData(request, tx))
		.await;

	rx.await.map_err(SecondingError::CancelledProspectiveValidationData)
>>>>>>> c23032ac
}

/// Handle a fetched collation result.
#[overseer::contextbounds(CollatorProtocol, prefix = self::overseer)]
async fn kick_off_seconding<Context>(
	ctx: &mut Context,
	state: &mut State,
	(mut collation_event, res): PendingCollationFetch,
) -> std::result::Result<(), SecondingError> {
	let relay_parent = collation_event.1.relay_parent;
	let para_id = collation_event.1.para_id;

	let per_relay_parent = match state.per_relay_parent.get_mut(&relay_parent) {
		Some(state) => state,
		None => {
			// Relay parent went out of view, not an error.
			gum::trace!(
				target: LOG_TARGET,
				relay_parent = ?relay_parent,
				"Fetched collation for a parent out of view",
			);
			return Ok(())
		},
	};
	let collations = &mut per_relay_parent.collations;
	let relay_parent_mode = per_relay_parent.prospective_parachains_mode;

	let (candidate_receipt, pov) = res?;

	let fetched_collation = FetchedCollation::from(&candidate_receipt);
	if let Entry::Vacant(entry) = state.fetched_candidates.entry(fetched_collation) {
		collation_event.1.commitments_hash = Some(candidate_receipt.commitments_hash);

<<<<<<< HEAD
		if let Some(pvd) = request_persisted_validation_data(
			ctx,
			candidate_receipt.descriptor().relay_parent,
			candidate_receipt.descriptor().para_id,
		)
		.await
		{
			// TODO [https://github.com/paritytech/polkadot/issues/5054]
			//
			// If PVD isn't available (core occupied) then we'll silently
			// just not second this. But prior to asynchronous backing
			// we wouldn't second anyway because the core is occupied.
			//
			// The proper refactoring would be to accept declares from collators
			// but not even fetch from them if the core is occupied. Given 5054,
			// there's no reason to do this right now.
			ctx.send_message(CandidateBackingMessage::Second(
				relay_parent.clone(),
				candidate_receipt,
				pvd,
				pov,
			))
			.await;
		}
=======
		let pvd = match (relay_parent_mode, collation_event.1.prospective_candidate) {
			(
				ProspectiveParachainsMode::Enabled,
				Some(ProspectiveCandidate { parent_head_data_hash, .. }),
			) =>
				request_prospective_validation_data(
					ctx.sender(),
					relay_parent,
					parent_head_data_hash,
					para_id,
				)
				.await?,
			(ProspectiveParachainsMode::Disabled, _) =>
				request_persisted_validation_data(
					ctx.sender(),
					candidate_receipt.descriptor().relay_parent,
					candidate_receipt.descriptor().para_id,
				)
				.await?,
			_ => {
				// `handle_advertisement` checks for protocol mismatch.
				return Ok(())
			},
		}
		.ok_or(SecondingError::PersistedValidationDataNotFound)?;

		fetched_collation_sanity_check(&collation_event.1, &candidate_receipt, &pvd)?;

		ctx.send_message(CandidateBackingMessage::Second(
			relay_parent,
			candidate_receipt,
			pvd,
			pov,
		))
		.await;
		// There's always a single collation being fetched at any moment of time.
		// In case of a failure, we reset the status back to waiting.
		collations.status = CollationStatus::WaitingOnValidation;
>>>>>>> c23032ac

		entry.insert(collation_event);
		Ok(())
	} else {
		Err(SecondingError::Duplicate)
	}
}

// This issues `NetworkBridge` notifications to disconnect from all inactive peers at the
// earliest possible point. This does not yet clean up any metadata, as that will be done upon
// receipt of the `PeerDisconnected` event.
async fn disconnect_inactive_peers(
	sender: &mut impl overseer::CollatorProtocolSenderTrait,
	eviction_policy: &crate::CollatorEvictionPolicy,
	peers: &HashMap<PeerId, PeerData>,
) {
	for (peer, peer_data) in peers {
		if peer_data.is_inactive(&eviction_policy) {
			gum::trace!(target: LOG_TARGET, "Disconnecting inactive peer");
			disconnect_peer(sender, peer.clone()).await;
		}
	}
}

enum CollationFetchResult {
	/// The collation is still being fetched.
	Pending,
	/// The collation was fetched successfully.
	Success,
	/// An error occurred when fetching a collation or it was invalid.
	/// A given reputation change should be applied to the peer.
	Error(Option<Rep>),
}

impl CollationFetchResult {
	fn is_ready(&self) -> bool {
		!matches!(self, Self::Pending)
	}
}

/// Poll collation response, return immediately if there is none.
///
/// Ready responses are handled, by logging and by
/// forwarding proper responses to the requester.
async fn poll_collation_response(
	metrics: &Metrics,
	spans: &HashMap<Hash, PerLeafSpan>,
	pending_collation: &PendingCollation,
	per_req: &mut PerRequest,
) -> CollationFetchResult {
	if never!(per_req.from_collator.is_terminated()) {
		gum::error!(
			target: LOG_TARGET,
			"We remove pending responses once received, this should not happen."
		);
		return CollationFetchResult::Success
	}

	if let Poll::Ready(response) = futures::poll!(&mut per_req.from_collator) {
		let _span = spans
			.get(&pending_collation.relay_parent)
			.map(|s| s.child("received-collation"));
		let _timer = metrics.time_handle_collation_request_result();

		let mut metrics_result = Err(());
		let mut success = "false";

		let result = match response {
			Err(RequestError::InvalidResponse(err)) => {
				gum::warn!(
					target: LOG_TARGET,
					hash = ?pending_collation.relay_parent,
					para_id = ?pending_collation.para_id,
					peer_id = ?pending_collation.peer_id,
					err = ?err,
					"Collator provided response that could not be decoded"
				);
				CollationFetchResult::Error(Some(COST_CORRUPTED_MESSAGE))
			},
			Err(err) if err.is_timed_out() => {
				gum::debug!(
					target: LOG_TARGET,
					hash = ?pending_collation.relay_parent,
					para_id = ?pending_collation.para_id,
					peer_id = ?pending_collation.peer_id,
					"Request timed out"
				);
				// For now we don't want to change reputation on timeout, to mitigate issues like
				// this: https://github.com/paritytech/polkadot/issues/4617
				CollationFetchResult::Error(None)
			},
			Err(RequestError::NetworkError(err)) => {
				gum::debug!(
					target: LOG_TARGET,
					hash = ?pending_collation.relay_parent,
					para_id = ?pending_collation.para_id,
					peer_id = ?pending_collation.peer_id,
					err = ?err,
					"Fetching collation failed due to network error"
				);
				// A minor decrease in reputation for any network failure seems
				// sensible. In theory this could be exploited, by DoSing this node,
				// which would result in reduced reputation for proper nodes, but the
				// same can happen for penalties on timeouts, which we also have.
				CollationFetchResult::Error(Some(COST_NETWORK_ERROR))
			},
			Err(RequestError::Canceled(err)) => {
				gum::debug!(
					target: LOG_TARGET,
					hash = ?pending_collation.relay_parent,
					para_id = ?pending_collation.para_id,
					peer_id = ?pending_collation.peer_id,
					err = ?err,
					"Canceled should be handled by `is_timed_out` above - this is a bug!"
				);
				CollationFetchResult::Error(None)
			},
			Ok(request_v1::CollationFetchingResponse::Collation(receipt, _))
				if receipt.descriptor().para_id != pending_collation.para_id =>
			{
				gum::debug!(
					target: LOG_TARGET,
					expected_para_id = ?pending_collation.para_id,
					got_para_id = ?receipt.descriptor().para_id,
					peer_id = ?pending_collation.peer_id,
					"Got wrong para ID for requested collation."
				);

				CollationFetchResult::Error(Some(COST_WRONG_PARA))
			},
			Ok(request_v1::CollationFetchingResponse::Collation(receipt, pov)) => {
				gum::debug!(
					target: LOG_TARGET,
					para_id = %pending_collation.para_id,
					hash = ?pending_collation.relay_parent,
					candidate_hash = ?receipt.hash(),
					"Received collation",
				);
				// Actual sending:
				let _span = jaeger::Span::new(&pov, "received-collation");
				let (mut tx, _) = oneshot::channel();
				std::mem::swap(&mut tx, &mut (per_req.to_requester));
				let result = tx.send((receipt, pov));

				if let Err(_) = result {
					gum::warn!(
						target: LOG_TARGET,
						hash = ?pending_collation.relay_parent,
						para_id = ?pending_collation.para_id,
						peer_id = ?pending_collation.peer_id,
						"Sending response back to requester failed (receiving side closed)"
					);
				} else {
					metrics_result = Ok(());
					success = "true";
				}

				CollationFetchResult::Success
			},
		};
		metrics.on_request(metrics_result);
		per_req.span.as_mut().map(|s| s.add_string_tag("success", success));

		result
	} else {
		CollationFetchResult::Pending
	}
}<|MERGE_RESOLUTION|>--- conflicted
+++ resolved
@@ -60,14 +60,6 @@
 	CandidateHash, CandidateReceipt, CollatorId, CoreState, Hash, Id as ParaId,
 	OccupiedCoreAssumption, PersistedValidationData,
 };
-<<<<<<< HEAD
-use polkadot_node_subsystem_util::metrics::{self, prometheus};
-use polkadot_primitives::v2::{
-	CandidateReceipt, CollatorId, Hash, Id as ParaId, OccupiedCoreAssumption,
-	PersistedValidationData,
-};
-=======
->>>>>>> c23032ac
 
 use crate::error::{Error, FetchError, Result, SecondingError};
 
@@ -1304,7 +1296,6 @@
 		PeerMessage(remote, msg) => {
 			process_incoming_peer_message(ctx, state, remote, msg).await;
 		},
-		PeerMessage(_, Versioned::VStaging(_msg)) => {},
 	}
 
 	Ok(())
@@ -1583,39 +1574,6 @@
 	}
 }
 
-<<<<<<< HEAD
-#[overseer::contextbounds(CollatorProtocol, prefix = self::overseer)]
-async fn request_persisted_validation_data<Context>(
-	ctx: &mut Context,
-	relay_parent: Hash,
-	para_id: ParaId,
-) -> Option<PersistedValidationData> {
-	// TODO [https://github.com/paritytech/polkadot/issues/5054]
-	//
-	// As of https://github.com/paritytech/polkadot/pull/5557 the
-	// `Second` message requires the `PersistedValidationData` to be
-	// supplied.
-	//
-	// Without asynchronous backing, this can be easily fetched from the
-	// chain state.
-	//
-	// This assumes the core is _scheduled_, in keeping with the effective
-	// current behavior. If the core is occupied, we simply don't return
-	// anything. Likewise with runtime API errors, which are rare.
-	let res = polkadot_node_subsystem_util::request_persisted_validation_data(
-		relay_parent,
-		para_id,
-		OccupiedCoreAssumption::Free,
-		ctx.sender(),
-	)
-	.await
-	.await;
-
-	match res {
-		Ok(Ok(Some(pvd))) => Some(pvd),
-		_ => None,
-	}
-=======
 async fn request_persisted_validation_data<Sender>(
 	sender: &mut Sender,
 	relay_parent: Hash,
@@ -1656,7 +1614,6 @@
 		.await;
 
 	rx.await.map_err(SecondingError::CancelledProspectiveValidationData)
->>>>>>> c23032ac
 }
 
 /// Handle a fetched collation result.
@@ -1690,32 +1647,6 @@
 	if let Entry::Vacant(entry) = state.fetched_candidates.entry(fetched_collation) {
 		collation_event.1.commitments_hash = Some(candidate_receipt.commitments_hash);
 
-<<<<<<< HEAD
-		if let Some(pvd) = request_persisted_validation_data(
-			ctx,
-			candidate_receipt.descriptor().relay_parent,
-			candidate_receipt.descriptor().para_id,
-		)
-		.await
-		{
-			// TODO [https://github.com/paritytech/polkadot/issues/5054]
-			//
-			// If PVD isn't available (core occupied) then we'll silently
-			// just not second this. But prior to asynchronous backing
-			// we wouldn't second anyway because the core is occupied.
-			//
-			// The proper refactoring would be to accept declares from collators
-			// but not even fetch from them if the core is occupied. Given 5054,
-			// there's no reason to do this right now.
-			ctx.send_message(CandidateBackingMessage::Second(
-				relay_parent.clone(),
-				candidate_receipt,
-				pvd,
-				pov,
-			))
-			.await;
-		}
-=======
 		let pvd = match (relay_parent_mode, collation_event.1.prospective_candidate) {
 			(
 				ProspectiveParachainsMode::Enabled,
@@ -1754,7 +1685,6 @@
 		// There's always a single collation being fetched at any moment of time.
 		// In case of a failure, we reset the status back to waiting.
 		collations.status = CollationStatus::WaitingOnValidation;
->>>>>>> c23032ac
 
 		entry.insert(collation_event);
 		Ok(())
