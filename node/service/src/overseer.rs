--- conflicted
+++ resolved
@@ -328,15 +328,7 @@
 			Metrics::register(registry)?,
 		))
 		.chain_selection(ChainSelectionSubsystem::new(chain_selection_config, parachains_db))
-<<<<<<< HEAD
 		.prospective_parachains(ProspectiveParachainsSubsystem::new(Metrics::register(registry)?))
-		.leaves(Vec::from_iter(
-			leaves
-				.into_iter()
-				.map(|BlockInfo { hash, parent_hash: _, number }| (hash, number)),
-		))
-=======
->>>>>>> 9c2d98b2
 		.activation_external_listeners(Default::default())
 		.span_per_active_leaf(Default::default())
 		.active_leaves(Default::default())
