// Copyright 2017-2020 Parity Technologies (UK) Ltd.
// This file is part of Polkadot.

// Polkadot is free software: you can redistribute it and/or modify
// it under the terms of the GNU General Public License as published by
// the Free Software Foundation, either version 3 of the License, or
// (at your option) any later version.

// Polkadot is distributed in the hope that it will be useful,
// but WITHOUT ANY WARRANTY; without even the implied warranty of
// MERCHANTABILITY or FITNESS FOR A PARTICULAR PURPOSE.  See the
// GNU General Public License for more details.

// You should have received a copy of the GNU General Public License
// along with Polkadot.  If not, see <http://www.gnu.org/licenses/>.

//! Polkadot chain configurations.

use beefy_primitives::crypto::AuthorityId as BeefyId;
use frame_support::weights::Weight;
use grandpa::AuthorityId as GrandpaId;
#[cfg(feature = "kusama-native")]
use kusama_runtime as kusama;
#[cfg(feature = "kusama-native")]
use kusama_runtime_constants::currency::UNITS as KSM;
use pallet_im_online::sr25519::AuthorityId as ImOnlineId;
use pallet_staking::Forcing;
<<<<<<< HEAD
use polkadot_primitives::v3::{AccountId, AccountPublic, AssignmentId, ValidatorId};
=======
use polkadot_primitives::{AccountId, AccountPublic, AssignmentId, ValidatorId};
>>>>>>> 0ac88220
#[cfg(feature = "polkadot-native")]
use polkadot_runtime as polkadot;
#[cfg(feature = "polkadot-native")]
use polkadot_runtime_constants::currency::UNITS as DOT;
use sp_authority_discovery::AuthorityId as AuthorityDiscoveryId;
use sp_consensus_babe::AuthorityId as BabeId;

#[cfg(feature = "rococo-native")]
use rococo_runtime as rococo;
#[cfg(feature = "rococo-native")]
use rococo_runtime_constants::currency::UNITS as ROC;
use sc_chain_spec::{ChainSpecExtension, ChainType};
use serde::{Deserialize, Serialize};
use sp_core::{sr25519, Pair, Public};
use sp_runtime::{traits::IdentifyAccount, Perbill};
use telemetry::TelemetryEndpoints;
#[cfg(feature = "westend-native")]
use westend_runtime as westend;
#[cfg(feature = "westend-native")]
use westend_runtime_constants::currency::UNITS as WND;

#[cfg(feature = "polkadot-native")]
const POLKADOT_STAGING_TELEMETRY_URL: &str = "wss://telemetry.polkadot.io/submit/";
#[cfg(feature = "kusama-native")]
const KUSAMA_STAGING_TELEMETRY_URL: &str = "wss://telemetry.polkadot.io/submit/";
#[cfg(feature = "westend-native")]
const WESTEND_STAGING_TELEMETRY_URL: &str = "wss://telemetry.polkadot.io/submit/";
#[cfg(feature = "rococo-native")]
const ROCOCO_STAGING_TELEMETRY_URL: &str = "wss://telemetry.polkadot.io/submit/";
#[cfg(feature = "rococo-native")]
const VERSI_STAGING_TELEMETRY_URL: &str = "wss://telemetry.polkadot.io/submit/";
const DEFAULT_PROTOCOL_ID: &str = "dot";

/// Node `ChainSpec` extensions.
///
/// Additional parameters for some Substrate core modules,
/// customizable from the chain spec.
#[derive(Default, Clone, Serialize, Deserialize, ChainSpecExtension)]
#[serde(rename_all = "camelCase")]
pub struct Extensions {
	/// Block numbers with known hashes.
<<<<<<< HEAD
	pub fork_blocks: sc_client_api::ForkBlocks<polkadot_primitives::v3::Block>,
	/// Known bad block hashes.
	pub bad_blocks: sc_client_api::BadBlocks<polkadot_primitives::v3::Block>,
=======
	pub fork_blocks: sc_client_api::ForkBlocks<polkadot_primitives::Block>,
	/// Known bad block hashes.
	pub bad_blocks: sc_client_api::BadBlocks<polkadot_primitives::Block>,
>>>>>>> 0ac88220
	/// The light sync state.
	///
	/// This value will be set by the `sync-state rpc` implementation.
	pub light_sync_state: sc_sync_state_rpc::LightSyncStateExtension,
}

/// The `ChainSpec` parameterized for the polkadot runtime.
#[cfg(feature = "polkadot-native")]
pub type PolkadotChainSpec = service::GenericChainSpec<polkadot::GenesisConfig, Extensions>;

// Dummy chain spec, in case when we don't have the native runtime.
pub type DummyChainSpec = service::GenericChainSpec<(), Extensions>;

// Dummy chain spec, but that is fine when we don't have the native runtime.
#[cfg(not(feature = "polkadot-native"))]
pub type PolkadotChainSpec = DummyChainSpec;

/// The `ChainSpec` parameterized for the kusama runtime.
#[cfg(feature = "kusama-native")]
pub type KusamaChainSpec = service::GenericChainSpec<kusama::GenesisConfig, Extensions>;

/// The `ChainSpec` parameterized for the kusama runtime.
// Dummy chain spec, but that is fine when we don't have the native runtime.
#[cfg(not(feature = "kusama-native"))]
pub type KusamaChainSpec = DummyChainSpec;

/// The `ChainSpec` parameterized for the westend runtime.
#[cfg(feature = "westend-native")]
pub type WestendChainSpec = service::GenericChainSpec<westend::GenesisConfig, Extensions>;

/// The `ChainSpec` parameterized for the westend runtime.
// Dummy chain spec, but that is fine when we don't have the native runtime.
#[cfg(not(feature = "westend-native"))]
pub type WestendChainSpec = DummyChainSpec;

/// The `ChainSpec` parameterized for the rococo runtime.
#[cfg(feature = "rococo-native")]
pub type RococoChainSpec = service::GenericChainSpec<RococoGenesisExt, Extensions>;

/// The `ChainSpec` parameterized for the `versi` runtime.
///
/// As of now `Versi` will just be a clone of `Rococo`, until we need it to differ.
pub type VersiChainSpec = RococoChainSpec;

/// The `ChainSpec` parameterized for the rococo runtime.
// Dummy chain spec, but that is fine when we don't have the native runtime.
#[cfg(not(feature = "rococo-native"))]
pub type RococoChainSpec = DummyChainSpec;

/// Extension for the Rococo genesis config to support a custom changes to the genesis state.
#[derive(serde::Serialize, serde::Deserialize)]
#[cfg(feature = "rococo-native")]
pub struct RococoGenesisExt {
	/// The runtime genesis config.
	runtime_genesis_config: rococo::GenesisConfig,
	/// The session length in blocks.
	///
	/// If `None` is supplied, the default value is used.
	session_length_in_blocks: Option<u32>,
}

#[cfg(feature = "rococo-native")]
impl sp_runtime::BuildStorage for RococoGenesisExt {
	fn assimilate_storage(&self, storage: &mut sp_core::storage::Storage) -> Result<(), String> {
		sp_state_machine::BasicExternalities::execute_with_storage(storage, || {
			if let Some(length) = self.session_length_in_blocks.as_ref() {
				rococo_runtime_constants::time::EpochDurationInBlocks::set(length);
			}
		});
		self.runtime_genesis_config.assimilate_storage(storage)
	}
}

pub fn polkadot_config() -> Result<PolkadotChainSpec, String> {
	PolkadotChainSpec::from_json_bytes(&include_bytes!("../chain-specs/polkadot.json")[..])
}

pub fn kusama_config() -> Result<KusamaChainSpec, String> {
	KusamaChainSpec::from_json_bytes(&include_bytes!("../chain-specs/kusama.json")[..])
}

pub fn westend_config() -> Result<WestendChainSpec, String> {
	WestendChainSpec::from_json_bytes(&include_bytes!("../chain-specs/westend.json")[..])
}

pub fn rococo_config() -> Result<RococoChainSpec, String> {
	RococoChainSpec::from_json_bytes(&include_bytes!("../chain-specs/rococo.json")[..])
}

/// This is a temporary testnet that uses the same runtime as rococo.
pub fn wococo_config() -> Result<RococoChainSpec, String> {
	RococoChainSpec::from_json_bytes(&include_bytes!("../chain-specs/wococo.json")[..])
}

/// The default parachains host configuration.
#[cfg(any(
	feature = "rococo-native",
	feature = "kusama-native",
	feature = "westend-native",
	feature = "polkadot-native"
))]
fn default_parachains_host_configuration(
<<<<<<< HEAD
) -> polkadot_runtime_parachains::configuration::HostConfiguration<
	polkadot_primitives::v3::BlockNumber,
> {
	use polkadot_primitives::v3::{MAX_CODE_SIZE, MAX_POV_SIZE};
=======
) -> polkadot_runtime_parachains::configuration::HostConfiguration<polkadot_primitives::BlockNumber>
{
	use polkadot_primitives::{MAX_CODE_SIZE, MAX_POV_SIZE};
>>>>>>> 0ac88220

	polkadot_runtime_parachains::configuration::HostConfiguration {
		validation_upgrade_cooldown: 2u32,
		validation_upgrade_delay: 2,
		code_retention_period: 1200,
		max_code_size: MAX_CODE_SIZE,
		max_pov_size: MAX_POV_SIZE,
		max_head_data_size: 32 * 1024,
		group_rotation_frequency: 20,
		chain_availability_period: 4,
		thread_availability_period: 4,
		max_upward_queue_count: 8,
		max_upward_queue_size: 1024 * 1024,
		max_downward_message_size: 1024 * 1024,
		ump_service_total_weight: Weight::from_ref_time(100_000_000_000)
			.set_proof_size(MAX_POV_SIZE as u64),
		max_upward_message_size: 50 * 1024,
		max_upward_message_num_per_candidate: 5,
		hrmp_sender_deposit: 0,
		hrmp_recipient_deposit: 0,
		hrmp_channel_max_capacity: 8,
		hrmp_channel_max_total_size: 8 * 1024,
		hrmp_max_parachain_inbound_channels: 4,
		hrmp_max_parathread_inbound_channels: 4,
		hrmp_channel_max_message_size: 1024 * 1024,
		hrmp_max_parachain_outbound_channels: 4,
		hrmp_max_parathread_outbound_channels: 4,
		hrmp_max_message_num_per_candidate: 5,
		dispute_period: 6,
		no_show_slots: 2,
		n_delay_tranches: 25,
		needed_approvals: 2,
		relay_vrf_modulo_samples: 2,
		zeroth_delay_tranche_width: 0,
		minimum_validation_upgrade_delay: 5,
		..Default::default()
	}
}

#[cfg(any(
	feature = "rococo-native",
	feature = "kusama-native",
	feature = "westend-native",
	feature = "polkadot-native"
))]
#[test]
fn default_parachains_host_configuration_is_consistent() {
	default_parachains_host_configuration().panic_if_not_consistent();
}

#[cfg(feature = "polkadot-native")]
fn polkadot_session_keys(
	babe: BabeId,
	grandpa: GrandpaId,
	im_online: ImOnlineId,
	para_validator: ValidatorId,
	para_assignment: AssignmentId,
	authority_discovery: AuthorityDiscoveryId,
) -> polkadot::SessionKeys {
	polkadot::SessionKeys {
		babe,
		grandpa,
		im_online,
		para_validator,
		para_assignment,
		authority_discovery,
	}
}

#[cfg(feature = "kusama-native")]
fn kusama_session_keys(
	babe: BabeId,
	grandpa: GrandpaId,
	im_online: ImOnlineId,
	para_validator: ValidatorId,
	para_assignment: AssignmentId,
	authority_discovery: AuthorityDiscoveryId,
) -> kusama::SessionKeys {
	kusama::SessionKeys {
		babe,
		grandpa,
		im_online,
		para_validator,
		para_assignment,
		authority_discovery,
	}
}

#[cfg(feature = "westend-native")]
fn westend_session_keys(
	babe: BabeId,
	grandpa: GrandpaId,
	im_online: ImOnlineId,
	para_validator: ValidatorId,
	para_assignment: AssignmentId,
	authority_discovery: AuthorityDiscoveryId,
) -> westend::SessionKeys {
	westend::SessionKeys {
		babe,
		grandpa,
		im_online,
		para_validator,
		para_assignment,
		authority_discovery,
	}
}

#[cfg(feature = "rococo-native")]
fn rococo_session_keys(
	babe: BabeId,
	grandpa: GrandpaId,
	im_online: ImOnlineId,
	para_validator: ValidatorId,
	para_assignment: AssignmentId,
	authority_discovery: AuthorityDiscoveryId,
	beefy: BeefyId,
) -> rococo_runtime::SessionKeys {
	rococo_runtime::SessionKeys {
		babe,
		grandpa,
		im_online,
		para_validator,
		para_assignment,
		authority_discovery,
		beefy,
	}
}

#[cfg(feature = "polkadot-native")]
fn polkadot_staging_testnet_config_genesis(wasm_binary: &[u8]) -> polkadot::GenesisConfig {
	// subkey inspect "$SECRET"
	let endowed_accounts = vec![];

	let initial_authorities: Vec<(
		AccountId,
		AccountId,
		BabeId,
		GrandpaId,
		ImOnlineId,
		ValidatorId,
		AssignmentId,
		AuthorityDiscoveryId,
	)> = vec![];

	const ENDOWMENT: u128 = 1_000_000 * DOT;
	const STASH: u128 = 100 * DOT;

	polkadot::GenesisConfig {
		system: polkadot::SystemConfig { code: wasm_binary.to_vec() },
		balances: polkadot::BalancesConfig {
			balances: endowed_accounts
				.iter()
				.map(|k: &AccountId| (k.clone(), ENDOWMENT))
				.chain(initial_authorities.iter().map(|x| (x.0.clone(), STASH)))
				.collect(),
		},
		indices: polkadot::IndicesConfig { indices: vec![] },
		session: polkadot::SessionConfig {
			keys: initial_authorities
				.iter()
				.map(|x| {
					(
						x.0.clone(),
						x.0.clone(),
						polkadot_session_keys(
							x.2.clone(),
							x.3.clone(),
							x.4.clone(),
							x.5.clone(),
							x.6.clone(),
							x.7.clone(),
						),
					)
				})
				.collect::<Vec<_>>(),
		},
		staking: polkadot::StakingConfig {
			validator_count: 50,
			minimum_validator_count: 4,
			stakers: initial_authorities
				.iter()
				.map(|x| (x.0.clone(), x.1.clone(), STASH, polkadot::StakerStatus::Validator))
				.collect(),
			invulnerables: initial_authorities.iter().map(|x| x.0.clone()).collect(),
			force_era: Forcing::ForceNone,
			slash_reward_fraction: Perbill::from_percent(10),
			..Default::default()
		},
		phragmen_election: Default::default(),
		democracy: Default::default(),
		council: polkadot::CouncilConfig { members: vec![], phantom: Default::default() },
		technical_committee: polkadot::TechnicalCommitteeConfig {
			members: vec![],
			phantom: Default::default(),
		},
		technical_membership: Default::default(),
		babe: polkadot::BabeConfig {
			authorities: Default::default(),
			epoch_config: Some(polkadot::BABE_GENESIS_EPOCH_CONFIG),
		},
		grandpa: Default::default(),
		im_online: Default::default(),
		authority_discovery: polkadot::AuthorityDiscoveryConfig { keys: vec![] },
		claims: polkadot::ClaimsConfig { claims: vec![], vesting: vec![] },
		vesting: polkadot::VestingConfig { vesting: vec![] },
		treasury: Default::default(),
		hrmp: Default::default(),
		configuration: polkadot::ConfigurationConfig {
			config: default_parachains_host_configuration(),
		},
		paras: Default::default(),
		xcm_pallet: Default::default(),
		nomination_pools: Default::default(),
	}
}

#[cfg(feature = "westend-native")]
fn westend_staging_testnet_config_genesis(wasm_binary: &[u8]) -> westend::GenesisConfig {
	use hex_literal::hex;
	use sp_core::crypto::UncheckedInto;

	// subkey inspect "$SECRET"
	let endowed_accounts = vec![
		// 5DaVh5WRfazkGaKhx1jUu6hjz7EmRe4dtW6PKeVLim84KLe8
		hex!["42f4a4b3e0a89c835ee696205caa90dd85c8ea1d7364b646328ee919a6b2fc1e"].into(),
	];
	// SECRET='...' ./scripts/prepare-test-net.sh 4
	let initial_authorities: Vec<(
		AccountId,
		AccountId,
		BabeId,
		GrandpaId,
		ImOnlineId,
		ValidatorId,
		AssignmentId,
		AuthorityDiscoveryId,
	)> = vec![
		(
			//5ERCqy118nnXDai8g4t3MjdX7ZC5PrQzQpe9vwex5cELWqbt
			hex!["681af4f93073484e1acd6b27395d0d258f1a6b158c808846c8fd05ee2435056e"].into(),
			//5GTS114cfQNBgpQULhMaNCPXGds6NokegCnikxDe1vqANhtn
			hex!["c2463372598ebabd21ee5bc33e1d7e77f391d2df29ce2fbe6bed0d13be629a45"].into(),
			//5FhGbceKeH7fuGogcBwd28ZCkAwDGYBADCTeHiYrvx2ztyRd
			hex!["a097bfc6a33499ed843b711f52f523f8a7174f798a9f98620e52f4170dbe2948"]
				.unchecked_into(),
			//5Es7nDkJt2by5qVCCD7PZJdp76KJw1LdRCiNst5S5f4eecnz
			hex!["7bde49dda82c2c9f082b807ef3ceebff96437d67b3e630c584db7a220ecafacf"]
				.unchecked_into(),
			//5D4e8zRjaYzFamqChGPPtu26PcKbKgUrhb7WqcNbKa2RDFUR
			hex!["2c2fb730a7d9138e6d62fcf516f9ecc2d712af3f2f03ca330c9564b8c0c1bb33"]
				.unchecked_into(),
			//5DD3JY5ENkjcgVFbVSgUbZv7WmrnyJ8bxxu56ee6hZFiRdnh
			hex!["3297a8622988cc23dd9c131e3fb8746d49e007f6e58a81d43420cd539e250e4c"]
				.unchecked_into(),
			//5Gpodowhud8FG9xENXR5YwTFbUAWyoEtw7sYFytFsG4z7SU6
			hex!["d2932edf775088bd088dc5a112ad867c24cc95858f77f8a1ab014de8d4f96a3f"]
				.unchecked_into(),
			//5GUMj8tnjL3PJZgXoiWtgLCaMVNHBNeSeTqDsvcxmaVAjKn9
			hex!["c2fb0f74591a00555a292bc4882d3158bafc4c632124cb60681f164ef81bcf72"]
				.unchecked_into(),
		),
		(
			//5HgDCznTkHKUjzPkQoTZGWbvbyqB7sqHDBPDKdF1FyVYM7Er
			hex!["f8418f189f84814fd40cc1b2e90873e72ea789487f3b98ed42811ba76d10fc37"].into(),
			//5GQTryeFwuvgmZ2tH5ZeAKZHRM9ch5WGVGo6ND9P8f9uMsNY
			hex!["c002bb4af4a1bd2f33d104aef8a41878fe1ac94ba007029c4dfdefa8b698d043"].into(),
			//5C7YkWSVH1zrpsE5KwW1ua1qatyphzYxiZrL24mjkxz7mUbn
			hex!["022b14fbcf65a93b81f453105b9892c3fc4aa74c22c53b4abab019e1d58fbd41"]
				.unchecked_into(),
			//5GwFC6Tmg4fhj4PxSqHycgJxi3PDfnC9RGDsNHoRwAvXvpnZ
			hex!["d77cafd3b32c8b52b0e2780a586a6e527c94f1bdec117c4e4acb0a491461ffa3"]
				.unchecked_into(),
			//5DSVrGURuDuh8Luzo8FYq7o2NWiUSLSN6QAVNrj9BtswWH6R
			hex!["3cdb36a5a14715999faffd06c5b9e5dcdc24d4b46bc3e4df1aaad266112a7b49"]
				.unchecked_into(),
			//5DLEG2AupawCXGwhJtrzBRc3zAhuP8V662dDrUTzAsCiB9Ec
			hex!["38134245c9919ecb20bf2eedbe943b69ba92ceb9eb5477b92b0afd3cb6ce2858"]
				.unchecked_into(),
			//5D83o9fDgnHxaKPkSx59hk8zYzqcgzN2mrf7cp8fiVEi7V4E
			hex!["2ec917690dc1d676002e3504c530b2595490aa5a4603d9cc579b9485b8d0d854"]
				.unchecked_into(),
			//5DwBJquZgncRWXFxj2ydbF8LBUPPUbiq86sXWXgm8Z38m8L2
			hex!["52bae9b8dedb8058dda93ec6f57d7e5a517c4c9f002a4636fada70fed0acf376"]
				.unchecked_into(),
		),
		(
			//5DMHpkRpQV7NWJFfn2zQxCLiAKv7R12PWFRPHKKk5X3JkYfP
			hex!["38e280b35d08db46019a210a944e4b7177665232ab679df12d6a8bbb317a2276"].into(),
			//5FbJpSHmFDe5FN3DVGe1R345ZePL9nhcC9V2Cczxo7q8q6rN
			hex!["9c0bc0e2469924d718ae683737f818a47c46b0612376ecca06a2ac059fe1f870"].into(),
			//5E5Pm3Udzxy26KGkLE5pc8JPfQrvkYHiaXWtuEfmQsBSgep9
			hex!["58fecadc2df8182a27e999e7e1fd7c99f8ec18f2a81f9a0db38b3653613f3f4d"]
				.unchecked_into(),
			//5FxcystSLHtaWoy2HEgRNerj9PrUs452B6AvHVnQZm5ZQmqE
			hex!["ac4d0c5e8f8486de05135c10a707f58aa29126d5eb28fdaaba00f9a505f5249d"]
				.unchecked_into(),
			//5E7KqVXaVGuAqiqMigpuH8oXHLVh4tmijmpJABLYANpjMkem
			hex!["5a781385a0235fe8594dd101ec55ef9ba01883f8563a0cdd37b89e0303f6a578"]
				.unchecked_into(),
			//5H9AybjkpyZ79yN5nHuBqs6RKuZPgM7aAVVvTQsDFovgXb2A
			hex!["e09570f62a062450d4406b4eb43e7f775ff954e37606646cd590d1818189501f"]
				.unchecked_into(),
			//5Ccgs7VwJKBawMbwMENDmj2eFAxhFdGksVHdk8aTAf4w7xox
			hex!["1864832dae34df30846d5cc65973f58a2d01b337d094b1284ec3466ecc90251d"]
				.unchecked_into(),
			//5EsSaZZ7niJs7hmAtp4QeK19AcAuTp7WXB7N7gRipVooerq4
			hex!["7c1d92535e6d94e21cffea6633a855a7e3c9684cd2f209e5ddbdeaf5111e395b"]
				.unchecked_into(),
		),
		(
			//5Ea11qhmGRntQ7pyEkEydbwxvfrYwGMKW6rPERU4UiSBB6rd
			hex!["6ed057d2c833c45629de2f14b9f6ce6df1edbf9421b7a638e1fb4828c2bd2651"].into(),
			//5CZomCZwPB78BZMZsCiy7WSpkpHhdrN8QTSyjcK3FFEZHBor
			hex!["1631ff446b3534d031adfc37b7f7aed26d2a6b3938d10496aab3345c54707429"].into(),
			//5CSM6vppouFHzAVPkVFWN76DPRUG7B9qwJe892ccfSfJ8M5f
			hex!["108188c43a7521e1abe737b343341c2179a3a89626c7b017c09a5b10df6f1c42"]
				.unchecked_into(),
			//5GwkG4std9KcjYi3ThSC7QWfhqokmYVvWEqTU9h7iswjhLnr
			hex!["d7de8a43f7ee49fa3b3aaf32fb12617ec9ff7b246a46ab14e9c9d259261117fa"]
				.unchecked_into(),
			//5CoUk3wrCGJAWbiJEcsVjYhnd2JAHvR59jBRbSw77YrBtRL1
			hex!["209f680bc501f9b59358efe3636c51fd61238a8659bac146db909aea2595284b"]
				.unchecked_into(),
			//5EcSu96wprFM7G2HfJTjYu8kMParnYGznSUNTsoEKXywEsgG
			hex!["70adf80395b3f59e4cab5d9da66d5a286a0b6e138652a06f72542e46912df922"]
				.unchecked_into(),
			//5Ge3sjpD43Cuy7rNoJQmE9WctgCn6Faw89Pe7xPs3i55eHwJ
			hex!["ca5f6b970b373b303f64801a0c2cadc4fc05272c6047a2560a27d0c65589ca1d"]
				.unchecked_into(),
			//5EFcjHLvB2z5vd5g63n4gABmhzP5iPsKvTwd8sjfvTehNNrk
			hex!["60cae7fa5a079d9fc8061d715fbcc35ef57c3b00005694c2badce22dcc5a9f1b"]
				.unchecked_into(),
		),
	];

	const ENDOWMENT: u128 = 1_000_000 * WND;
	const STASH: u128 = 100 * WND;

	westend::GenesisConfig {
		system: westend::SystemConfig { code: wasm_binary.to_vec() },
		balances: westend::BalancesConfig {
			balances: endowed_accounts
				.iter()
				.map(|k: &AccountId| (k.clone(), ENDOWMENT))
				.chain(initial_authorities.iter().map(|x| (x.0.clone(), STASH)))
				.collect(),
		},
		indices: westend::IndicesConfig { indices: vec![] },
		session: westend::SessionConfig {
			keys: initial_authorities
				.iter()
				.map(|x| {
					(
						x.0.clone(),
						x.0.clone(),
						westend_session_keys(
							x.2.clone(),
							x.3.clone(),
							x.4.clone(),
							x.5.clone(),
							x.6.clone(),
							x.7.clone(),
						),
					)
				})
				.collect::<Vec<_>>(),
		},
		staking: westend::StakingConfig {
			validator_count: 50,
			minimum_validator_count: 4,
			stakers: initial_authorities
				.iter()
				.map(|x| (x.0.clone(), x.1.clone(), STASH, westend::StakerStatus::Validator))
				.collect(),
			invulnerables: initial_authorities.iter().map(|x| x.0.clone()).collect(),
			force_era: Forcing::ForceNone,
			slash_reward_fraction: Perbill::from_percent(10),
			..Default::default()
		},
		babe: westend::BabeConfig {
			authorities: Default::default(),
			epoch_config: Some(westend::BABE_GENESIS_EPOCH_CONFIG),
		},
		grandpa: Default::default(),
		im_online: Default::default(),
		authority_discovery: westend::AuthorityDiscoveryConfig { keys: vec![] },
		vesting: westend::VestingConfig { vesting: vec![] },
		sudo: westend::SudoConfig { key: Some(endowed_accounts[0].clone()) },
		hrmp: Default::default(),
		configuration: westend::ConfigurationConfig {
			config: default_parachains_host_configuration(),
		},
		paras: Default::default(),
		registrar: westend_runtime::RegistrarConfig {
<<<<<<< HEAD
			next_free_para_id: polkadot_primitives::v3::LOWEST_PUBLIC_ID,
=======
			next_free_para_id: polkadot_primitives::LOWEST_PUBLIC_ID,
>>>>>>> 0ac88220
		},
		xcm_pallet: Default::default(),
		nomination_pools: Default::default(),
	}
}

#[cfg(feature = "kusama-native")]
fn kusama_staging_testnet_config_genesis(wasm_binary: &[u8]) -> kusama::GenesisConfig {
	use hex_literal::hex;
	use sp_core::crypto::UncheckedInto;

	// subkey inspect "$SECRET"
	let endowed_accounts = vec![
		// 5CVFESwfkk7NmhQ6FwHCM9roBvr9BGa4vJHFYU8DnGQxrXvz
		hex!["12b782529c22032ed4694e0f6e7d486be7daa6d12088f6bc74d593b3900b8438"].into(),
	];

	// for i in 1 2 3 4; do for j in stash controller; do subkey inspect "$SECRET//$i//$j"; done; done
	// for i in 1 2 3 4; do for j in babe; do subkey --sr25519 inspect "$SECRET//$i//$j"; done; done
	// for i in 1 2 3 4; do for j in grandpa; do subkey --ed25519 inspect "$SECRET//$i//$j"; done; done
	// for i in 1 2 3 4; do for j in im_online; do subkey --sr25519 inspect "$SECRET//$i//$j"; done; done
	// for i in 1 2 3 4; do for j in para_validator para_assignment; do subkey --sr25519 inspect "$SECRET//$i//$j"; done; done
	let initial_authorities: Vec<(
		AccountId,
		AccountId,
		BabeId,
		GrandpaId,
		ImOnlineId,
		ValidatorId,
		AssignmentId,
		AuthorityDiscoveryId,
	)> = vec![
		(
			// 5DD7Q4VEfPTLEdn11CnThoHT5f9xKCrnofWJL5SsvpTghaAT
			hex!["32a5718e87d16071756d4b1370c411bbbb947eb62f0e6e0b937d5cbfc0ea633b"].into(),
			// 5GNzaEqhrZAtUQhbMe2gn9jBuNWfamWFZHULryFwBUXyd1cG
			hex!["bee39fe862c85c91aaf343e130d30b643c6ea0b4406a980206f1df8331f7093b"].into(),
			// 5FpewyS2VY8Cj3tKgSckq8ECkjd1HKHvBRnWhiHqRQsWfFC1
			hex!["a639b507ee1585e0b6498ff141d6153960794523226866d1b44eba3f25f36356"]
				.unchecked_into(),
			// 5EjvdwATjyFFikdZibVvx1q5uBHhphS2Mnsq5c7yfaYK25vm
			hex!["76620f7c98bce8619979c2b58cf2b0aff71824126d2b039358729dad993223db"]
				.unchecked_into(),
			// 5FpewyS2VY8Cj3tKgSckq8ECkjd1HKHvBRnWhiHqRQsWfFC1
			hex!["a639b507ee1585e0b6498ff141d6153960794523226866d1b44eba3f25f36356"]
				.unchecked_into(),
			// 5FpewyS2VY8Cj3tKgSckq8ECkjd1HKHvBRnWhiHqRQsWfFC1
			hex!["a639b507ee1585e0b6498ff141d6153960794523226866d1b44eba3f25f36356"]
				.unchecked_into(),
			// 5FpewyS2VY8Cj3tKgSckq8ECkjd1HKHvBRnWhiHqRQsWfFC1
			hex!["a639b507ee1585e0b6498ff141d6153960794523226866d1b44eba3f25f36356"]
				.unchecked_into(),
			// 5FpewyS2VY8Cj3tKgSckq8ECkjd1HKHvBRnWhiHqRQsWfFC1
			hex!["a639b507ee1585e0b6498ff141d6153960794523226866d1b44eba3f25f36356"]
				.unchecked_into(),
		),
		(
			// 5G9VGb8ESBeS8Ca4or43RfhShzk9y7T5iTmxHk5RJsjZwsRx
			hex!["b496c98a405ceab59b9e970e59ef61acd7765a19b704e02ab06c1cdfe171e40f"].into(),
			// 5F7V9Y5FcxKXe1aroqvPeRiUmmeQwTFcL3u9rrPXcMuMiCNx
			hex!["86d3a7571dd60139d297e55d8238d0c977b2e208c5af088f7f0136b565b0c103"].into(),
			// 5GvuM53k1Z4nAB5zXJFgkRSHv4Bqo4BsvgbQWNWkiWZTMwWY
			hex!["765e46067adac4d1fe6c783aa2070dfa64a19f84376659e12705d1734b3eae01"]
				.unchecked_into(),
			// 5HBDAaybNqjmY7ww8ZcZZY1L5LHxvpnyfqJwoB7HhR6raTmG
			hex!["e2234d661bee4a04c38392c75d1566200aa9e6ae44dd98ee8765e4cc9af63cb7"]
				.unchecked_into(),
			// 5GvuM53k1Z4nAB5zXJFgkRSHv4Bqo4BsvgbQWNWkiWZTMwWY
			hex!["765e46067adac4d1fe6c783aa2070dfa64a19f84376659e12705d1734b3eae01"]
				.unchecked_into(),
			// 5GvuM53k1Z4nAB5zXJFgkRSHv4Bqo4BsvgbQWNWkiWZTMwWY
			hex!["765e46067adac4d1fe6c783aa2070dfa64a19f84376659e12705d1734b3eae01"]
				.unchecked_into(),
			// 5GvuM53k1Z4nAB5zXJFgkRSHv4Bqo4BsvgbQWNWkiWZTMwWY
			hex!["765e46067adac4d1fe6c783aa2070dfa64a19f84376659e12705d1734b3eae01"]
				.unchecked_into(),
			// 5GvuM53k1Z4nAB5zXJFgkRSHv4Bqo4BsvgbQWNWkiWZTMwWY
			hex!["765e46067adac4d1fe6c783aa2070dfa64a19f84376659e12705d1734b3eae01"]
				.unchecked_into(),
		),
		(
			// 5FzwpgGvk2kk9agow6KsywLYcPzjYc8suKej2bne5G5b9YU3
			hex!["ae12f70078a22882bf5135d134468f77301927aa67c376e8c55b7ff127ace115"].into(),
			// 5EqoZhVC2BcsM4WjvZNidu2muKAbu5THQTBKe3EjvxXkdP7A
			hex!["7addb914ec8486bbc60643d2647685dcc06373401fa80e09813b630c5831d54b"].into(),
			// 5CXNq1mSKJT4Sc2CbyBBdANeSkbUvdWvE4czJjKXfBHi9sX5
			hex!["664eae1ca4713dd6abf8c15e6c041820cda3c60df97dc476c2cbf7cb82cb2d2e"]
				.unchecked_into(),
			// 5E8ULLQrDAtWhfnVfZmX41Yux86zNAwVJYguWJZVWrJvdhBe
			hex!["5b57ed1443c8967f461db1f6eb2ada24794d163a668f1cf9d9ce3235dfad8799"]
				.unchecked_into(),
			// 5CXNq1mSKJT4Sc2CbyBBdANeSkbUvdWvE4czJjKXfBHi9sX5
			hex!["664eae1ca4713dd6abf8c15e6c041820cda3c60df97dc476c2cbf7cb82cb2d2e"]
				.unchecked_into(),
			// 5CXNq1mSKJT4Sc2CbyBBdANeSkbUvdWvE4czJjKXfBHi9sX5
			hex!["664eae1ca4713dd6abf8c15e6c041820cda3c60df97dc476c2cbf7cb82cb2d2e"]
				.unchecked_into(),
			// 5CXNq1mSKJT4Sc2CbyBBdANeSkbUvdWvE4czJjKXfBHi9sX5
			hex!["664eae1ca4713dd6abf8c15e6c041820cda3c60df97dc476c2cbf7cb82cb2d2e"]
				.unchecked_into(),
			// 5CXNq1mSKJT4Sc2CbyBBdANeSkbUvdWvE4czJjKXfBHi9sX5
			hex!["664eae1ca4713dd6abf8c15e6c041820cda3c60df97dc476c2cbf7cb82cb2d2e"]
				.unchecked_into(),
		),
		(
			// 5CFj6Kg9rmVn1vrqpyjau2ztyBzKeVdRKwNPiA3tqhB5HPqq
			hex!["0867dbb49721126df589db100dda728dc3b475cbf414dad8f72a1d5e84897252"].into(),
			// 5CwQXP6nvWzigFqNhh2jvCaW9zWVzkdveCJY3tz2MhXMjTon
			hex!["26ab2b4b2eba2263b1e55ceb48f687bb0018130a88df0712fbdaf6a347d50e2a"].into(),
			// 5FCd9Y7RLNyxz5wnCAErfsLbXGG34L2BaZRHzhiJcMUMd5zd
			hex!["2adb17a5cafbddc7c3e00ec45b6951a8b12ce2264235b4def342513a767e5d3d"]
				.unchecked_into(),
			// 5HGLmrZsiTFTPp3QoS1W8w9NxByt8PVq79reqvdxNcQkByqK
			hex!["e60d23f49e93c1c1f2d7c115957df5bbd7faf5ebf138d1e9d02e8b39a1f63df0"]
				.unchecked_into(),
			// 5FCd9Y7RLNyxz5wnCAErfsLbXGG34L2BaZRHzhiJcMUMd5zd
			hex!["2adb17a5cafbddc7c3e00ec45b6951a8b12ce2264235b4def342513a767e5d3d"]
				.unchecked_into(),
			// 5FCd9Y7RLNyxz5wnCAErfsLbXGG34L2BaZRHzhiJcMUMd5zd
			hex!["2adb17a5cafbddc7c3e00ec45b6951a8b12ce2264235b4def342513a767e5d3d"]
				.unchecked_into(),
			// 5FCd9Y7RLNyxz5wnCAErfsLbXGG34L2BaZRHzhiJcMUMd5zd
			hex!["2adb17a5cafbddc7c3e00ec45b6951a8b12ce2264235b4def342513a767e5d3d"]
				.unchecked_into(),
			// 5FCd9Y7RLNyxz5wnCAErfsLbXGG34L2BaZRHzhiJcMUMd5zd
			hex!["2adb17a5cafbddc7c3e00ec45b6951a8b12ce2264235b4def342513a767e5d3d"]
				.unchecked_into(),
		),
	];

	const ENDOWMENT: u128 = 1_000_000 * KSM;
	const STASH: u128 = 100 * KSM;

	kusama::GenesisConfig {
		system: kusama::SystemConfig { code: wasm_binary.to_vec() },
		balances: kusama::BalancesConfig {
			balances: endowed_accounts
				.iter()
				.map(|k: &AccountId| (k.clone(), ENDOWMENT))
				.chain(initial_authorities.iter().map(|x| (x.0.clone(), STASH)))
				.collect(),
		},
		indices: kusama::IndicesConfig { indices: vec![] },
		session: kusama::SessionConfig {
			keys: initial_authorities
				.iter()
				.map(|x| {
					(
						x.0.clone(),
						x.0.clone(),
						kusama_session_keys(
							x.2.clone(),
							x.3.clone(),
							x.4.clone(),
							x.5.clone(),
							x.6.clone(),
							x.7.clone(),
						),
					)
				})
				.collect::<Vec<_>>(),
		},
		staking: kusama::StakingConfig {
			validator_count: 50,
			minimum_validator_count: 4,
			stakers: initial_authorities
				.iter()
				.map(|x| (x.0.clone(), x.1.clone(), STASH, kusama::StakerStatus::Validator))
				.collect(),
			invulnerables: initial_authorities.iter().map(|x| x.0.clone()).collect(),
			force_era: Forcing::ForceNone,
			slash_reward_fraction: Perbill::from_percent(10),
			..Default::default()
		},
		phragmen_election: Default::default(),
		democracy: Default::default(),
		council: kusama::CouncilConfig { members: vec![], phantom: Default::default() },
		technical_committee: kusama::TechnicalCommitteeConfig {
			members: vec![],
			phantom: Default::default(),
		},
		technical_membership: Default::default(),
		babe: kusama::BabeConfig {
			authorities: Default::default(),
			epoch_config: Some(kusama::BABE_GENESIS_EPOCH_CONFIG),
		},
		grandpa: Default::default(),
		im_online: Default::default(),
		authority_discovery: kusama::AuthorityDiscoveryConfig { keys: vec![] },
		claims: kusama::ClaimsConfig { claims: vec![], vesting: vec![] },
		vesting: kusama::VestingConfig { vesting: vec![] },
		treasury: Default::default(),
		hrmp: Default::default(),
		configuration: kusama::ConfigurationConfig {
			config: default_parachains_host_configuration(),
		},
		paras: Default::default(),
		xcm_pallet: Default::default(),
		nomination_pools: Default::default(),
		nis_counterpart_balances: Default::default(),
	}
}

#[cfg(feature = "rococo-native")]
fn rococo_staging_testnet_config_genesis(wasm_binary: &[u8]) -> rococo_runtime::GenesisConfig {
	use hex_literal::hex;
	use sp_core::crypto::UncheckedInto;

	// subkey inspect "$SECRET"
	let endowed_accounts = vec![
		// 5DwBmEFPXRESyEam5SsQF1zbWSCn2kCjyLW51hJHXe9vW4xs
		hex!["52bc71c1eca5353749542dfdf0af97bf764f9c2f44e860cd485f1cd86400f649"].into(),
	];

	// ./scripts/prepare-test-net.sh 8
	let initial_authorities: Vec<(
		AccountId,
		AccountId,
		BabeId,
		GrandpaId,
		ImOnlineId,
		ValidatorId,
		AssignmentId,
		AuthorityDiscoveryId,
		BeefyId,
	)> = vec![
		(
			//5EHZkbp22djdbuMFH9qt1DVzSCvqi3zWpj6DAYfANa828oei
			hex!["62475fe5406a7cb6a64c51d0af9d3ab5c2151bcae982fb812f7a76b706914d6a"].into(),
			//5FeSEpi9UYYaWwXXb3tV88qtZkmSdB3mvgj3pXkxKyYLGhcd
			hex!["9e6e781a76810fe93187af44c79272c290c2b9e2b8b92ee11466cd79d8023f50"].into(),
			//5Fh6rDpMDhM363o1Z3Y9twtaCPfizGQWCi55BSykTQjGbP7H
			hex!["a076ef1280d768051f21d060623da3ab5b56944d681d303ed2d4bf658c5bed35"]
				.unchecked_into(),
			//5CPd3zoV9Aaah4xWucuDivMHJ2nEEmpdi864nPTiyRZp4t87
			hex!["0e6d7d1afbcc6547b92995a394ba0daed07a2420be08220a5a1336c6731f0bfa"]
				.unchecked_into(),
			//5F7BEa1LGFksUihyatf3dCDYneB8pWzVyavnByCsm5nBgezi
			hex!["86975a37211f8704e947a365b720f7a3e2757988eaa7d0f197e83dba355ef743"]
				.unchecked_into(),
			//5CP6oGfwqbEfML8efqm1tCZsUgRsJztp9L8ZkEUxA16W8PPz
			hex!["0e07a51d3213842f8e9363ce8e444255990a225f87e80a3d651db7841e1a0205"]
				.unchecked_into(),
			//5HQdwiDh8Qtd5dSNWajNYpwDvoyNWWA16Y43aEkCNactFc2b
			hex!["ec60e71fe4a567ef9fef99d4bbf37ffae70564b41aa6f94ef0317c13e0a5477b"]
				.unchecked_into(),
			//5HbSgM72xVuscsopsdeG3sCSCYdAeM1Tay9p79N6ky6vwDGq
			hex!["f49eae66a0ac9f610316906ec8f1a0928e20d7059d76a5ca53cbcb5a9b50dd3c"]
				.unchecked_into(),
			//5DPSWdgw38Spu315r6LSvYCggeeieBAJtP5A1qzuzKhqmjVu
			hex!["034f68c5661a41930c82f26a662276bf89f33467e1c850f2fb8ef687fe43d62276"]
				.unchecked_into(),
		),
		(
			//5DvH8oEjQPYhzCoQVo7WDU91qmQfLZvxe9wJcrojmJKebCmG
			hex!["520b48452969f6ddf263b664de0adb0c729d0e0ad3b0e5f3cb636c541bc9022a"].into(),
			//5ENZvCRzyXJJYup8bM6yEzb2kQHEb1NDpY2ZEyVGBkCfRdj3
			hex!["6618289af7ae8621981ffab34591e7a6486e12745dfa3fd3b0f7e6a3994c7b5b"].into(),
			//5DLjSUfqZVNAADbwYLgRvHvdzXypiV1DAEaDMjcESKTcqMoM
			hex!["38757d0de00a0c739e7d7984ef4bc01161bd61e198b7c01b618425c16bb5bd5f"]
				.unchecked_into(),
			//5HnDVBN9mD6mXyx8oryhDbJtezwNSj1VRXgLoYCBA6uEkiao
			hex!["fcd5f87a6fd5707a25122a01b4dac0a8482259df7d42a9a096606df1320df08d"]
				.unchecked_into(),
			//5DhyXZiuB1LvqYKFgT5tRpgGsN3is2cM9QxgW7FikvakbAZP
			hex!["48a910c0af90898f11bd57d37ceaea53c78994f8e1833a7ade483c9a84bde055"]
				.unchecked_into(),
			//5EPEWRecy2ApL5n18n3aHyU1956zXTRqaJpzDa9DoqiggNwF
			hex!["669a10892119453e9feb4e3f1ee8e028916cc3240022920ad643846fbdbee816"]
				.unchecked_into(),
			//5ES3fw5X4bndSgLNmtPfSbM2J1kLqApVB2CCLS4CBpM1UxUZ
			hex!["68bf52c482630a8d1511f2edd14f34127a7d7082219cccf7fd4c6ecdb535f80d"]
				.unchecked_into(),
			//5HeXbwb5PxtcRoopPZTp5CQun38atn2UudQ8p2AxR5BzoaXw
			hex!["f6f8fe475130d21165446a02fb1dbce3a7bf36412e5d98f4f0473aed9252f349"]
				.unchecked_into(),
			//5F7nTtN8MyJV4UsXpjg7tHSnfANXZ5KRPJmkASc1ZSH2Xoa5
			hex!["03a90c2bb6d3b7000020f6152fe2e5002fa970fd1f42aafb6c8edda8dacc2ea77e"]
				.unchecked_into(),
		),
		(
			//5FPMzsezo1PRxYbVpJMWK7HNbR2kUxidsAAxH4BosHa4wd6S
			hex!["92ef83665b39d7a565e11bf8d18d41d45a8011601c339e57a8ea88c8ff7bba6f"].into(),
			//5G6NQidFG7YiXsvV7hQTLGArir9tsYqD4JDxByhgxKvSKwRx
			hex!["b235f57244230589523271c27b8a490922ffd7dccc83b044feaf22273c1dc735"].into(),
			//5GpZhzAVg7SAtzLvaAC777pjquPEcNy1FbNUAG2nZvhmd6eY
			hex!["d2644c1ab2c63a3ad8d40ad70d4b260969e3abfe6d7e6665f50dc9f6365c9d2a"]
				.unchecked_into(),
			//5HAes2RQYPbYKbLBfKb88f4zoXv6pPA6Ke8CjN7dob3GpmSP
			hex!["e1b68fbd84333e31486c08e6153d9a1415b2e7e71b413702b7d64e9b631184a1"]
				.unchecked_into(),
			//5HTXBf36LXmkFWJLokNUK6fPxVpkr2ToUnB1pvaagdGu4c1T
			hex!["ee93e26259decb89afcf17ef2aa0fa2db2e1042fb8f56ecfb24d19eae8629878"]
				.unchecked_into(),
			//5FtAGDZYJKXkhVhAxCQrXmaP7EE2mGbBMfmKDHjfYDgq2BiU
			hex!["a8e61ffacafaf546283dc92d14d7cc70ea0151a5dd81fdf73ff5a2951f2b6037"]
				.unchecked_into(),
			//5CtK7JHv3h6UQZ44y54skxdwSVBRtuxwPE1FYm7UZVhg8rJV
			hex!["244f3421b310c68646e99cdbf4963e02067601f57756b072a4b19431448c186e"]
				.unchecked_into(),
			//5D4r6YaB6F7A7nvMRHNFNF6zrR9g39bqDJFenrcaFmTCRwfa
			hex!["2c57f81fd311c1ab53813c6817fe67f8947f8d39258252663b3384ab4195494d"]
				.unchecked_into(),
			//5EPoHj8uV4fFKQHYThc6Z9fDkU7B6ih2ncVzQuDdNFb8UyhF
			hex!["039d065fe4f9234f0a4f13cc3ae585f2691e9c25afa469618abb6645111f607a53"]
				.unchecked_into(),
		),
		(
			//5DMNx7RoX6d7JQ38NEM7DWRcW2THu92LBYZEWvBRhJeqcWgR
			hex!["38f3c2f38f6d47f161e98c697bbe3ca0e47c033460afda0dda314ab4222a0404"].into(),
			//5GGdKNDr9P47dpVnmtq3m8Tvowwf1ot1abw6tPsTYYFoKm2v
			hex!["ba0898c1964196474c0be08d364cdf4e9e1d47088287f5235f70b0590dfe1704"].into(),
			//5EjkyPCzR2SjhDZq8f7ufsw6TfkvgNRepjCRQFc4TcdXdaB1
			hex!["764186bc30fd5a02477f19948dc723d6d57ab174debd4f80ed6038ec960bfe21"]
				.unchecked_into(),
			//5DJV3zCBTJBLGNDCcdWrYxWDacSz84goGTa4pFeKVvehEBte
			hex!["36be9069cdb4a8a07ecd51f257875150f0a8a1be44a10d9d98dabf10a030aef4"]
				.unchecked_into(),
			//5FHf8kpK4fPjEJeYcYon2gAPwEBubRvtwpzkUbhMWSweKPUY
			hex!["8e95b9b5b4dc69790b67b566567ca8bf8cdef3a3a8bb65393c0d1d1c87cd2d2c"]
				.unchecked_into(),
			//5F9FsRjpecP9GonktmtFL3kjqNAMKjHVFjyjRdTPa4hbQRZA
			hex!["882d72965e642677583b333b2d173ac94b5fd6c405c76184bb14293be748a13b"]
				.unchecked_into(),
			//5F1FZWZSj3JyTLs8sRBxU6QWyGLSL9BMRtmSKDmVEoiKFxSP
			hex!["821271c99c958b9220f1771d9f5e29af969edfa865631dba31e1ab7bc0582b75"]
				.unchecked_into(),
			//5CtgRR74VypK4h154s369abs78hDUxZSJqcbWsfXvsjcHJNA
			hex!["2496f28d887d84705c6dae98aee8bf90fc5ad10bb5545eca1de6b68425b70f7c"]
				.unchecked_into(),
			//5CPx6dsr11SCJHKFkcAQ9jpparS7FwXQBrrMznRo4Hqv1PXz
			hex!["0307d29bbf6a5c4061c2157b44fda33b7bb4ec52a5a0305668c74688cedf288d58"]
				.unchecked_into(),
		),
		(
			//5C8AL1Zb4bVazgT3EgDxFgcow1L4SJjVu44XcLC9CrYqFN4N
			hex!["02a2d8cfcf75dda85fafc04ace3bcb73160034ed1964c43098fb1fe831de1b16"].into(),
			//5FLYy3YKsAnooqE4hCudttAsoGKbVG3hYYBtVzwMjJQrevPa
			hex!["90cab33f0bb501727faa8319f0845faef7d31008f178b65054b6629fe531b772"].into(),
			//5Et3tfbVf1ByFThNAuUq5pBssdaPPskip5yob5GNyUFojXC7
			hex!["7c94715e5dd8ab54221b1b6b2bfa5666f593f28a92a18e28052531de1bd80813"]
				.unchecked_into(),
			//5EX1JBghGbQqWohTPU6msR9qZ2nYPhK9r3RTQ2oD1K8TCxaG
			hex!["6c878e33b83c20324238d22240f735457b6fba544b383e70bb62a27b57380c81"]
				.unchecked_into(),
			//5GqL8RbVAuNXpDhjQi1KrS1MyNuKhvus2AbmQwRGjpuGZmFu
			hex!["d2f9d537ffa59919a4028afdb627c14c14c97a1547e13e8e82203d2049b15b1a"]
				.unchecked_into(),
			//5EUNaBpX9mJgcmLQHyG5Pkms6tbDiKuLbeTEJS924Js9cA1N
			hex!["6a8570b9c6408e54bacf123cc2bb1b0f087f9c149147d0005badba63a5a4ac01"]
				.unchecked_into(),
			//5CaZuueRVpMATZG4hkcrgDoF4WGixuz7zu83jeBdY3bgWGaG
			hex!["16c69ea8d595e80b6736f44be1eaeeef2ac9c04a803cc4fd944364cb0d617a33"]
				.unchecked_into(),
			//5DABsdQCDUGuhzVGWe5xXzYQ9rtrVxRygW7RXf9Tsjsw1aGJ
			hex!["306ac5c772fe858942f92b6e28bd82fb7dd8cdd25f9a4626c1b0eee075fcb531"]
				.unchecked_into(),
			//5H91T5mHhoCw9JJG4NjghDdQyhC6L7XcSuBWKD3q3TAhEVvQ
			hex!["02fb0330356e63a35dd930bc74525edf28b3bf5eb44aab9e9e4962c8309aaba6a6"]
				.unchecked_into(),
		),
		(
			//5C8XbDXdMNKJrZSrQURwVCxdNdk8AzG6xgLggbzuA399bBBF
			hex!["02ea6bfa8b23b92fe4b5db1063a1f9475e3acd0ab61e6b4f454ed6ba00b5f864"].into(),
			//5GsyzFP8qtF8tXPSsjhjxAeU1v7D1PZofuQKN9TdCc7Dp1JM
			hex!["d4ffc4c05b47d1115ad200f7f86e307b20b46c50e1b72a912ec4f6f7db46b616"].into(),
			//5GHWB8ZDzegLcMW7Gdd1BS6WHVwDdStfkkE4G7KjPjZNJBtD
			hex!["bab3cccdcc34401e9b3971b96a662686cf755aa869a5c4b762199ce531b12c5b"]
				.unchecked_into(),
			//5GzDPGbUM9uH52ZEwydasTj8edokGUJ7vEpoFWp9FE1YNuFB
			hex!["d9c056c98ca0e6b4eb7f5c58c007c1db7be0fe1f3776108f797dd4990d1ccc33"]
				.unchecked_into(),
			//5GWZbVkJEfWZ7fRca39YAQeqri2Z7pkeHyd7rUctUHyQifLp
			hex!["c4a980da30939d5bb9e4a734d12bf81259ae286aa21fa4b65405347fa40eff35"]
				.unchecked_into(),
			//5CmLCFeSurRXXtwMmLcVo7sdJ9EqDguvJbuCYDcHkr3cpqyE
			hex!["1efc23c0b51ad609ab670ecf45807e31acbd8e7e5cb7c07cf49ee42992d2867c"]
				.unchecked_into(),
			//5DnsSy8a8pfE2aFjKBDtKw7WM1V4nfE5sLzP15MNTka53GqS
			hex!["4c64d3f06d28adeb36a892fdaccecace150bec891f04694448a60b74fa469c22"]
				.unchecked_into(),
			//5CZdFnyzZvKetZTeUwj5APAYskVJe4QFiTezo5dQNsrnehGd
			hex!["160ea09c5717270e958a3da42673fa011613a9539b2e4ebcad8626bc117ca04a"]
				.unchecked_into(),
			//5HgoR9JJkdBusxKrrs3zgd3ToppgNoGj1rDyAJp4e7eZiYyT
			hex!["020019a8bb188f8145d02fa855e9c36e9914457d37c500e03634b5223aa5702474"]
				.unchecked_into(),
		),
		(
			//5HinEonzr8MywkqedcpsmwpxKje2jqr9miEwuzyFXEBCvVXM
			hex!["fa373e25a1c4fe19c7148acde13bc3db1811cf656dc086820f3dda736b9c4a00"].into(),
			//5EHJbj6Td6ks5HDnyfN4ttTSi57osxcQsQexm7XpazdeqtV7
			hex!["62145d721967bd88622d08625f0f5681463c0f1b8bcd97eb3c2c53f7660fd513"].into(),
			//5EeCsC58XgJ1DFaoYA1WktEpP27jvwGpKdxPMFjicpLeYu96
			hex!["720537e2c1c554654d73b3889c3ef4c3c2f95a65dd3f7c185ebe4afebed78372"]
				.unchecked_into(),
			//5DnEySxbnppWEyN8cCLqvGjAorGdLRg2VmkY96dbJ1LHFK8N
			hex!["4bea0b37e0cce9bddd80835fa2bfd5606f5dcfb8388bbb10b10c483f0856cf14"]
				.unchecked_into(),
			//5E1Y1FJ7dVP7qtE3wm241pTm72rTMcDT5Jd8Czv7Pwp7N3AH
			hex!["560d90ca51e9c9481b8a9810060e04d0708d246714960439f804e5c6f40ca651"]
				.unchecked_into(),
			//5CAC278tFCHAeHYqE51FTWYxHmeLcENSS1RG77EFRTvPZMJT
			hex!["042f07fc5268f13c026bbe199d63e6ac77a0c2a780f71cda05cee5a6f1b3f11f"]
				.unchecked_into(),
			//5HjRTLWcQjZzN3JDvaj1UzjNSayg5ZD9ZGWMstaL7Ab2jjAa
			hex!["fab485e87ed1537d089df521edf983a777c57065a702d7ed2b6a2926f31da74f"]
				.unchecked_into(),
			//5ELv74v7QcsS6FdzvG4vL2NnYDGWmRnJUSMKYwdyJD7Xcdi7
			hex!["64d59feddb3d00316a55906953fb3db8985797472bd2e6c7ea1ab730cc339d7f"]
				.unchecked_into(),
			//5FaUcPt4fPz93vBhcrCJqmDkjYZ7jCbzAF56QJoCmvPaKrmx
			hex!["033f1a6d47fe86f88934e4b83b9fae903b92b5dcf4fec97d5e3e8bf4f39df03685"]
				.unchecked_into(),
		),
		(
			//5Ey3NQ3dfabaDc16NUv7wRLsFCMDFJSqZFzKVycAsWuUC6Di
			hex!["8062e9c21f1d92926103119f7e8153cebdb1e5ab3e52d6f395be80bb193eab47"].into(),
			//5HiWsuSBqt8nS9pnggexXuHageUifVPKPHDE2arTKqhTp1dV
			hex!["fa0388fa88f3f0cb43d583e2571fbc0edad57dff3a6fd89775451dd2c2b8ea00"].into(),
			//5H168nKX2Yrfo3bxj7rkcg25326Uv3CCCnKUGK6uHdKMdPt8
			hex!["da6b2df18f0f9001a6dcf1d301b92534fe9b1f3ccfa10c49449fee93adaa8349"]
				.unchecked_into(),
			//5DrA2fZdzmNqT5j6DXNwVxPBjDV9jhkAqvjt6Us3bQHKy3cF
			hex!["4ee66173993dd0db5d628c4c9cb61a27b76611ad3c3925947f0d0011ee2c5dcc"]
				.unchecked_into(),
			//5FNFDUGNLUtqg5LgrwYLNmBiGoP8KRxsvQpBkc7GQP6qaBUG
			hex!["92156f54a114ee191415898f2da013d9db6a5362d6b36330d5fc23e27360ab66"]
				.unchecked_into(),
			//5Gx6YeNhynqn8qkda9QKpc9S7oDr4sBrfAu516d3sPpEt26F
			hex!["d822d4088b20dca29a580a577a97d6f024bb24c9550bebdfd7d2d18e946a1c7d"]
				.unchecked_into(),
			//5DhDcHqwxoes5s89AyudGMjtZXx1nEgrk5P45X88oSTR3iyx
			hex!["481538f8c2c011a76d7d57db11c2789a5e83b0f9680dc6d26211d2f9c021ae4c"]
				.unchecked_into(),
			//5DqAvikdpfRdk5rR35ZobZhqaC5bJXZcEuvzGtexAZP1hU3T
			hex!["4e262811acdfe94528bfc3c65036080426a0e1301b9ada8d687a70ffcae99c26"]
				.unchecked_into(),
			//5E41Znrr2YtZu8bZp3nvRuLVHg3jFksfQ3tXuviLku4wsao7
			hex!["025e84e95ed043e387ddb8668176b42f8e2773ddd84f7f58a6d9bf436a4b527986"]
				.unchecked_into(),
		),
	];

	const ENDOWMENT: u128 = 1_000_000 * ROC;
	const STASH: u128 = 100 * ROC;

	rococo_runtime::GenesisConfig {
		system: rococo_runtime::SystemConfig { code: wasm_binary.to_vec() },
		balances: rococo_runtime::BalancesConfig {
			balances: endowed_accounts
				.iter()
				.map(|k: &AccountId| (k.clone(), ENDOWMENT))
				.chain(initial_authorities.iter().map(|x| (x.0.clone(), STASH)))
				.collect(),
		},
		beefy: Default::default(),
		indices: rococo_runtime::IndicesConfig { indices: vec![] },
		session: rococo_runtime::SessionConfig {
			keys: initial_authorities
				.iter()
				.map(|x| {
					(
						x.0.clone(),
						x.0.clone(),
						rococo_session_keys(
							x.2.clone(),
							x.3.clone(),
							x.4.clone(),
							x.5.clone(),
							x.6.clone(),
							x.7.clone(),
							x.8.clone(),
						),
					)
				})
				.collect::<Vec<_>>(),
		},
		phragmen_election: Default::default(),
		babe: rococo_runtime::BabeConfig {
			authorities: Default::default(),
			epoch_config: Some(rococo_runtime::BABE_GENESIS_EPOCH_CONFIG),
		},
		grandpa: Default::default(),
		im_online: Default::default(),
		democracy: rococo_runtime::DemocracyConfig::default(),
		council: rococo::CouncilConfig { members: vec![], phantom: Default::default() },
		technical_committee: rococo::TechnicalCommitteeConfig {
			members: vec![],
			phantom: Default::default(),
		},
		technical_membership: Default::default(),
		treasury: Default::default(),
		authority_discovery: rococo_runtime::AuthorityDiscoveryConfig { keys: vec![] },
		claims: rococo::ClaimsConfig { claims: vec![], vesting: vec![] },
		vesting: rococo::VestingConfig { vesting: vec![] },
		sudo: rococo_runtime::SudoConfig { key: Some(endowed_accounts[0].clone()) },
		paras: rococo_runtime::ParasConfig { paras: vec![] },
		hrmp: Default::default(),
		configuration: rococo_runtime::ConfigurationConfig {
			config: default_parachains_host_configuration(),
		},
		registrar: rococo_runtime::RegistrarConfig {
<<<<<<< HEAD
			next_free_para_id: polkadot_primitives::v3::LOWEST_PUBLIC_ID,
=======
			next_free_para_id: polkadot_primitives::LOWEST_PUBLIC_ID,
>>>>>>> 0ac88220
		},
		xcm_pallet: Default::default(),
		nis_counterpart_balances: Default::default(),
	}
}

/// Returns the properties for the [`PolkadotChainSpec`].
pub fn polkadot_chain_spec_properties() -> serde_json::map::Map<String, serde_json::Value> {
	serde_json::json!({
		"tokenDecimals": 10,
	})
	.as_object()
	.expect("Map given; qed")
	.clone()
}

/// Polkadot staging testnet config.
#[cfg(feature = "polkadot-native")]
pub fn polkadot_staging_testnet_config() -> Result<PolkadotChainSpec, String> {
	let wasm_binary = polkadot::WASM_BINARY.ok_or("Polkadot development wasm not available")?;
	let boot_nodes = vec![];

	Ok(PolkadotChainSpec::from_genesis(
		"Polkadot Staging Testnet",
		"polkadot_staging_testnet",
		ChainType::Live,
		move || polkadot_staging_testnet_config_genesis(wasm_binary),
		boot_nodes,
		Some(
			TelemetryEndpoints::new(vec![(POLKADOT_STAGING_TELEMETRY_URL.to_string(), 0)])
				.expect("Polkadot Staging telemetry url is valid; qed"),
		),
		Some(DEFAULT_PROTOCOL_ID),
		None,
		Some(polkadot_chain_spec_properties()),
		Default::default(),
	))
}

/// Staging testnet config.
#[cfg(feature = "kusama-native")]
pub fn kusama_staging_testnet_config() -> Result<KusamaChainSpec, String> {
	let wasm_binary = kusama::WASM_BINARY.ok_or("Kusama development wasm not available")?;
	let boot_nodes = vec![];

	Ok(KusamaChainSpec::from_genesis(
		"Kusama Staging Testnet",
		"kusama_staging_testnet",
		ChainType::Live,
		move || kusama_staging_testnet_config_genesis(wasm_binary),
		boot_nodes,
		Some(
			TelemetryEndpoints::new(vec![(KUSAMA_STAGING_TELEMETRY_URL.to_string(), 0)])
				.expect("Kusama Staging telemetry url is valid; qed"),
		),
		Some(DEFAULT_PROTOCOL_ID),
		None,
		None,
		Default::default(),
	))
}

/// Westend staging testnet config.
#[cfg(feature = "westend-native")]
pub fn westend_staging_testnet_config() -> Result<WestendChainSpec, String> {
	let wasm_binary = westend::WASM_BINARY.ok_or("Westend development wasm not available")?;
	let boot_nodes = vec![];

	Ok(WestendChainSpec::from_genesis(
		"Westend Staging Testnet",
		"westend_staging_testnet",
		ChainType::Live,
		move || westend_staging_testnet_config_genesis(wasm_binary),
		boot_nodes,
		Some(
			TelemetryEndpoints::new(vec![(WESTEND_STAGING_TELEMETRY_URL.to_string(), 0)])
				.expect("Westend Staging telemetry url is valid; qed"),
		),
		Some(DEFAULT_PROTOCOL_ID),
		None,
		None,
		Default::default(),
	))
}

/// Rococo staging testnet config.
#[cfg(feature = "rococo-native")]
pub fn rococo_staging_testnet_config() -> Result<RococoChainSpec, String> {
	let wasm_binary = rococo::WASM_BINARY.ok_or("Rococo development wasm not available")?;
	let boot_nodes = vec![];

	Ok(RococoChainSpec::from_genesis(
		"Rococo Staging Testnet",
		"rococo_staging_testnet",
		ChainType::Live,
		move || RococoGenesisExt {
			runtime_genesis_config: rococo_staging_testnet_config_genesis(wasm_binary),
			session_length_in_blocks: None,
		},
		boot_nodes,
		Some(
			TelemetryEndpoints::new(vec![(ROCOCO_STAGING_TELEMETRY_URL.to_string(), 0)])
				.expect("Rococo Staging telemetry url is valid; qed"),
		),
		Some(DEFAULT_PROTOCOL_ID),
		None,
		None,
		Default::default(),
	))
}

pub fn versi_chain_spec_properties() -> serde_json::map::Map<String, serde_json::Value> {
	serde_json::json!({
		"ss58Format": 42,
		"tokenDecimals": 12,
		"tokenSymbol": "VRS",
	})
	.as_object()
	.expect("Map given; qed")
	.clone()
}

/// Versi staging testnet config.
#[cfg(feature = "rococo-native")]
pub fn versi_staging_testnet_config() -> Result<RococoChainSpec, String> {
	let wasm_binary = rococo::WASM_BINARY.ok_or("Versi development wasm not available")?;
	let boot_nodes = vec![];

	Ok(RococoChainSpec::from_genesis(
		"Versi Staging Testnet",
		"versi_staging_testnet",
		ChainType::Live,
		move || RococoGenesisExt {
			runtime_genesis_config: rococo_staging_testnet_config_genesis(wasm_binary),
			session_length_in_blocks: Some(100),
		},
		boot_nodes,
		Some(
			TelemetryEndpoints::new(vec![(VERSI_STAGING_TELEMETRY_URL.to_string(), 0)])
				.expect("Versi Staging telemetry url is valid; qed"),
		),
		Some("versi"),
		None,
		Some(versi_chain_spec_properties()),
		Default::default(),
	))
}

/// Helper function to generate a crypto pair from seed
pub fn get_from_seed<TPublic: Public>(seed: &str) -> <TPublic::Pair as Pair>::Public {
	TPublic::Pair::from_string(&format!("//{}", seed), None)
		.expect("static values are valid; qed")
		.public()
}

/// Helper function to generate an account ID from seed
pub fn get_account_id_from_seed<TPublic: Public>(seed: &str) -> AccountId
where
	AccountPublic: From<<TPublic::Pair as Pair>::Public>,
{
	AccountPublic::from(get_from_seed::<TPublic>(seed)).into_account()
}

/// Helper function to generate stash, controller and session key from seed
pub fn get_authority_keys_from_seed(
	seed: &str,
) -> (
	AccountId,
	AccountId,
	BabeId,
	GrandpaId,
	ImOnlineId,
	ValidatorId,
	AssignmentId,
	AuthorityDiscoveryId,
	BeefyId,
) {
	let keys = get_authority_keys_from_seed_no_beefy(seed);
	(keys.0, keys.1, keys.2, keys.3, keys.4, keys.5, keys.6, keys.7, get_from_seed::<BeefyId>(seed))
}

/// Helper function to generate stash, controller and session key from seed
pub fn get_authority_keys_from_seed_no_beefy(
	seed: &str,
) -> (
	AccountId,
	AccountId,
	BabeId,
	GrandpaId,
	ImOnlineId,
	ValidatorId,
	AssignmentId,
	AuthorityDiscoveryId,
) {
	(
		get_account_id_from_seed::<sr25519::Public>(&format!("{}//stash", seed)),
		get_account_id_from_seed::<sr25519::Public>(seed),
		get_from_seed::<BabeId>(seed),
		get_from_seed::<GrandpaId>(seed),
		get_from_seed::<ImOnlineId>(seed),
		get_from_seed::<ValidatorId>(seed),
		get_from_seed::<AssignmentId>(seed),
		get_from_seed::<AuthorityDiscoveryId>(seed),
	)
}

fn testnet_accounts() -> Vec<AccountId> {
	vec![
		get_account_id_from_seed::<sr25519::Public>("Alice"),
		get_account_id_from_seed::<sr25519::Public>("Bob"),
		get_account_id_from_seed::<sr25519::Public>("Charlie"),
		get_account_id_from_seed::<sr25519::Public>("Dave"),
		get_account_id_from_seed::<sr25519::Public>("Eve"),
		get_account_id_from_seed::<sr25519::Public>("Ferdie"),
		get_account_id_from_seed::<sr25519::Public>("Alice//stash"),
		get_account_id_from_seed::<sr25519::Public>("Bob//stash"),
		get_account_id_from_seed::<sr25519::Public>("Charlie//stash"),
		get_account_id_from_seed::<sr25519::Public>("Dave//stash"),
		get_account_id_from_seed::<sr25519::Public>("Eve//stash"),
		get_account_id_from_seed::<sr25519::Public>("Ferdie//stash"),
	]
}

/// Helper function to create polkadot `GenesisConfig` for testing
#[cfg(feature = "polkadot-native")]
pub fn polkadot_testnet_genesis(
	wasm_binary: &[u8],
	initial_authorities: Vec<(
		AccountId,
		AccountId,
		BabeId,
		GrandpaId,
		ImOnlineId,
		ValidatorId,
		AssignmentId,
		AuthorityDiscoveryId,
	)>,
	_root_key: AccountId,
	endowed_accounts: Option<Vec<AccountId>>,
) -> polkadot::GenesisConfig {
	let endowed_accounts: Vec<AccountId> = endowed_accounts.unwrap_or_else(testnet_accounts);

	const ENDOWMENT: u128 = 1_000_000 * DOT;
	const STASH: u128 = 100 * DOT;

	polkadot::GenesisConfig {
		system: polkadot::SystemConfig { code: wasm_binary.to_vec() },
		indices: polkadot::IndicesConfig { indices: vec![] },
		balances: polkadot::BalancesConfig {
			balances: endowed_accounts.iter().map(|k| (k.clone(), ENDOWMENT)).collect(),
		},
		session: polkadot::SessionConfig {
			keys: initial_authorities
				.iter()
				.map(|x| {
					(
						x.0.clone(),
						x.0.clone(),
						polkadot_session_keys(
							x.2.clone(),
							x.3.clone(),
							x.4.clone(),
							x.5.clone(),
							x.6.clone(),
							x.7.clone(),
						),
					)
				})
				.collect::<Vec<_>>(),
		},
		staking: polkadot::StakingConfig {
			minimum_validator_count: 1,
			validator_count: initial_authorities.len() as u32,
			stakers: initial_authorities
				.iter()
				.map(|x| (x.0.clone(), x.1.clone(), STASH, polkadot::StakerStatus::Validator))
				.collect(),
			invulnerables: initial_authorities.iter().map(|x| x.0.clone()).collect(),
			force_era: Forcing::NotForcing,
			slash_reward_fraction: Perbill::from_percent(10),
			..Default::default()
		},
		phragmen_election: Default::default(),
		democracy: polkadot::DemocracyConfig::default(),
		council: polkadot::CouncilConfig { members: vec![], phantom: Default::default() },
		technical_committee: polkadot::TechnicalCommitteeConfig {
			members: vec![],
			phantom: Default::default(),
		},
		technical_membership: Default::default(),
		babe: polkadot::BabeConfig {
			authorities: Default::default(),
			epoch_config: Some(polkadot::BABE_GENESIS_EPOCH_CONFIG),
		},
		grandpa: Default::default(),
		im_online: Default::default(),
		authority_discovery: polkadot::AuthorityDiscoveryConfig { keys: vec![] },
		claims: polkadot::ClaimsConfig { claims: vec![], vesting: vec![] },
		vesting: polkadot::VestingConfig { vesting: vec![] },
		treasury: Default::default(),
		hrmp: Default::default(),
		configuration: polkadot::ConfigurationConfig {
			config: default_parachains_host_configuration(),
		},
		paras: Default::default(),
		xcm_pallet: Default::default(),
		nomination_pools: Default::default(),
	}
}

/// Helper function to create kusama `GenesisConfig` for testing
#[cfg(feature = "kusama-native")]
pub fn kusama_testnet_genesis(
	wasm_binary: &[u8],
	initial_authorities: Vec<(
		AccountId,
		AccountId,
		BabeId,
		GrandpaId,
		ImOnlineId,
		ValidatorId,
		AssignmentId,
		AuthorityDiscoveryId,
	)>,
	_root_key: AccountId,
	endowed_accounts: Option<Vec<AccountId>>,
) -> kusama::GenesisConfig {
	let endowed_accounts: Vec<AccountId> = endowed_accounts.unwrap_or_else(testnet_accounts);

	const ENDOWMENT: u128 = 1_000_000 * KSM;
	const STASH: u128 = 100 * KSM;

	kusama::GenesisConfig {
		system: kusama::SystemConfig { code: wasm_binary.to_vec() },
		indices: kusama::IndicesConfig { indices: vec![] },
		balances: kusama::BalancesConfig {
			balances: endowed_accounts.iter().map(|k| (k.clone(), ENDOWMENT)).collect(),
		},
		session: kusama::SessionConfig {
			keys: initial_authorities
				.iter()
				.map(|x| {
					(
						x.0.clone(),
						x.0.clone(),
						kusama_session_keys(
							x.2.clone(),
							x.3.clone(),
							x.4.clone(),
							x.5.clone(),
							x.6.clone(),
							x.7.clone(),
						),
					)
				})
				.collect::<Vec<_>>(),
		},
		staking: kusama::StakingConfig {
			minimum_validator_count: 1,
			validator_count: initial_authorities.len() as u32,
			stakers: initial_authorities
				.iter()
				.map(|x| (x.0.clone(), x.1.clone(), STASH, kusama::StakerStatus::Validator))
				.collect(),
			invulnerables: initial_authorities.iter().map(|x| x.0.clone()).collect(),
			force_era: Forcing::NotForcing,
			slash_reward_fraction: Perbill::from_percent(10),
			..Default::default()
		},
		phragmen_election: Default::default(),
		democracy: kusama::DemocracyConfig::default(),
		council: kusama::CouncilConfig { members: vec![], phantom: Default::default() },
		technical_committee: kusama::TechnicalCommitteeConfig {
			members: vec![],
			phantom: Default::default(),
		},
		technical_membership: Default::default(),
		babe: kusama::BabeConfig {
			authorities: Default::default(),
			epoch_config: Some(kusama::BABE_GENESIS_EPOCH_CONFIG),
		},
		grandpa: Default::default(),
		im_online: Default::default(),
		authority_discovery: kusama::AuthorityDiscoveryConfig { keys: vec![] },
		claims: kusama::ClaimsConfig { claims: vec![], vesting: vec![] },
		vesting: kusama::VestingConfig { vesting: vec![] },
		treasury: Default::default(),
		hrmp: Default::default(),
		configuration: kusama::ConfigurationConfig {
			config: default_parachains_host_configuration(),
		},
		paras: Default::default(),
		xcm_pallet: Default::default(),
		nomination_pools: Default::default(),
		nis_counterpart_balances: Default::default(),
	}
}

/// Helper function to create westend `GenesisConfig` for testing
#[cfg(feature = "westend-native")]
pub fn westend_testnet_genesis(
	wasm_binary: &[u8],
	initial_authorities: Vec<(
		AccountId,
		AccountId,
		BabeId,
		GrandpaId,
		ImOnlineId,
		ValidatorId,
		AssignmentId,
		AuthorityDiscoveryId,
	)>,
	root_key: AccountId,
	endowed_accounts: Option<Vec<AccountId>>,
) -> westend::GenesisConfig {
	let endowed_accounts: Vec<AccountId> = endowed_accounts.unwrap_or_else(testnet_accounts);

	const ENDOWMENT: u128 = 1_000_000 * WND;
	const STASH: u128 = 100 * WND;

	westend::GenesisConfig {
		system: westend::SystemConfig { code: wasm_binary.to_vec() },
		indices: westend::IndicesConfig { indices: vec![] },
		balances: westend::BalancesConfig {
			balances: endowed_accounts.iter().map(|k| (k.clone(), ENDOWMENT)).collect(),
		},
		session: westend::SessionConfig {
			keys: initial_authorities
				.iter()
				.map(|x| {
					(
						x.0.clone(),
						x.0.clone(),
						westend_session_keys(
							x.2.clone(),
							x.3.clone(),
							x.4.clone(),
							x.5.clone(),
							x.6.clone(),
							x.7.clone(),
						),
					)
				})
				.collect::<Vec<_>>(),
		},
		staking: westend::StakingConfig {
			minimum_validator_count: 1,
			validator_count: initial_authorities.len() as u32,
			stakers: initial_authorities
				.iter()
				.map(|x| (x.0.clone(), x.1.clone(), STASH, westend::StakerStatus::Validator))
				.collect(),
			invulnerables: initial_authorities.iter().map(|x| x.0.clone()).collect(),
			force_era: Forcing::NotForcing,
			slash_reward_fraction: Perbill::from_percent(10),
			..Default::default()
		},
		babe: westend::BabeConfig {
			authorities: Default::default(),
			epoch_config: Some(westend::BABE_GENESIS_EPOCH_CONFIG),
		},
		grandpa: Default::default(),
		im_online: Default::default(),
		authority_discovery: westend::AuthorityDiscoveryConfig { keys: vec![] },
		vesting: westend::VestingConfig { vesting: vec![] },
		sudo: westend::SudoConfig { key: Some(root_key) },
		hrmp: Default::default(),
		configuration: westend::ConfigurationConfig {
			config: default_parachains_host_configuration(),
		},
		paras: Default::default(),
		registrar: westend_runtime::RegistrarConfig {
<<<<<<< HEAD
			next_free_para_id: polkadot_primitives::v3::LOWEST_PUBLIC_ID,
=======
			next_free_para_id: polkadot_primitives::LOWEST_PUBLIC_ID,
>>>>>>> 0ac88220
		},
		xcm_pallet: Default::default(),
		nomination_pools: Default::default(),
	}
}

/// Helper function to create rococo `GenesisConfig` for testing
#[cfg(feature = "rococo-native")]
pub fn rococo_testnet_genesis(
	wasm_binary: &[u8],
	initial_authorities: Vec<(
		AccountId,
		AccountId,
		BabeId,
		GrandpaId,
		ImOnlineId,
		ValidatorId,
		AssignmentId,
		AuthorityDiscoveryId,
		BeefyId,
	)>,
	root_key: AccountId,
	endowed_accounts: Option<Vec<AccountId>>,
) -> rococo_runtime::GenesisConfig {
	let endowed_accounts: Vec<AccountId> = endowed_accounts.unwrap_or_else(testnet_accounts);

	const ENDOWMENT: u128 = 1_000_000 * ROC;

	rococo_runtime::GenesisConfig {
		system: rococo_runtime::SystemConfig { code: wasm_binary.to_vec() },
		beefy: Default::default(),
		indices: rococo_runtime::IndicesConfig { indices: vec![] },
		balances: rococo_runtime::BalancesConfig {
			balances: endowed_accounts.iter().map(|k| (k.clone(), ENDOWMENT)).collect(),
		},
		session: rococo_runtime::SessionConfig {
			keys: initial_authorities
				.iter()
				.map(|x| {
					(
						x.0.clone(),
						x.0.clone(),
						rococo_session_keys(
							x.2.clone(),
							x.3.clone(),
							x.4.clone(),
							x.5.clone(),
							x.6.clone(),
							x.7.clone(),
							x.8.clone(),
						),
					)
				})
				.collect::<Vec<_>>(),
		},
		babe: rococo_runtime::BabeConfig {
			authorities: Default::default(),
			epoch_config: Some(rococo_runtime::BABE_GENESIS_EPOCH_CONFIG),
		},
		grandpa: Default::default(),
		im_online: Default::default(),
		phragmen_election: Default::default(),
		democracy: rococo::DemocracyConfig::default(),
		council: rococo::CouncilConfig { members: vec![], phantom: Default::default() },
		technical_committee: rococo::TechnicalCommitteeConfig {
			members: vec![],
			phantom: Default::default(),
		},
		technical_membership: Default::default(),
		treasury: Default::default(),
		claims: rococo::ClaimsConfig { claims: vec![], vesting: vec![] },
		vesting: rococo::VestingConfig { vesting: vec![] },
		authority_discovery: rococo_runtime::AuthorityDiscoveryConfig { keys: vec![] },
		sudo: rococo_runtime::SudoConfig { key: Some(root_key.clone()) },
		hrmp: Default::default(),
		configuration: rococo_runtime::ConfigurationConfig {
			config: polkadot_runtime_parachains::configuration::HostConfiguration {
				max_validators_per_core: Some(1),
				..default_parachains_host_configuration()
			},
		},
		paras: rococo_runtime::ParasConfig { paras: vec![] },
		registrar: rococo_runtime::RegistrarConfig {
<<<<<<< HEAD
			next_free_para_id: polkadot_primitives::v3::LOWEST_PUBLIC_ID,
=======
			next_free_para_id: polkadot_primitives::LOWEST_PUBLIC_ID,
>>>>>>> 0ac88220
		},
		xcm_pallet: Default::default(),
		nis_counterpart_balances: Default::default(),
	}
}

#[cfg(feature = "polkadot-native")]
fn polkadot_development_config_genesis(wasm_binary: &[u8]) -> polkadot::GenesisConfig {
	polkadot_testnet_genesis(
		wasm_binary,
		vec![get_authority_keys_from_seed_no_beefy("Alice")],
		get_account_id_from_seed::<sr25519::Public>("Alice"),
		None,
	)
}

#[cfg(feature = "kusama-native")]
fn kusama_development_config_genesis(wasm_binary: &[u8]) -> kusama::GenesisConfig {
	kusama_testnet_genesis(
		wasm_binary,
		vec![get_authority_keys_from_seed_no_beefy("Alice")],
		get_account_id_from_seed::<sr25519::Public>("Alice"),
		None,
	)
}

#[cfg(feature = "westend-native")]
fn westend_development_config_genesis(wasm_binary: &[u8]) -> westend::GenesisConfig {
	westend_testnet_genesis(
		wasm_binary,
		vec![get_authority_keys_from_seed_no_beefy("Alice")],
		get_account_id_from_seed::<sr25519::Public>("Alice"),
		None,
	)
}

#[cfg(feature = "rococo-native")]
fn rococo_development_config_genesis(wasm_binary: &[u8]) -> rococo_runtime::GenesisConfig {
	rococo_testnet_genesis(
		wasm_binary,
		vec![get_authority_keys_from_seed("Alice")],
		get_account_id_from_seed::<sr25519::Public>("Alice"),
		None,
	)
}

/// Polkadot development config (single validator Alice)
#[cfg(feature = "polkadot-native")]
pub fn polkadot_development_config() -> Result<PolkadotChainSpec, String> {
	let wasm_binary = polkadot::WASM_BINARY.ok_or("Polkadot development wasm not available")?;

	Ok(PolkadotChainSpec::from_genesis(
		"Development",
		"dev",
		ChainType::Development,
		move || polkadot_development_config_genesis(wasm_binary),
		vec![],
		None,
		Some(DEFAULT_PROTOCOL_ID),
		None,
		Some(polkadot_chain_spec_properties()),
		Default::default(),
	))
}

/// Kusama development config (single validator Alice)
#[cfg(feature = "kusama-native")]
pub fn kusama_development_config() -> Result<KusamaChainSpec, String> {
	let wasm_binary = kusama::WASM_BINARY.ok_or("Kusama development wasm not available")?;

	Ok(KusamaChainSpec::from_genesis(
		"Development",
		"kusama_dev",
		ChainType::Development,
		move || kusama_development_config_genesis(wasm_binary),
		vec![],
		None,
		Some(DEFAULT_PROTOCOL_ID),
		None,
		None,
		Default::default(),
	))
}

/// Westend development config (single validator Alice)
#[cfg(feature = "westend-native")]
pub fn westend_development_config() -> Result<WestendChainSpec, String> {
	let wasm_binary = westend::WASM_BINARY.ok_or("Westend development wasm not available")?;

	Ok(WestendChainSpec::from_genesis(
		"Development",
		"westend_dev",
		ChainType::Development,
		move || westend_development_config_genesis(wasm_binary),
		vec![],
		None,
		Some(DEFAULT_PROTOCOL_ID),
		None,
		None,
		Default::default(),
	))
}

/// Rococo development config (single validator Alice)
#[cfg(feature = "rococo-native")]
pub fn rococo_development_config() -> Result<RococoChainSpec, String> {
	let wasm_binary = rococo::WASM_BINARY.ok_or("Rococo development wasm not available")?;

	Ok(RococoChainSpec::from_genesis(
		"Development",
		"rococo_dev",
		ChainType::Development,
		move || RococoGenesisExt {
			runtime_genesis_config: rococo_development_config_genesis(wasm_binary),
			// Use 1 minute session length.
			session_length_in_blocks: Some(10),
		},
		vec![],
		None,
		Some(DEFAULT_PROTOCOL_ID),
		None,
		None,
		Default::default(),
	))
}

/// `Versi` development config (single validator Alice)
#[cfg(feature = "rococo-native")]
pub fn versi_development_config() -> Result<RococoChainSpec, String> {
	let wasm_binary = rococo::WASM_BINARY.ok_or("Versi development wasm not available")?;

	Ok(RococoChainSpec::from_genesis(
		"Development",
		"versi_dev",
		ChainType::Development,
		move || RococoGenesisExt {
			runtime_genesis_config: rococo_development_config_genesis(wasm_binary),
			// Use 1 minute session length.
			session_length_in_blocks: Some(10),
		},
		vec![],
		None,
		Some("versi"),
		None,
		None,
		Default::default(),
	))
}

/// Wococo development config (single validator Alice)
#[cfg(feature = "rococo-native")]
pub fn wococo_development_config() -> Result<RococoChainSpec, String> {
	const WOCOCO_DEV_PROTOCOL_ID: &str = "woco";
	let wasm_binary = rococo::WASM_BINARY.ok_or("Wococo development wasm not available")?;

	Ok(RococoChainSpec::from_genesis(
		"Development",
		"wococo_dev",
		ChainType::Development,
		move || RococoGenesisExt {
			runtime_genesis_config: rococo_development_config_genesis(wasm_binary),
			// Use 1 minute session length.
			session_length_in_blocks: Some(10),
		},
		vec![],
		None,
		Some(WOCOCO_DEV_PROTOCOL_ID),
		None,
		None,
		Default::default(),
	))
}

#[cfg(feature = "polkadot-native")]
fn polkadot_local_testnet_genesis(wasm_binary: &[u8]) -> polkadot::GenesisConfig {
	polkadot_testnet_genesis(
		wasm_binary,
		vec![
			get_authority_keys_from_seed_no_beefy("Alice"),
			get_authority_keys_from_seed_no_beefy("Bob"),
		],
		get_account_id_from_seed::<sr25519::Public>("Alice"),
		None,
	)
}

/// Polkadot local testnet config (multivalidator Alice + Bob)
#[cfg(feature = "polkadot-native")]
pub fn polkadot_local_testnet_config() -> Result<PolkadotChainSpec, String> {
	let wasm_binary = polkadot::WASM_BINARY.ok_or("Polkadot development wasm not available")?;

	Ok(PolkadotChainSpec::from_genesis(
		"Local Testnet",
		"local_testnet",
		ChainType::Local,
		move || polkadot_local_testnet_genesis(wasm_binary),
		vec![],
		None,
		Some(DEFAULT_PROTOCOL_ID),
		None,
		Some(polkadot_chain_spec_properties()),
		Default::default(),
	))
}

#[cfg(feature = "kusama-native")]
fn kusama_local_testnet_genesis(wasm_binary: &[u8]) -> kusama::GenesisConfig {
	kusama_testnet_genesis(
		wasm_binary,
		vec![
			get_authority_keys_from_seed_no_beefy("Alice"),
			get_authority_keys_from_seed_no_beefy("Bob"),
		],
		get_account_id_from_seed::<sr25519::Public>("Alice"),
		None,
	)
}

/// Kusama local testnet config (multivalidator Alice + Bob)
#[cfg(feature = "kusama-native")]
pub fn kusama_local_testnet_config() -> Result<KusamaChainSpec, String> {
	let wasm_binary = kusama::WASM_BINARY.ok_or("Kusama development wasm not available")?;

	Ok(KusamaChainSpec::from_genesis(
		"Kusama Local Testnet",
		"kusama_local_testnet",
		ChainType::Local,
		move || kusama_local_testnet_genesis(wasm_binary),
		vec![],
		None,
		Some(DEFAULT_PROTOCOL_ID),
		None,
		None,
		Default::default(),
	))
}

#[cfg(feature = "westend-native")]
fn westend_local_testnet_genesis(wasm_binary: &[u8]) -> westend::GenesisConfig {
	westend_testnet_genesis(
		wasm_binary,
		vec![
			get_authority_keys_from_seed_no_beefy("Alice"),
			get_authority_keys_from_seed_no_beefy("Bob"),
		],
		get_account_id_from_seed::<sr25519::Public>("Alice"),
		None,
	)
}

/// Westend local testnet config (multivalidator Alice + Bob)
#[cfg(feature = "westend-native")]
pub fn westend_local_testnet_config() -> Result<WestendChainSpec, String> {
	let wasm_binary = westend::WASM_BINARY.ok_or("Westend development wasm not available")?;

	Ok(WestendChainSpec::from_genesis(
		"Westend Local Testnet",
		"westend_local_testnet",
		ChainType::Local,
		move || westend_local_testnet_genesis(wasm_binary),
		vec![],
		None,
		Some(DEFAULT_PROTOCOL_ID),
		None,
		None,
		Default::default(),
	))
}

#[cfg(feature = "rococo-native")]
fn rococo_local_testnet_genesis(wasm_binary: &[u8]) -> rococo_runtime::GenesisConfig {
	rococo_testnet_genesis(
		wasm_binary,
		vec![get_authority_keys_from_seed("Alice"), get_authority_keys_from_seed("Bob")],
		get_account_id_from_seed::<sr25519::Public>("Alice"),
		None,
	)
}

/// Rococo local testnet config (multivalidator Alice + Bob)
#[cfg(feature = "rococo-native")]
pub fn rococo_local_testnet_config() -> Result<RococoChainSpec, String> {
	let wasm_binary = rococo::WASM_BINARY.ok_or("Rococo development wasm not available")?;

	Ok(RococoChainSpec::from_genesis(
		"Rococo Local Testnet",
		"rococo_local_testnet",
		ChainType::Local,
		move || RococoGenesisExt {
			runtime_genesis_config: rococo_local_testnet_genesis(wasm_binary),
			// Use 1 minute session length.
			session_length_in_blocks: Some(10),
		},
		vec![],
		None,
		Some(DEFAULT_PROTOCOL_ID),
		None,
		None,
		Default::default(),
	))
}

/// Wococo is a temporary testnet that uses almost the same runtime as rococo.
#[cfg(feature = "rococo-native")]
fn wococo_local_testnet_genesis(wasm_binary: &[u8]) -> rococo_runtime::GenesisConfig {
	rococo_testnet_genesis(
		wasm_binary,
		vec![
			get_authority_keys_from_seed("Alice"),
			get_authority_keys_from_seed("Bob"),
			get_authority_keys_from_seed("Charlie"),
			get_authority_keys_from_seed("Dave"),
		],
		get_account_id_from_seed::<sr25519::Public>("Alice"),
		None,
	)
}

/// Wococo local testnet config (multivalidator Alice + Bob + Charlie + Dave)
#[cfg(feature = "rococo-native")]
pub fn wococo_local_testnet_config() -> Result<RococoChainSpec, String> {
	let wasm_binary = rococo::WASM_BINARY.ok_or("Wococo development wasm not available")?;

	Ok(RococoChainSpec::from_genesis(
		"Wococo Local Testnet",
		"wococo_local_testnet",
		ChainType::Local,
		move || RococoGenesisExt {
			runtime_genesis_config: wococo_local_testnet_genesis(wasm_binary),
			// Use 1 minute session length.
			session_length_in_blocks: Some(10),
		},
		vec![],
		None,
		Some(DEFAULT_PROTOCOL_ID),
		None,
		None,
		Default::default(),
	))
}

/// `Versi` is a temporary testnet that uses the same runtime as rococo.
#[cfg(feature = "rococo-native")]
fn versi_local_testnet_genesis(wasm_binary: &[u8]) -> rococo_runtime::GenesisConfig {
	rococo_testnet_genesis(
		wasm_binary,
		vec![
			get_authority_keys_from_seed("Alice"),
			get_authority_keys_from_seed("Bob"),
			get_authority_keys_from_seed("Charlie"),
			get_authority_keys_from_seed("Dave"),
		],
		get_account_id_from_seed::<sr25519::Public>("Alice"),
		None,
	)
}

/// `Versi` local testnet config (multivalidator Alice + Bob + Charlie + Dave)
#[cfg(feature = "rococo-native")]
pub fn versi_local_testnet_config() -> Result<RococoChainSpec, String> {
	let wasm_binary = rococo::WASM_BINARY.ok_or("Versi development wasm not available")?;

	Ok(RococoChainSpec::from_genesis(
		"Versi Local Testnet",
		"versi_local_testnet",
		ChainType::Local,
		move || RococoGenesisExt {
			runtime_genesis_config: versi_local_testnet_genesis(wasm_binary),
			// Use 1 minute session length.
			session_length_in_blocks: Some(10),
		},
		vec![],
		None,
		Some("versi"),
		None,
		None,
		Default::default(),
	))
}<|MERGE_RESOLUTION|>--- conflicted
+++ resolved
@@ -25,11 +25,7 @@
 use kusama_runtime_constants::currency::UNITS as KSM;
 use pallet_im_online::sr25519::AuthorityId as ImOnlineId;
 use pallet_staking::Forcing;
-<<<<<<< HEAD
-use polkadot_primitives::v3::{AccountId, AccountPublic, AssignmentId, ValidatorId};
-=======
 use polkadot_primitives::{AccountId, AccountPublic, AssignmentId, ValidatorId};
->>>>>>> 0ac88220
 #[cfg(feature = "polkadot-native")]
 use polkadot_runtime as polkadot;
 #[cfg(feature = "polkadot-native")]
@@ -71,15 +67,9 @@
 #[serde(rename_all = "camelCase")]
 pub struct Extensions {
 	/// Block numbers with known hashes.
-<<<<<<< HEAD
-	pub fork_blocks: sc_client_api::ForkBlocks<polkadot_primitives::v3::Block>,
-	/// Known bad block hashes.
-	pub bad_blocks: sc_client_api::BadBlocks<polkadot_primitives::v3::Block>,
-=======
 	pub fork_blocks: sc_client_api::ForkBlocks<polkadot_primitives::Block>,
 	/// Known bad block hashes.
 	pub bad_blocks: sc_client_api::BadBlocks<polkadot_primitives::Block>,
->>>>>>> 0ac88220
 	/// The light sync state.
 	///
 	/// This value will be set by the `sync-state rpc` implementation.
@@ -182,16 +172,9 @@
 	feature = "polkadot-native"
 ))]
 fn default_parachains_host_configuration(
-<<<<<<< HEAD
-) -> polkadot_runtime_parachains::configuration::HostConfiguration<
-	polkadot_primitives::v3::BlockNumber,
-> {
-	use polkadot_primitives::v3::{MAX_CODE_SIZE, MAX_POV_SIZE};
-=======
 ) -> polkadot_runtime_parachains::configuration::HostConfiguration<polkadot_primitives::BlockNumber>
 {
 	use polkadot_primitives::{MAX_CODE_SIZE, MAX_POV_SIZE};
->>>>>>> 0ac88220
 
 	polkadot_runtime_parachains::configuration::HostConfiguration {
 		validation_upgrade_cooldown: 2u32,
@@ -586,11 +569,7 @@
 		},
 		paras: Default::default(),
 		registrar: westend_runtime::RegistrarConfig {
-<<<<<<< HEAD
-			next_free_para_id: polkadot_primitives::v3::LOWEST_PUBLIC_ID,
-=======
 			next_free_para_id: polkadot_primitives::LOWEST_PUBLIC_ID,
->>>>>>> 0ac88220
 		},
 		xcm_pallet: Default::default(),
 		nomination_pools: Default::default(),
@@ -1094,11 +1073,7 @@
 			config: default_parachains_host_configuration(),
 		},
 		registrar: rococo_runtime::RegistrarConfig {
-<<<<<<< HEAD
-			next_free_para_id: polkadot_primitives::v3::LOWEST_PUBLIC_ID,
-=======
 			next_free_para_id: polkadot_primitives::LOWEST_PUBLIC_ID,
->>>>>>> 0ac88220
 		},
 		xcm_pallet: Default::default(),
 		nis_counterpart_balances: Default::default(),
@@ -1571,11 +1546,7 @@
 		},
 		paras: Default::default(),
 		registrar: westend_runtime::RegistrarConfig {
-<<<<<<< HEAD
-			next_free_para_id: polkadot_primitives::v3::LOWEST_PUBLIC_ID,
-=======
 			next_free_para_id: polkadot_primitives::LOWEST_PUBLIC_ID,
->>>>>>> 0ac88220
 		},
 		xcm_pallet: Default::default(),
 		nomination_pools: Default::default(),
@@ -1659,11 +1630,7 @@
 		},
 		paras: rococo_runtime::ParasConfig { paras: vec![] },
 		registrar: rococo_runtime::RegistrarConfig {
-<<<<<<< HEAD
-			next_free_para_id: polkadot_primitives::v3::LOWEST_PUBLIC_ID,
-=======
 			next_free_para_id: polkadot_primitives::LOWEST_PUBLIC_ID,
->>>>>>> 0ac88220
 		},
 		xcm_pallet: Default::default(),
 		nis_counterpart_balances: Default::default(),
