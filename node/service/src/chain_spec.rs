// Copyright 2017-2020 Parity Technologies (UK) Ltd.
// This file is part of Polkadot.

// Polkadot is free software: you can redistribute it and/or modify
// it under the terms of the GNU General Public License as published by
// the Free Software Foundation, either version 3 of the License, or
// (at your option) any later version.

// Polkadot is distributed in the hope that it will be useful,
// but WITHOUT ANY WARRANTY; without even the implied warranty of
// MERCHANTABILITY or FITNESS FOR A PARTICULAR PURPOSE.  See the
// GNU General Public License for more details.

// You should have received a copy of the GNU General Public License
// along with Polkadot.  If not, see <http://www.gnu.org/licenses/>.

//! Polkadot chain configurations.

use beefy_primitives::crypto::AuthorityId as BeefyId;
use grandpa::AuthorityId as GrandpaId;
#[cfg(feature = "kusama-native")]
use kusama_runtime as kusama;
#[cfg(feature = "kusama-native")]
use kusama_runtime_constants::currency::UNITS as KSM;
use pallet_im_online::sr25519::AuthorityId as ImOnlineId;
use pallet_staking::Forcing;
use polkadot_primitives::v2::{AccountId, AccountPublic, AssignmentId, ValidatorId};
#[cfg(feature = "polkadot-native")]
use polkadot_runtime as polkadot;
#[cfg(feature = "polkadot-native")]
use polkadot_runtime_constants::currency::UNITS as DOT;
use sp_authority_discovery::AuthorityId as AuthorityDiscoveryId;
use sp_consensus_babe::AuthorityId as BabeId;

#[cfg(feature = "rococo-native")]
use rococo_runtime as rococo;
#[cfg(feature = "rococo-native")]
use rococo_runtime_constants::currency::UNITS as ROC;
use sc_chain_spec::{ChainSpecExtension, ChainType};
use serde::{Deserialize, Serialize};
use sp_core::{sr25519, Pair, Public};
use sp_runtime::{traits::IdentifyAccount, Perbill};
use telemetry::TelemetryEndpoints;
#[cfg(feature = "westend-native")]
use westend_runtime as westend;
#[cfg(feature = "westend-native")]
use westend_runtime_constants::currency::UNITS as WND;

#[cfg(feature = "polkadot-native")]
const POLKADOT_STAGING_TELEMETRY_URL: &str = "wss://telemetry.polkadot.io/submit/";
#[cfg(feature = "kusama-native")]
const KUSAMA_STAGING_TELEMETRY_URL: &str = "wss://telemetry.polkadot.io/submit/";
#[cfg(feature = "westend-native")]
const WESTEND_STAGING_TELEMETRY_URL: &str = "wss://telemetry.polkadot.io/submit/";
#[cfg(feature = "rococo-native")]
const ROCOCO_STAGING_TELEMETRY_URL: &str = "wss://telemetry.polkadot.io/submit/";
#[cfg(feature = "rococo-native")]
const VERSI_STAGING_TELEMETRY_URL: &str = "wss://telemetry.polkadot.io/submit/";
const DEFAULT_PROTOCOL_ID: &str = "dot";

/// Node `ChainSpec` extensions.
///
/// Additional parameters for some Substrate core modules,
/// customizable from the chain spec.
#[derive(Default, Clone, Serialize, Deserialize, ChainSpecExtension)]
#[serde(rename_all = "camelCase")]
pub struct Extensions {
	/// Block numbers with known hashes.
	pub fork_blocks: sc_client_api::ForkBlocks<polkadot_primitives::v2::Block>,
	/// Known bad block hashes.
	pub bad_blocks: sc_client_api::BadBlocks<polkadot_primitives::v2::Block>,
	/// The light sync state.
	///
	/// This value will be set by the `sync-state rpc` implementation.
	pub light_sync_state: sc_sync_state_rpc::LightSyncStateExtension,
}

/// The `ChainSpec` parameterized for the polkadot runtime.
#[cfg(feature = "polkadot-native")]
pub type PolkadotChainSpec = service::GenericChainSpec<polkadot::GenesisConfig, Extensions>;

// Dummy chain spec, in case when we don't have the native runtime.
pub type DummyChainSpec = service::GenericChainSpec<(), Extensions>;

// Dummy chain spec, but that is fine when we don't have the native runtime.
#[cfg(not(feature = "polkadot-native"))]
pub type PolkadotChainSpec = DummyChainSpec;

/// The `ChainSpec` parameterized for the kusama runtime.
#[cfg(feature = "kusama-native")]
pub type KusamaChainSpec = service::GenericChainSpec<kusama::GenesisConfig, Extensions>;

/// The `ChainSpec` parameterized for the kusama runtime.
// Dummy chain spec, but that is fine when we don't have the native runtime.
#[cfg(not(feature = "kusama-native"))]
pub type KusamaChainSpec = DummyChainSpec;

/// The `ChainSpec` parameterized for the westend runtime.
#[cfg(feature = "westend-native")]
pub type WestendChainSpec = service::GenericChainSpec<westend::GenesisConfig, Extensions>;

/// The `ChainSpec` parameterized for the westend runtime.
// Dummy chain spec, but that is fine when we don't have the native runtime.
#[cfg(not(feature = "westend-native"))]
pub type WestendChainSpec = DummyChainSpec;

/// The `ChainSpec` parameterized for the rococo runtime.
#[cfg(feature = "rococo-native")]
pub type RococoChainSpec = service::GenericChainSpec<rococo::GenesisConfig, Extensions>;

/// The `ChainSpec` parameterized for the `versi` runtime.
///
/// As of now `Versi` will just be a clone of `Rococo`, until we need it to differ.
pub type VersiChainSpec = RococoChainSpec;

/// The `ChainSpec` parameterized for the rococo runtime.
// Dummy chain spec, but that is fine when we don't have the native runtime.
#[cfg(not(feature = "rococo-native"))]
pub type RococoChainSpec = DummyChainSpec;

pub fn polkadot_config() -> Result<PolkadotChainSpec, String> {
	PolkadotChainSpec::from_json_bytes(&include_bytes!("../chain-specs/polkadot.json")[..])
}

pub fn kusama_config() -> Result<KusamaChainSpec, String> {
	KusamaChainSpec::from_json_bytes(&include_bytes!("../chain-specs/kusama.json")[..])
}

pub fn westend_config() -> Result<WestendChainSpec, String> {
	WestendChainSpec::from_json_bytes(&include_bytes!("../chain-specs/westend.json")[..])
}

pub fn rococo_config() -> Result<RococoChainSpec, String> {
	RococoChainSpec::from_json_bytes(&include_bytes!("../chain-specs/rococo.json")[..])
}

/// This is a temporary testnet that uses the same runtime as rococo.
pub fn wococo_config() -> Result<RococoChainSpec, String> {
	RococoChainSpec::from_json_bytes(&include_bytes!("../chain-specs/wococo.json")[..])
}

/// The default parachains host configuration.
#[cfg(any(
	feature = "rococo-native",
	feature = "kusama-native",
	feature = "westend-native",
	feature = "polkadot-native"
))]
fn default_parachains_host_configuration(
) -> polkadot_runtime_parachains::configuration::HostConfiguration<
	polkadot_primitives::v2::BlockNumber,
> {
	use polkadot_primitives::v2::{MAX_CODE_SIZE, MAX_POV_SIZE};

	polkadot_runtime_parachains::configuration::HostConfiguration {
		validation_upgrade_cooldown: 2u32,
		validation_upgrade_delay: 2,
		code_retention_period: 1200,
		max_code_size: MAX_CODE_SIZE,
		max_pov_size: MAX_POV_SIZE,
		max_head_data_size: 32 * 1024,
		group_rotation_frequency: 20,
		chain_availability_period: 4,
		thread_availability_period: 4,
		max_upward_queue_count: 8,
		max_upward_queue_size: 1024 * 1024,
		max_downward_message_size: 1024 * 1024,
		ump_service_total_weight: 100_000_000_000,
		max_upward_message_size: 50 * 1024,
		max_upward_message_num_per_candidate: 5,
		hrmp_sender_deposit: 0,
		hrmp_recipient_deposit: 0,
		hrmp_channel_max_capacity: 8,
		hrmp_channel_max_total_size: 8 * 1024,
		hrmp_max_parachain_inbound_channels: 4,
		hrmp_max_parathread_inbound_channels: 4,
		hrmp_channel_max_message_size: 1024 * 1024,
		hrmp_max_parachain_outbound_channels: 4,
		hrmp_max_parathread_outbound_channels: 4,
		hrmp_max_message_num_per_candidate: 5,
		dispute_period: 6,
		no_show_slots: 2,
		n_delay_tranches: 25,
		needed_approvals: 2,
		relay_vrf_modulo_samples: 2,
		zeroth_delay_tranche_width: 0,
		minimum_validation_upgrade_delay: 5,
		..Default::default()
	}
}

#[cfg(any(
	feature = "rococo-native",
	feature = "kusama-native",
	feature = "westend-native",
	feature = "polkadot-native"
))]
#[test]
fn default_parachains_host_configuration_is_consistent() {
	default_parachains_host_configuration().panic_if_not_consistent();
}

#[cfg(feature = "polkadot-native")]
fn polkadot_session_keys(
	babe: BabeId,
	grandpa: GrandpaId,
	im_online: ImOnlineId,
	para_validator: ValidatorId,
	para_assignment: AssignmentId,
	authority_discovery: AuthorityDiscoveryId,
) -> polkadot::SessionKeys {
	polkadot::SessionKeys {
		babe,
		grandpa,
		im_online,
		para_validator,
		para_assignment,
		authority_discovery,
	}
}

#[cfg(feature = "kusama-native")]
fn kusama_session_keys(
	babe: BabeId,
	grandpa: GrandpaId,
	im_online: ImOnlineId,
	para_validator: ValidatorId,
	para_assignment: AssignmentId,
	authority_discovery: AuthorityDiscoveryId,
) -> kusama::SessionKeys {
	kusama::SessionKeys {
		babe,
		grandpa,
		im_online,
		para_validator,
		para_assignment,
		authority_discovery,
	}
}

#[cfg(feature = "westend-native")]
fn westend_session_keys(
	babe: BabeId,
	grandpa: GrandpaId,
	im_online: ImOnlineId,
	para_validator: ValidatorId,
	para_assignment: AssignmentId,
	authority_discovery: AuthorityDiscoveryId,
) -> westend::SessionKeys {
	westend::SessionKeys {
		babe,
		grandpa,
		im_online,
		para_validator,
		para_assignment,
		authority_discovery,
	}
}

#[cfg(feature = "rococo-native")]
fn rococo_session_keys(
	babe: BabeId,
	grandpa: GrandpaId,
	im_online: ImOnlineId,
	para_validator: ValidatorId,
	para_assignment: AssignmentId,
	authority_discovery: AuthorityDiscoveryId,
	beefy: BeefyId,
) -> rococo_runtime::SessionKeys {
	rococo_runtime::SessionKeys {
		babe,
		grandpa,
		im_online,
		para_validator,
		para_assignment,
		authority_discovery,
		beefy,
	}
}

#[cfg(feature = "polkadot-native")]
fn polkadot_staging_testnet_config_genesis(wasm_binary: &[u8]) -> polkadot::GenesisConfig {
	// subkey inspect "$SECRET"
	let endowed_accounts = vec![];

	let initial_authorities: Vec<(
		AccountId,
		AccountId,
		BabeId,
		GrandpaId,
		ImOnlineId,
		ValidatorId,
		AssignmentId,
		AuthorityDiscoveryId,
	)> = vec![];

	const ENDOWMENT: u128 = 1_000_000 * DOT;
	const STASH: u128 = 100 * DOT;

	polkadot::GenesisConfig {
		system: polkadot::SystemConfig { code: wasm_binary.to_vec() },
		balances: polkadot::BalancesConfig {
			balances: endowed_accounts
				.iter()
				.map(|k: &AccountId| (k.clone(), ENDOWMENT))
				.chain(initial_authorities.iter().map(|x| (x.0.clone(), STASH)))
				.collect(),
		},
		indices: polkadot::IndicesConfig { indices: vec![] },
		session: polkadot::SessionConfig {
			keys: initial_authorities
				.iter()
				.map(|x| {
					(
						x.0.clone(),
						x.0.clone(),
						polkadot_session_keys(
							x.2.clone(),
							x.3.clone(),
							x.4.clone(),
							x.5.clone(),
							x.6.clone(),
							x.7.clone(),
						),
					)
				})
				.collect::<Vec<_>>(),
		},
		staking: polkadot::StakingConfig {
			validator_count: 50,
			minimum_validator_count: 4,
			stakers: initial_authorities
				.iter()
				.map(|x| (x.0.clone(), x.1.clone(), STASH, polkadot::StakerStatus::Validator))
				.collect(),
			invulnerables: initial_authorities.iter().map(|x| x.0.clone()).collect(),
			force_era: Forcing::ForceNone,
			slash_reward_fraction: Perbill::from_percent(10),
			..Default::default()
		},
		phragmen_election: Default::default(),
		democracy: Default::default(),
		council: polkadot::CouncilConfig { members: vec![], phantom: Default::default() },
		technical_committee: polkadot::TechnicalCommitteeConfig {
			members: vec![],
			phantom: Default::default(),
		},
		technical_membership: Default::default(),
		babe: polkadot::BabeConfig {
			authorities: Default::default(),
			epoch_config: Some(polkadot::BABE_GENESIS_EPOCH_CONFIG),
		},
		grandpa: Default::default(),
		im_online: Default::default(),
		authority_discovery: polkadot::AuthorityDiscoveryConfig { keys: vec![] },
		claims: polkadot::ClaimsConfig { claims: vec![], vesting: vec![] },
		vesting: polkadot::VestingConfig { vesting: vec![] },
		treasury: Default::default(),
		hrmp: Default::default(),
		configuration: polkadot::ConfigurationConfig {
			config: default_parachains_host_configuration(),
		},
		paras: Default::default(),
		xcm_pallet: Default::default(),
	}
}

#[cfg(feature = "westend-native")]
fn westend_staging_testnet_config_genesis(wasm_binary: &[u8]) -> westend::GenesisConfig {
	use hex_literal::hex;
	use sp_core::crypto::UncheckedInto;

	// subkey inspect "$SECRET"
	let endowed_accounts = vec![
		// 5DaVh5WRfazkGaKhx1jUu6hjz7EmRe4dtW6PKeVLim84KLe8
		hex!["42f4a4b3e0a89c835ee696205caa90dd85c8ea1d7364b646328ee919a6b2fc1e"].into(),
	];
	// SECRET='...' ./scripts/prepare-test-net.sh 4
	let initial_authorities: Vec<(
		AccountId,
		AccountId,
		BabeId,
		GrandpaId,
		ImOnlineId,
		ValidatorId,
		AssignmentId,
		AuthorityDiscoveryId,
	)> = vec![
		(
			//5ERCqy118nnXDai8g4t3MjdX7ZC5PrQzQpe9vwex5cELWqbt
			hex!["681af4f93073484e1acd6b27395d0d258f1a6b158c808846c8fd05ee2435056e"].into(),
			//5GTS114cfQNBgpQULhMaNCPXGds6NokegCnikxDe1vqANhtn
			hex!["c2463372598ebabd21ee5bc33e1d7e77f391d2df29ce2fbe6bed0d13be629a45"].into(),
			//5FhGbceKeH7fuGogcBwd28ZCkAwDGYBADCTeHiYrvx2ztyRd
			hex!["a097bfc6a33499ed843b711f52f523f8a7174f798a9f98620e52f4170dbe2948"]
				.unchecked_into(),
			//5Es7nDkJt2by5qVCCD7PZJdp76KJw1LdRCiNst5S5f4eecnz
			hex!["7bde49dda82c2c9f082b807ef3ceebff96437d67b3e630c584db7a220ecafacf"]
				.unchecked_into(),
			//5D4e8zRjaYzFamqChGPPtu26PcKbKgUrhb7WqcNbKa2RDFUR
			hex!["2c2fb730a7d9138e6d62fcf516f9ecc2d712af3f2f03ca330c9564b8c0c1bb33"]
				.unchecked_into(),
			//5DD3JY5ENkjcgVFbVSgUbZv7WmrnyJ8bxxu56ee6hZFiRdnh
			hex!["3297a8622988cc23dd9c131e3fb8746d49e007f6e58a81d43420cd539e250e4c"]
				.unchecked_into(),
			//5Gpodowhud8FG9xENXR5YwTFbUAWyoEtw7sYFytFsG4z7SU6
			hex!["d2932edf775088bd088dc5a112ad867c24cc95858f77f8a1ab014de8d4f96a3f"]
				.unchecked_into(),
			//5GUMj8tnjL3PJZgXoiWtgLCaMVNHBNeSeTqDsvcxmaVAjKn9
			hex!["c2fb0f74591a00555a292bc4882d3158bafc4c632124cb60681f164ef81bcf72"]
				.unchecked_into(),
		),
		(
			//5HgDCznTkHKUjzPkQoTZGWbvbyqB7sqHDBPDKdF1FyVYM7Er
			hex!["f8418f189f84814fd40cc1b2e90873e72ea789487f3b98ed42811ba76d10fc37"].into(),
			//5GQTryeFwuvgmZ2tH5ZeAKZHRM9ch5WGVGo6ND9P8f9uMsNY
			hex!["c002bb4af4a1bd2f33d104aef8a41878fe1ac94ba007029c4dfdefa8b698d043"].into(),
			//5C7YkWSVH1zrpsE5KwW1ua1qatyphzYxiZrL24mjkxz7mUbn
			hex!["022b14fbcf65a93b81f453105b9892c3fc4aa74c22c53b4abab019e1d58fbd41"]
				.unchecked_into(),
			//5GwFC6Tmg4fhj4PxSqHycgJxi3PDfnC9RGDsNHoRwAvXvpnZ
			hex!["d77cafd3b32c8b52b0e2780a586a6e527c94f1bdec117c4e4acb0a491461ffa3"]
				.unchecked_into(),
			//5DSVrGURuDuh8Luzo8FYq7o2NWiUSLSN6QAVNrj9BtswWH6R
			hex!["3cdb36a5a14715999faffd06c5b9e5dcdc24d4b46bc3e4df1aaad266112a7b49"]
				.unchecked_into(),
			//5DLEG2AupawCXGwhJtrzBRc3zAhuP8V662dDrUTzAsCiB9Ec
			hex!["38134245c9919ecb20bf2eedbe943b69ba92ceb9eb5477b92b0afd3cb6ce2858"]
				.unchecked_into(),
			//5D83o9fDgnHxaKPkSx59hk8zYzqcgzN2mrf7cp8fiVEi7V4E
			hex!["2ec917690dc1d676002e3504c530b2595490aa5a4603d9cc579b9485b8d0d854"]
				.unchecked_into(),
			//5DwBJquZgncRWXFxj2ydbF8LBUPPUbiq86sXWXgm8Z38m8L2
			hex!["52bae9b8dedb8058dda93ec6f57d7e5a517c4c9f002a4636fada70fed0acf376"]
				.unchecked_into(),
		),
		(
			//5DMHpkRpQV7NWJFfn2zQxCLiAKv7R12PWFRPHKKk5X3JkYfP
			hex!["38e280b35d08db46019a210a944e4b7177665232ab679df12d6a8bbb317a2276"].into(),
			//5FbJpSHmFDe5FN3DVGe1R345ZePL9nhcC9V2Cczxo7q8q6rN
			hex!["9c0bc0e2469924d718ae683737f818a47c46b0612376ecca06a2ac059fe1f870"].into(),
			//5E5Pm3Udzxy26KGkLE5pc8JPfQrvkYHiaXWtuEfmQsBSgep9
			hex!["58fecadc2df8182a27e999e7e1fd7c99f8ec18f2a81f9a0db38b3653613f3f4d"]
				.unchecked_into(),
			//5FxcystSLHtaWoy2HEgRNerj9PrUs452B6AvHVnQZm5ZQmqE
			hex!["ac4d0c5e8f8486de05135c10a707f58aa29126d5eb28fdaaba00f9a505f5249d"]
				.unchecked_into(),
			//5E7KqVXaVGuAqiqMigpuH8oXHLVh4tmijmpJABLYANpjMkem
			hex!["5a781385a0235fe8594dd101ec55ef9ba01883f8563a0cdd37b89e0303f6a578"]
				.unchecked_into(),
			//5H9AybjkpyZ79yN5nHuBqs6RKuZPgM7aAVVvTQsDFovgXb2A
			hex!["e09570f62a062450d4406b4eb43e7f775ff954e37606646cd590d1818189501f"]
				.unchecked_into(),
			//5Ccgs7VwJKBawMbwMENDmj2eFAxhFdGksVHdk8aTAf4w7xox
			hex!["1864832dae34df30846d5cc65973f58a2d01b337d094b1284ec3466ecc90251d"]
				.unchecked_into(),
			//5EsSaZZ7niJs7hmAtp4QeK19AcAuTp7WXB7N7gRipVooerq4
			hex!["7c1d92535e6d94e21cffea6633a855a7e3c9684cd2f209e5ddbdeaf5111e395b"]
				.unchecked_into(),
		),
		(
			//5Ea11qhmGRntQ7pyEkEydbwxvfrYwGMKW6rPERU4UiSBB6rd
			hex!["6ed057d2c833c45629de2f14b9f6ce6df1edbf9421b7a638e1fb4828c2bd2651"].into(),
			//5CZomCZwPB78BZMZsCiy7WSpkpHhdrN8QTSyjcK3FFEZHBor
			hex!["1631ff446b3534d031adfc37b7f7aed26d2a6b3938d10496aab3345c54707429"].into(),
			//5CSM6vppouFHzAVPkVFWN76DPRUG7B9qwJe892ccfSfJ8M5f
			hex!["108188c43a7521e1abe737b343341c2179a3a89626c7b017c09a5b10df6f1c42"]
				.unchecked_into(),
			//5GwkG4std9KcjYi3ThSC7QWfhqokmYVvWEqTU9h7iswjhLnr
			hex!["d7de8a43f7ee49fa3b3aaf32fb12617ec9ff7b246a46ab14e9c9d259261117fa"]
				.unchecked_into(),
			//5CoUk3wrCGJAWbiJEcsVjYhnd2JAHvR59jBRbSw77YrBtRL1
			hex!["209f680bc501f9b59358efe3636c51fd61238a8659bac146db909aea2595284b"]
				.unchecked_into(),
			//5EcSu96wprFM7G2HfJTjYu8kMParnYGznSUNTsoEKXywEsgG
			hex!["70adf80395b3f59e4cab5d9da66d5a286a0b6e138652a06f72542e46912df922"]
				.unchecked_into(),
			//5Ge3sjpD43Cuy7rNoJQmE9WctgCn6Faw89Pe7xPs3i55eHwJ
			hex!["ca5f6b970b373b303f64801a0c2cadc4fc05272c6047a2560a27d0c65589ca1d"]
				.unchecked_into(),
			//5EFcjHLvB2z5vd5g63n4gABmhzP5iPsKvTwd8sjfvTehNNrk
			hex!["60cae7fa5a079d9fc8061d715fbcc35ef57c3b00005694c2badce22dcc5a9f1b"]
				.unchecked_into(),
		),
	];

	const ENDOWMENT: u128 = 1_000_000 * WND;
	const STASH: u128 = 100 * WND;

	westend::GenesisConfig {
		system: westend::SystemConfig { code: wasm_binary.to_vec() },
		balances: westend::BalancesConfig {
			balances: endowed_accounts
				.iter()
				.map(|k: &AccountId| (k.clone(), ENDOWMENT))
				.chain(initial_authorities.iter().map(|x| (x.0.clone(), STASH)))
				.collect(),
		},
		indices: westend::IndicesConfig { indices: vec![] },
		session: westend::SessionConfig {
			keys: initial_authorities
				.iter()
				.map(|x| {
					(
						x.0.clone(),
						x.0.clone(),
						westend_session_keys(
							x.2.clone(),
							x.3.clone(),
							x.4.clone(),
							x.5.clone(),
							x.6.clone(),
							x.7.clone(),
						),
					)
				})
				.collect::<Vec<_>>(),
		},
		staking: westend::StakingConfig {
			validator_count: 50,
			minimum_validator_count: 4,
			stakers: initial_authorities
				.iter()
				.map(|x| (x.0.clone(), x.1.clone(), STASH, westend::StakerStatus::Validator))
				.collect(),
			invulnerables: initial_authorities.iter().map(|x| x.0.clone()).collect(),
			force_era: Forcing::ForceNone,
			slash_reward_fraction: Perbill::from_percent(10),
			..Default::default()
		},
		babe: westend::BabeConfig {
			authorities: Default::default(),
			epoch_config: Some(westend::BABE_GENESIS_EPOCH_CONFIG),
		},
		grandpa: Default::default(),
		im_online: Default::default(),
		authority_discovery: westend::AuthorityDiscoveryConfig { keys: vec![] },
		vesting: westend::VestingConfig { vesting: vec![] },
		sudo: westend::SudoConfig { key: Some(endowed_accounts[0].clone()) },
		hrmp: Default::default(),
		configuration: westend::ConfigurationConfig {
			config: default_parachains_host_configuration(),
		},
		paras: Default::default(),
		registrar: westend_runtime::RegistrarConfig {
			next_free_para_id: polkadot_primitives::v2::LOWEST_PUBLIC_ID,
		},
		xcm_pallet: Default::default(),
		nomination_pools: Default::default(),
	}
}

#[cfg(feature = "kusama-native")]
fn kusama_staging_testnet_config_genesis(wasm_binary: &[u8]) -> kusama::GenesisConfig {
	use hex_literal::hex;
	use sp_core::crypto::UncheckedInto;

	// subkey inspect "$SECRET"
	let endowed_accounts = vec![
		// 5CVFESwfkk7NmhQ6FwHCM9roBvr9BGa4vJHFYU8DnGQxrXvz
		hex!["12b782529c22032ed4694e0f6e7d486be7daa6d12088f6bc74d593b3900b8438"].into(),
	];

	// for i in 1 2 3 4; do for j in stash controller; do subkey inspect "$SECRET//$i//$j"; done; done
	// for i in 1 2 3 4; do for j in babe; do subkey --sr25519 inspect "$SECRET//$i//$j"; done; done
	// for i in 1 2 3 4; do for j in grandpa; do subkey --ed25519 inspect "$SECRET//$i//$j"; done; done
	// for i in 1 2 3 4; do for j in im_online; do subkey --sr25519 inspect "$SECRET//$i//$j"; done; done
	// for i in 1 2 3 4; do for j in para_validator para_assignment; do subkey --sr25519 inspect "$SECRET//$i//$j"; done; done
	let initial_authorities: Vec<(
		AccountId,
		AccountId,
		BabeId,
		GrandpaId,
		ImOnlineId,
		ValidatorId,
		AssignmentId,
		AuthorityDiscoveryId,
	)> = vec![
		(
			// 5DD7Q4VEfPTLEdn11CnThoHT5f9xKCrnofWJL5SsvpTghaAT
			hex!["32a5718e87d16071756d4b1370c411bbbb947eb62f0e6e0b937d5cbfc0ea633b"].into(),
			// 5GNzaEqhrZAtUQhbMe2gn9jBuNWfamWFZHULryFwBUXyd1cG
			hex!["bee39fe862c85c91aaf343e130d30b643c6ea0b4406a980206f1df8331f7093b"].into(),
			// 5FpewyS2VY8Cj3tKgSckq8ECkjd1HKHvBRnWhiHqRQsWfFC1
			hex!["a639b507ee1585e0b6498ff141d6153960794523226866d1b44eba3f25f36356"]
				.unchecked_into(),
			// 5EjvdwATjyFFikdZibVvx1q5uBHhphS2Mnsq5c7yfaYK25vm
			hex!["76620f7c98bce8619979c2b58cf2b0aff71824126d2b039358729dad993223db"]
				.unchecked_into(),
			// 5FpewyS2VY8Cj3tKgSckq8ECkjd1HKHvBRnWhiHqRQsWfFC1
			hex!["a639b507ee1585e0b6498ff141d6153960794523226866d1b44eba3f25f36356"]
				.unchecked_into(),
			// 5FpewyS2VY8Cj3tKgSckq8ECkjd1HKHvBRnWhiHqRQsWfFC1
			hex!["a639b507ee1585e0b6498ff141d6153960794523226866d1b44eba3f25f36356"]
				.unchecked_into(),
			// 5FpewyS2VY8Cj3tKgSckq8ECkjd1HKHvBRnWhiHqRQsWfFC1
			hex!["a639b507ee1585e0b6498ff141d6153960794523226866d1b44eba3f25f36356"]
				.unchecked_into(),
			// 5FpewyS2VY8Cj3tKgSckq8ECkjd1HKHvBRnWhiHqRQsWfFC1
			hex!["a639b507ee1585e0b6498ff141d6153960794523226866d1b44eba3f25f36356"]
				.unchecked_into(),
		),
		(
			// 5G9VGb8ESBeS8Ca4or43RfhShzk9y7T5iTmxHk5RJsjZwsRx
			hex!["b496c98a405ceab59b9e970e59ef61acd7765a19b704e02ab06c1cdfe171e40f"].into(),
			// 5F7V9Y5FcxKXe1aroqvPeRiUmmeQwTFcL3u9rrPXcMuMiCNx
			hex!["86d3a7571dd60139d297e55d8238d0c977b2e208c5af088f7f0136b565b0c103"].into(),
			// 5GvuM53k1Z4nAB5zXJFgkRSHv4Bqo4BsvgbQWNWkiWZTMwWY
			hex!["765e46067adac4d1fe6c783aa2070dfa64a19f84376659e12705d1734b3eae01"]
				.unchecked_into(),
			// 5HBDAaybNqjmY7ww8ZcZZY1L5LHxvpnyfqJwoB7HhR6raTmG
			hex!["e2234d661bee4a04c38392c75d1566200aa9e6ae44dd98ee8765e4cc9af63cb7"]
				.unchecked_into(),
			// 5GvuM53k1Z4nAB5zXJFgkRSHv4Bqo4BsvgbQWNWkiWZTMwWY
			hex!["765e46067adac4d1fe6c783aa2070dfa64a19f84376659e12705d1734b3eae01"]
				.unchecked_into(),
			// 5GvuM53k1Z4nAB5zXJFgkRSHv4Bqo4BsvgbQWNWkiWZTMwWY
			hex!["765e46067adac4d1fe6c783aa2070dfa64a19f84376659e12705d1734b3eae01"]
				.unchecked_into(),
			// 5GvuM53k1Z4nAB5zXJFgkRSHv4Bqo4BsvgbQWNWkiWZTMwWY
			hex!["765e46067adac4d1fe6c783aa2070dfa64a19f84376659e12705d1734b3eae01"]
				.unchecked_into(),
			// 5GvuM53k1Z4nAB5zXJFgkRSHv4Bqo4BsvgbQWNWkiWZTMwWY
			hex!["765e46067adac4d1fe6c783aa2070dfa64a19f84376659e12705d1734b3eae01"]
				.unchecked_into(),
		),
		(
			// 5FzwpgGvk2kk9agow6KsywLYcPzjYc8suKej2bne5G5b9YU3
			hex!["ae12f70078a22882bf5135d134468f77301927aa67c376e8c55b7ff127ace115"].into(),
			// 5EqoZhVC2BcsM4WjvZNidu2muKAbu5THQTBKe3EjvxXkdP7A
			hex!["7addb914ec8486bbc60643d2647685dcc06373401fa80e09813b630c5831d54b"].into(),
			// 5CXNq1mSKJT4Sc2CbyBBdANeSkbUvdWvE4czJjKXfBHi9sX5
			hex!["664eae1ca4713dd6abf8c15e6c041820cda3c60df97dc476c2cbf7cb82cb2d2e"]
				.unchecked_into(),
			// 5E8ULLQrDAtWhfnVfZmX41Yux86zNAwVJYguWJZVWrJvdhBe
			hex!["5b57ed1443c8967f461db1f6eb2ada24794d163a668f1cf9d9ce3235dfad8799"]
				.unchecked_into(),
			// 5CXNq1mSKJT4Sc2CbyBBdANeSkbUvdWvE4czJjKXfBHi9sX5
			hex!["664eae1ca4713dd6abf8c15e6c041820cda3c60df97dc476c2cbf7cb82cb2d2e"]
				.unchecked_into(),
			// 5CXNq1mSKJT4Sc2CbyBBdANeSkbUvdWvE4czJjKXfBHi9sX5
			hex!["664eae1ca4713dd6abf8c15e6c041820cda3c60df97dc476c2cbf7cb82cb2d2e"]
				.unchecked_into(),
			// 5CXNq1mSKJT4Sc2CbyBBdANeSkbUvdWvE4czJjKXfBHi9sX5
			hex!["664eae1ca4713dd6abf8c15e6c041820cda3c60df97dc476c2cbf7cb82cb2d2e"]
				.unchecked_into(),
			// 5CXNq1mSKJT4Sc2CbyBBdANeSkbUvdWvE4czJjKXfBHi9sX5
			hex!["664eae1ca4713dd6abf8c15e6c041820cda3c60df97dc476c2cbf7cb82cb2d2e"]
				.unchecked_into(),
		),
		(
			// 5CFj6Kg9rmVn1vrqpyjau2ztyBzKeVdRKwNPiA3tqhB5HPqq
			hex!["0867dbb49721126df589db100dda728dc3b475cbf414dad8f72a1d5e84897252"].into(),
			// 5CwQXP6nvWzigFqNhh2jvCaW9zWVzkdveCJY3tz2MhXMjTon
			hex!["26ab2b4b2eba2263b1e55ceb48f687bb0018130a88df0712fbdaf6a347d50e2a"].into(),
			// 5FCd9Y7RLNyxz5wnCAErfsLbXGG34L2BaZRHzhiJcMUMd5zd
			hex!["2adb17a5cafbddc7c3e00ec45b6951a8b12ce2264235b4def342513a767e5d3d"]
				.unchecked_into(),
			// 5HGLmrZsiTFTPp3QoS1W8w9NxByt8PVq79reqvdxNcQkByqK
			hex!["e60d23f49e93c1c1f2d7c115957df5bbd7faf5ebf138d1e9d02e8b39a1f63df0"]
				.unchecked_into(),
			// 5FCd9Y7RLNyxz5wnCAErfsLbXGG34L2BaZRHzhiJcMUMd5zd
			hex!["2adb17a5cafbddc7c3e00ec45b6951a8b12ce2264235b4def342513a767e5d3d"]
				.unchecked_into(),
			// 5FCd9Y7RLNyxz5wnCAErfsLbXGG34L2BaZRHzhiJcMUMd5zd
			hex!["2adb17a5cafbddc7c3e00ec45b6951a8b12ce2264235b4def342513a767e5d3d"]
				.unchecked_into(),
			// 5FCd9Y7RLNyxz5wnCAErfsLbXGG34L2BaZRHzhiJcMUMd5zd
			hex!["2adb17a5cafbddc7c3e00ec45b6951a8b12ce2264235b4def342513a767e5d3d"]
				.unchecked_into(),
			// 5FCd9Y7RLNyxz5wnCAErfsLbXGG34L2BaZRHzhiJcMUMd5zd
			hex!["2adb17a5cafbddc7c3e00ec45b6951a8b12ce2264235b4def342513a767e5d3d"]
				.unchecked_into(),
		),
	];

	const ENDOWMENT: u128 = 1_000_000 * KSM;
	const STASH: u128 = 100 * KSM;

	kusama::GenesisConfig {
		system: kusama::SystemConfig { code: wasm_binary.to_vec() },
		balances: kusama::BalancesConfig {
			balances: endowed_accounts
				.iter()
				.map(|k: &AccountId| (k.clone(), ENDOWMENT))
				.chain(initial_authorities.iter().map(|x| (x.0.clone(), STASH)))
				.collect(),
		},
		indices: kusama::IndicesConfig { indices: vec![] },
		session: kusama::SessionConfig {
			keys: initial_authorities
				.iter()
				.map(|x| {
					(
						x.0.clone(),
						x.0.clone(),
						kusama_session_keys(
							x.2.clone(),
							x.3.clone(),
							x.4.clone(),
							x.5.clone(),
							x.6.clone(),
							x.7.clone(),
						),
					)
				})
				.collect::<Vec<_>>(),
		},
		staking: kusama::StakingConfig {
			validator_count: 50,
			minimum_validator_count: 4,
			stakers: initial_authorities
				.iter()
				.map(|x| (x.0.clone(), x.1.clone(), STASH, kusama::StakerStatus::Validator))
				.collect(),
			invulnerables: initial_authorities.iter().map(|x| x.0.clone()).collect(),
			force_era: Forcing::ForceNone,
			slash_reward_fraction: Perbill::from_percent(10),
			..Default::default()
		},
		phragmen_election: Default::default(),
		democracy: Default::default(),
		council: kusama::CouncilConfig { members: vec![], phantom: Default::default() },
		technical_committee: kusama::TechnicalCommitteeConfig {
			members: vec![],
			phantom: Default::default(),
		},
		technical_membership: Default::default(),
		babe: kusama::BabeConfig {
			authorities: Default::default(),
			epoch_config: Some(kusama::BABE_GENESIS_EPOCH_CONFIG),
		},
		grandpa: Default::default(),
		im_online: Default::default(),
		authority_discovery: kusama::AuthorityDiscoveryConfig { keys: vec![] },
		claims: kusama::ClaimsConfig { claims: vec![], vesting: vec![] },
		vesting: kusama::VestingConfig { vesting: vec![] },
		treasury: Default::default(),
		hrmp: Default::default(),
		configuration: kusama::ConfigurationConfig {
			config: default_parachains_host_configuration(),
		},
		gilt: Default::default(),
		paras: Default::default(),
		xcm_pallet: Default::default(),
		nomination_pools: Default::default(),
	}
}

#[cfg(feature = "rococo-native")]
fn rococo_staging_testnet_config_genesis(wasm_binary: &[u8]) -> rococo_runtime::GenesisConfig {
	use hex_literal::hex;
	use sp_core::crypto::UncheckedInto;

	// subkey inspect "$SECRET"
	let endowed_accounts = vec![
		// 5DwBmEFPXRESyEam5SsQF1zbWSCn2kCjyLW51hJHXe9vW4xs
		hex!["52bc71c1eca5353749542dfdf0af97bf764f9c2f44e860cd485f1cd86400f649"].into(),
	];

	// ./scripts/prepare-test-net.sh 8
	let initial_authorities: Vec<(
		AccountId,
		AccountId,
		BabeId,
		GrandpaId,
		ImOnlineId,
		ValidatorId,
		AssignmentId,
		AuthorityDiscoveryId,
		BeefyId,
	)> = vec![
		(
			//5EHZkbp22djdbuMFH9qt1DVzSCvqi3zWpj6DAYfANa828oei
			hex!["62475fe5406a7cb6a64c51d0af9d3ab5c2151bcae982fb812f7a76b706914d6a"].into(),
			//5FeSEpi9UYYaWwXXb3tV88qtZkmSdB3mvgj3pXkxKyYLGhcd
			hex!["9e6e781a76810fe93187af44c79272c290c2b9e2b8b92ee11466cd79d8023f50"].into(),
			//5Fh6rDpMDhM363o1Z3Y9twtaCPfizGQWCi55BSykTQjGbP7H
			hex!["a076ef1280d768051f21d060623da3ab5b56944d681d303ed2d4bf658c5bed35"]
				.unchecked_into(),
			//5CPd3zoV9Aaah4xWucuDivMHJ2nEEmpdi864nPTiyRZp4t87
			hex!["0e6d7d1afbcc6547b92995a394ba0daed07a2420be08220a5a1336c6731f0bfa"]
				.unchecked_into(),
			//5F7BEa1LGFksUihyatf3dCDYneB8pWzVyavnByCsm5nBgezi
			hex!["86975a37211f8704e947a365b720f7a3e2757988eaa7d0f197e83dba355ef743"]
				.unchecked_into(),
			//5CP6oGfwqbEfML8efqm1tCZsUgRsJztp9L8ZkEUxA16W8PPz
			hex!["0e07a51d3213842f8e9363ce8e444255990a225f87e80a3d651db7841e1a0205"]
				.unchecked_into(),
			//5HQdwiDh8Qtd5dSNWajNYpwDvoyNWWA16Y43aEkCNactFc2b
			hex!["ec60e71fe4a567ef9fef99d4bbf37ffae70564b41aa6f94ef0317c13e0a5477b"]
				.unchecked_into(),
			//5HbSgM72xVuscsopsdeG3sCSCYdAeM1Tay9p79N6ky6vwDGq
			hex!["f49eae66a0ac9f610316906ec8f1a0928e20d7059d76a5ca53cbcb5a9b50dd3c"]
				.unchecked_into(),
			//5DPSWdgw38Spu315r6LSvYCggeeieBAJtP5A1qzuzKhqmjVu
			hex!["034f68c5661a41930c82f26a662276bf89f33467e1c850f2fb8ef687fe43d62276"]
				.unchecked_into(),
		),
		(
			//5DvH8oEjQPYhzCoQVo7WDU91qmQfLZvxe9wJcrojmJKebCmG
			hex!["520b48452969f6ddf263b664de0adb0c729d0e0ad3b0e5f3cb636c541bc9022a"].into(),
			//5ENZvCRzyXJJYup8bM6yEzb2kQHEb1NDpY2ZEyVGBkCfRdj3
			hex!["6618289af7ae8621981ffab34591e7a6486e12745dfa3fd3b0f7e6a3994c7b5b"].into(),
			//5DLjSUfqZVNAADbwYLgRvHvdzXypiV1DAEaDMjcESKTcqMoM
			hex!["38757d0de00a0c739e7d7984ef4bc01161bd61e198b7c01b618425c16bb5bd5f"]
				.unchecked_into(),
			//5HnDVBN9mD6mXyx8oryhDbJtezwNSj1VRXgLoYCBA6uEkiao
			hex!["fcd5f87a6fd5707a25122a01b4dac0a8482259df7d42a9a096606df1320df08d"]
				.unchecked_into(),
			//5DhyXZiuB1LvqYKFgT5tRpgGsN3is2cM9QxgW7FikvakbAZP
			hex!["48a910c0af90898f11bd57d37ceaea53c78994f8e1833a7ade483c9a84bde055"]
				.unchecked_into(),
			//5EPEWRecy2ApL5n18n3aHyU1956zXTRqaJpzDa9DoqiggNwF
			hex!["669a10892119453e9feb4e3f1ee8e028916cc3240022920ad643846fbdbee816"]
				.unchecked_into(),
			//5ES3fw5X4bndSgLNmtPfSbM2J1kLqApVB2CCLS4CBpM1UxUZ
			hex!["68bf52c482630a8d1511f2edd14f34127a7d7082219cccf7fd4c6ecdb535f80d"]
				.unchecked_into(),
			//5HeXbwb5PxtcRoopPZTp5CQun38atn2UudQ8p2AxR5BzoaXw
			hex!["f6f8fe475130d21165446a02fb1dbce3a7bf36412e5d98f4f0473aed9252f349"]
				.unchecked_into(),
			//5F7nTtN8MyJV4UsXpjg7tHSnfANXZ5KRPJmkASc1ZSH2Xoa5
			hex!["03a90c2bb6d3b7000020f6152fe2e5002fa970fd1f42aafb6c8edda8dacc2ea77e"]
				.unchecked_into(),
		),
		(
			//5FPMzsezo1PRxYbVpJMWK7HNbR2kUxidsAAxH4BosHa4wd6S
			hex!["92ef83665b39d7a565e11bf8d18d41d45a8011601c339e57a8ea88c8ff7bba6f"].into(),
			//5G6NQidFG7YiXsvV7hQTLGArir9tsYqD4JDxByhgxKvSKwRx
			hex!["b235f57244230589523271c27b8a490922ffd7dccc83b044feaf22273c1dc735"].into(),
			//5GpZhzAVg7SAtzLvaAC777pjquPEcNy1FbNUAG2nZvhmd6eY
			hex!["d2644c1ab2c63a3ad8d40ad70d4b260969e3abfe6d7e6665f50dc9f6365c9d2a"]
				.unchecked_into(),
			//5HAes2RQYPbYKbLBfKb88f4zoXv6pPA6Ke8CjN7dob3GpmSP
			hex!["e1b68fbd84333e31486c08e6153d9a1415b2e7e71b413702b7d64e9b631184a1"]
				.unchecked_into(),
			//5HTXBf36LXmkFWJLokNUK6fPxVpkr2ToUnB1pvaagdGu4c1T
			hex!["ee93e26259decb89afcf17ef2aa0fa2db2e1042fb8f56ecfb24d19eae8629878"]
				.unchecked_into(),
			//5FtAGDZYJKXkhVhAxCQrXmaP7EE2mGbBMfmKDHjfYDgq2BiU
			hex!["a8e61ffacafaf546283dc92d14d7cc70ea0151a5dd81fdf73ff5a2951f2b6037"]
				.unchecked_into(),
			//5CtK7JHv3h6UQZ44y54skxdwSVBRtuxwPE1FYm7UZVhg8rJV
			hex!["244f3421b310c68646e99cdbf4963e02067601f57756b072a4b19431448c186e"]
				.unchecked_into(),
			//5D4r6YaB6F7A7nvMRHNFNF6zrR9g39bqDJFenrcaFmTCRwfa
			hex!["2c57f81fd311c1ab53813c6817fe67f8947f8d39258252663b3384ab4195494d"]
				.unchecked_into(),
			//5EPoHj8uV4fFKQHYThc6Z9fDkU7B6ih2ncVzQuDdNFb8UyhF
			hex!["039d065fe4f9234f0a4f13cc3ae585f2691e9c25afa469618abb6645111f607a53"]
				.unchecked_into(),
		),
		(
			//5DMNx7RoX6d7JQ38NEM7DWRcW2THu92LBYZEWvBRhJeqcWgR
			hex!["38f3c2f38f6d47f161e98c697bbe3ca0e47c033460afda0dda314ab4222a0404"].into(),
			//5GGdKNDr9P47dpVnmtq3m8Tvowwf1ot1abw6tPsTYYFoKm2v
			hex!["ba0898c1964196474c0be08d364cdf4e9e1d47088287f5235f70b0590dfe1704"].into(),
			//5EjkyPCzR2SjhDZq8f7ufsw6TfkvgNRepjCRQFc4TcdXdaB1
			hex!["764186bc30fd5a02477f19948dc723d6d57ab174debd4f80ed6038ec960bfe21"]
				.unchecked_into(),
			//5DJV3zCBTJBLGNDCcdWrYxWDacSz84goGTa4pFeKVvehEBte
			hex!["36be9069cdb4a8a07ecd51f257875150f0a8a1be44a10d9d98dabf10a030aef4"]
				.unchecked_into(),
			//5FHf8kpK4fPjEJeYcYon2gAPwEBubRvtwpzkUbhMWSweKPUY
			hex!["8e95b9b5b4dc69790b67b566567ca8bf8cdef3a3a8bb65393c0d1d1c87cd2d2c"]
				.unchecked_into(),
			//5F9FsRjpecP9GonktmtFL3kjqNAMKjHVFjyjRdTPa4hbQRZA
			hex!["882d72965e642677583b333b2d173ac94b5fd6c405c76184bb14293be748a13b"]
				.unchecked_into(),
			//5F1FZWZSj3JyTLs8sRBxU6QWyGLSL9BMRtmSKDmVEoiKFxSP
			hex!["821271c99c958b9220f1771d9f5e29af969edfa865631dba31e1ab7bc0582b75"]
				.unchecked_into(),
			//5CtgRR74VypK4h154s369abs78hDUxZSJqcbWsfXvsjcHJNA
			hex!["2496f28d887d84705c6dae98aee8bf90fc5ad10bb5545eca1de6b68425b70f7c"]
				.unchecked_into(),
			//5CPx6dsr11SCJHKFkcAQ9jpparS7FwXQBrrMznRo4Hqv1PXz
			hex!["0307d29bbf6a5c4061c2157b44fda33b7bb4ec52a5a0305668c74688cedf288d58"]
				.unchecked_into(),
		),
		(
			//5C8AL1Zb4bVazgT3EgDxFgcow1L4SJjVu44XcLC9CrYqFN4N
			hex!["02a2d8cfcf75dda85fafc04ace3bcb73160034ed1964c43098fb1fe831de1b16"].into(),
			//5FLYy3YKsAnooqE4hCudttAsoGKbVG3hYYBtVzwMjJQrevPa
			hex!["90cab33f0bb501727faa8319f0845faef7d31008f178b65054b6629fe531b772"].into(),
			//5Et3tfbVf1ByFThNAuUq5pBssdaPPskip5yob5GNyUFojXC7
			hex!["7c94715e5dd8ab54221b1b6b2bfa5666f593f28a92a18e28052531de1bd80813"]
				.unchecked_into(),
			//5EX1JBghGbQqWohTPU6msR9qZ2nYPhK9r3RTQ2oD1K8TCxaG
			hex!["6c878e33b83c20324238d22240f735457b6fba544b383e70bb62a27b57380c81"]
				.unchecked_into(),
			//5GqL8RbVAuNXpDhjQi1KrS1MyNuKhvus2AbmQwRGjpuGZmFu
			hex!["d2f9d537ffa59919a4028afdb627c14c14c97a1547e13e8e82203d2049b15b1a"]
				.unchecked_into(),
			//5EUNaBpX9mJgcmLQHyG5Pkms6tbDiKuLbeTEJS924Js9cA1N
			hex!["6a8570b9c6408e54bacf123cc2bb1b0f087f9c149147d0005badba63a5a4ac01"]
				.unchecked_into(),
			//5CaZuueRVpMATZG4hkcrgDoF4WGixuz7zu83jeBdY3bgWGaG
			hex!["16c69ea8d595e80b6736f44be1eaeeef2ac9c04a803cc4fd944364cb0d617a33"]
				.unchecked_into(),
			//5DABsdQCDUGuhzVGWe5xXzYQ9rtrVxRygW7RXf9Tsjsw1aGJ
			hex!["306ac5c772fe858942f92b6e28bd82fb7dd8cdd25f9a4626c1b0eee075fcb531"]
				.unchecked_into(),
			//5H91T5mHhoCw9JJG4NjghDdQyhC6L7XcSuBWKD3q3TAhEVvQ
			hex!["02fb0330356e63a35dd930bc74525edf28b3bf5eb44aab9e9e4962c8309aaba6a6"]
				.unchecked_into(),
		),
		(
			//5C8XbDXdMNKJrZSrQURwVCxdNdk8AzG6xgLggbzuA399bBBF
			hex!["02ea6bfa8b23b92fe4b5db1063a1f9475e3acd0ab61e6b4f454ed6ba00b5f864"].into(),
			//5GsyzFP8qtF8tXPSsjhjxAeU1v7D1PZofuQKN9TdCc7Dp1JM
			hex!["d4ffc4c05b47d1115ad200f7f86e307b20b46c50e1b72a912ec4f6f7db46b616"].into(),
			//5GHWB8ZDzegLcMW7Gdd1BS6WHVwDdStfkkE4G7KjPjZNJBtD
			hex!["bab3cccdcc34401e9b3971b96a662686cf755aa869a5c4b762199ce531b12c5b"]
				.unchecked_into(),
			//5GzDPGbUM9uH52ZEwydasTj8edokGUJ7vEpoFWp9FE1YNuFB
			hex!["d9c056c98ca0e6b4eb7f5c58c007c1db7be0fe1f3776108f797dd4990d1ccc33"]
				.unchecked_into(),
			//5GWZbVkJEfWZ7fRca39YAQeqri2Z7pkeHyd7rUctUHyQifLp
			hex!["c4a980da30939d5bb9e4a734d12bf81259ae286aa21fa4b65405347fa40eff35"]
				.unchecked_into(),
			//5CmLCFeSurRXXtwMmLcVo7sdJ9EqDguvJbuCYDcHkr3cpqyE
			hex!["1efc23c0b51ad609ab670ecf45807e31acbd8e7e5cb7c07cf49ee42992d2867c"]
				.unchecked_into(),
			//5DnsSy8a8pfE2aFjKBDtKw7WM1V4nfE5sLzP15MNTka53GqS
			hex!["4c64d3f06d28adeb36a892fdaccecace150bec891f04694448a60b74fa469c22"]
				.unchecked_into(),
			//5CZdFnyzZvKetZTeUwj5APAYskVJe4QFiTezo5dQNsrnehGd
			hex!["160ea09c5717270e958a3da42673fa011613a9539b2e4ebcad8626bc117ca04a"]
				.unchecked_into(),
			//5HgoR9JJkdBusxKrrs3zgd3ToppgNoGj1rDyAJp4e7eZiYyT
			hex!["020019a8bb188f8145d02fa855e9c36e9914457d37c500e03634b5223aa5702474"]
				.unchecked_into(),
		),
		(
			//5HinEonzr8MywkqedcpsmwpxKje2jqr9miEwuzyFXEBCvVXM
			hex!["fa373e25a1c4fe19c7148acde13bc3db1811cf656dc086820f3dda736b9c4a00"].into(),
			//5EHJbj6Td6ks5HDnyfN4ttTSi57osxcQsQexm7XpazdeqtV7
			hex!["62145d721967bd88622d08625f0f5681463c0f1b8bcd97eb3c2c53f7660fd513"].into(),
			//5EeCsC58XgJ1DFaoYA1WktEpP27jvwGpKdxPMFjicpLeYu96
			hex!["720537e2c1c554654d73b3889c3ef4c3c2f95a65dd3f7c185ebe4afebed78372"]
				.unchecked_into(),
			//5DnEySxbnppWEyN8cCLqvGjAorGdLRg2VmkY96dbJ1LHFK8N
			hex!["4bea0b37e0cce9bddd80835fa2bfd5606f5dcfb8388bbb10b10c483f0856cf14"]
				.unchecked_into(),
			//5E1Y1FJ7dVP7qtE3wm241pTm72rTMcDT5Jd8Czv7Pwp7N3AH
			hex!["560d90ca51e9c9481b8a9810060e04d0708d246714960439f804e5c6f40ca651"]
				.unchecked_into(),
			//5CAC278tFCHAeHYqE51FTWYxHmeLcENSS1RG77EFRTvPZMJT
			hex!["042f07fc5268f13c026bbe199d63e6ac77a0c2a780f71cda05cee5a6f1b3f11f"]
				.unchecked_into(),
			//5HjRTLWcQjZzN3JDvaj1UzjNSayg5ZD9ZGWMstaL7Ab2jjAa
			hex!["fab485e87ed1537d089df521edf983a777c57065a702d7ed2b6a2926f31da74f"]
				.unchecked_into(),
			//5ELv74v7QcsS6FdzvG4vL2NnYDGWmRnJUSMKYwdyJD7Xcdi7
			hex!["64d59feddb3d00316a55906953fb3db8985797472bd2e6c7ea1ab730cc339d7f"]
				.unchecked_into(),
			//5FaUcPt4fPz93vBhcrCJqmDkjYZ7jCbzAF56QJoCmvPaKrmx
			hex!["033f1a6d47fe86f88934e4b83b9fae903b92b5dcf4fec97d5e3e8bf4f39df03685"]
				.unchecked_into(),
		),
		(
			//5Ey3NQ3dfabaDc16NUv7wRLsFCMDFJSqZFzKVycAsWuUC6Di
			hex!["8062e9c21f1d92926103119f7e8153cebdb1e5ab3e52d6f395be80bb193eab47"].into(),
			//5HiWsuSBqt8nS9pnggexXuHageUifVPKPHDE2arTKqhTp1dV
			hex!["fa0388fa88f3f0cb43d583e2571fbc0edad57dff3a6fd89775451dd2c2b8ea00"].into(),
			//5H168nKX2Yrfo3bxj7rkcg25326Uv3CCCnKUGK6uHdKMdPt8
			hex!["da6b2df18f0f9001a6dcf1d301b92534fe9b1f3ccfa10c49449fee93adaa8349"]
				.unchecked_into(),
			//5DrA2fZdzmNqT5j6DXNwVxPBjDV9jhkAqvjt6Us3bQHKy3cF
			hex!["4ee66173993dd0db5d628c4c9cb61a27b76611ad3c3925947f0d0011ee2c5dcc"]
				.unchecked_into(),
			//5FNFDUGNLUtqg5LgrwYLNmBiGoP8KRxsvQpBkc7GQP6qaBUG
			hex!["92156f54a114ee191415898f2da013d9db6a5362d6b36330d5fc23e27360ab66"]
				.unchecked_into(),
			//5Gx6YeNhynqn8qkda9QKpc9S7oDr4sBrfAu516d3sPpEt26F
			hex!["d822d4088b20dca29a580a577a97d6f024bb24c9550bebdfd7d2d18e946a1c7d"]
				.unchecked_into(),
			//5DhDcHqwxoes5s89AyudGMjtZXx1nEgrk5P45X88oSTR3iyx
			hex!["481538f8c2c011a76d7d57db11c2789a5e83b0f9680dc6d26211d2f9c021ae4c"]
				.unchecked_into(),
			//5DqAvikdpfRdk5rR35ZobZhqaC5bJXZcEuvzGtexAZP1hU3T
			hex!["4e262811acdfe94528bfc3c65036080426a0e1301b9ada8d687a70ffcae99c26"]
				.unchecked_into(),
			//5E41Znrr2YtZu8bZp3nvRuLVHg3jFksfQ3tXuviLku4wsao7
			hex!["025e84e95ed043e387ddb8668176b42f8e2773ddd84f7f58a6d9bf436a4b527986"]
				.unchecked_into(),
		),
	];

	const ENDOWMENT: u128 = 1_000_000 * ROC;
	const STASH: u128 = 100 * ROC;

	rococo_runtime::GenesisConfig {
		system: rococo_runtime::SystemConfig { code: wasm_binary.to_vec() },
		balances: rococo_runtime::BalancesConfig {
			balances: endowed_accounts
				.iter()
				.map(|k: &AccountId| (k.clone(), ENDOWMENT))
				.chain(initial_authorities.iter().map(|x| (x.0.clone(), STASH)))
				.collect(),
		},
		beefy: Default::default(),
		indices: rococo_runtime::IndicesConfig { indices: vec![] },
		session: rococo_runtime::SessionConfig {
			keys: initial_authorities
				.iter()
				.map(|x| {
					(
						x.0.clone(),
						x.0.clone(),
						rococo_session_keys(
							x.2.clone(),
							x.3.clone(),
							x.4.clone(),
							x.5.clone(),
							x.6.clone(),
							x.7.clone(),
							x.8.clone(),
						),
					)
				})
				.collect::<Vec<_>>(),
		},
		phragmen_election: Default::default(),
		babe: rococo_runtime::BabeConfig {
			authorities: Default::default(),
			epoch_config: Some(rococo_runtime::BABE_GENESIS_EPOCH_CONFIG),
		},
		grandpa: Default::default(),
		im_online: Default::default(),
		democracy: rococo_runtime::DemocracyConfig::default(),
		council: rococo::CouncilConfig { members: vec![], phantom: Default::default() },
		technical_committee: rococo::TechnicalCommitteeConfig {
			members: vec![],
			phantom: Default::default(),
		},
		technical_membership: Default::default(),
		treasury: Default::default(),
		authority_discovery: rococo_runtime::AuthorityDiscoveryConfig { keys: vec![] },
		claims: rococo::ClaimsConfig { claims: vec![], vesting: vec![] },
		vesting: rococo::VestingConfig { vesting: vec![] },
		sudo: rococo_runtime::SudoConfig { key: Some(endowed_accounts[0].clone()) },
		paras: rococo_runtime::ParasConfig { paras: vec![] },
		hrmp: Default::default(),
		configuration: rococo_runtime::ConfigurationConfig {
			config: default_parachains_host_configuration(),
		},
		gilt: Default::default(),
		registrar: rococo_runtime::RegistrarConfig {
			next_free_para_id: polkadot_primitives::v2::LOWEST_PUBLIC_ID,
		},
		xcm_pallet: Default::default(),
<<<<<<< HEAD
		bridge_rococo_grandpa: rococo_runtime::BridgeRococoGrandpaConfig {
			owner: Some(endowed_accounts[0].clone()),
			..Default::default()
		},
		bridge_wococo_grandpa: rococo_runtime::BridgeWococoGrandpaConfig {
			owner: Some(endowed_accounts[0].clone()),
			..Default::default()
		},
		bridge_rococo_messages: rococo_runtime::BridgeRococoMessagesConfig {
			owner: Some(endowed_accounts[0].clone()),
			..Default::default()
		},
		bridge_wococo_messages: rococo_runtime::BridgeWococoMessagesConfig {
			owner: Some(endowed_accounts[0].clone()),
			..Default::default()
		},
=======
		transaction_payment: Default::default(),
>>>>>>> 3b2b067d
	}
}

/// Returns the properties for the [`PolkadotChainSpec`].
pub fn polkadot_chain_spec_properties() -> serde_json::map::Map<String, serde_json::Value> {
	serde_json::json!({
		"tokenDecimals": 10,
	})
	.as_object()
	.expect("Map given; qed")
	.clone()
}

/// Polkadot staging testnet config.
#[cfg(feature = "polkadot-native")]
pub fn polkadot_staging_testnet_config() -> Result<PolkadotChainSpec, String> {
	let wasm_binary = polkadot::WASM_BINARY.ok_or("Polkadot development wasm not available")?;
	let boot_nodes = vec![];

	Ok(PolkadotChainSpec::from_genesis(
		"Polkadot Staging Testnet",
		"polkadot_staging_testnet",
		ChainType::Live,
		move || polkadot_staging_testnet_config_genesis(wasm_binary),
		boot_nodes,
		Some(
			TelemetryEndpoints::new(vec![(POLKADOT_STAGING_TELEMETRY_URL.to_string(), 0)])
				.expect("Polkadot Staging telemetry url is valid; qed"),
		),
		Some(DEFAULT_PROTOCOL_ID),
		None,
		Some(polkadot_chain_spec_properties()),
		Default::default(),
	))
}

/// Staging testnet config.
#[cfg(feature = "kusama-native")]
pub fn kusama_staging_testnet_config() -> Result<KusamaChainSpec, String> {
	let wasm_binary = kusama::WASM_BINARY.ok_or("Kusama development wasm not available")?;
	let boot_nodes = vec![];

	Ok(KusamaChainSpec::from_genesis(
		"Kusama Staging Testnet",
		"kusama_staging_testnet",
		ChainType::Live,
		move || kusama_staging_testnet_config_genesis(wasm_binary),
		boot_nodes,
		Some(
			TelemetryEndpoints::new(vec![(KUSAMA_STAGING_TELEMETRY_URL.to_string(), 0)])
				.expect("Kusama Staging telemetry url is valid; qed"),
		),
		Some(DEFAULT_PROTOCOL_ID),
		None,
		None,
		Default::default(),
	))
}

/// Westend staging testnet config.
#[cfg(feature = "westend-native")]
pub fn westend_staging_testnet_config() -> Result<WestendChainSpec, String> {
	let wasm_binary = westend::WASM_BINARY.ok_or("Westend development wasm not available")?;
	let boot_nodes = vec![];

	Ok(WestendChainSpec::from_genesis(
		"Westend Staging Testnet",
		"westend_staging_testnet",
		ChainType::Live,
		move || westend_staging_testnet_config_genesis(wasm_binary),
		boot_nodes,
		Some(
			TelemetryEndpoints::new(vec![(WESTEND_STAGING_TELEMETRY_URL.to_string(), 0)])
				.expect("Westend Staging telemetry url is valid; qed"),
		),
		Some(DEFAULT_PROTOCOL_ID),
		None,
		None,
		Default::default(),
	))
}

/// Rococo staging testnet config.
#[cfg(feature = "rococo-native")]
pub fn rococo_staging_testnet_config() -> Result<RococoChainSpec, String> {
	let wasm_binary = rococo::WASM_BINARY.ok_or("Rococo development wasm not available")?;
	let boot_nodes = vec![];

	Ok(RococoChainSpec::from_genesis(
		"Rococo Staging Testnet",
		"rococo_staging_testnet",
		ChainType::Live,
		move || rococo_staging_testnet_config_genesis(wasm_binary),
		boot_nodes,
		Some(
			TelemetryEndpoints::new(vec![(ROCOCO_STAGING_TELEMETRY_URL.to_string(), 0)])
				.expect("Rococo Staging telemetry url is valid; qed"),
		),
		Some(DEFAULT_PROTOCOL_ID),
		None,
		None,
		Default::default(),
	))
}

pub fn versi_chain_spec_properties() -> serde_json::map::Map<String, serde_json::Value> {
	serde_json::json!({
		"ss58Format": 42,
		"tokenDecimals": 12,
		"tokenSymbol": "VRS",
	})
	.as_object()
	.expect("Map given; qed")
	.clone()
}

/// Versi staging testnet config.
#[cfg(feature = "rococo-native")]
pub fn versi_staging_testnet_config() -> Result<RococoChainSpec, String> {
	let wasm_binary = rococo::WASM_BINARY.ok_or("Versi development wasm not available")?;
	let boot_nodes = vec![];

	Ok(RococoChainSpec::from_genesis(
		"Versi Staging Testnet",
		"versi_staging_testnet",
		ChainType::Live,
		move || rococo_staging_testnet_config_genesis(wasm_binary),
		boot_nodes,
		Some(
			TelemetryEndpoints::new(vec![(VERSI_STAGING_TELEMETRY_URL.to_string(), 0)])
				.expect("Versi Staging telemetry url is valid; qed"),
		),
		Some("versi"),
		None,
		Some(versi_chain_spec_properties()),
		Default::default(),
	))
}

/// Helper function to generate a crypto pair from seed
pub fn get_from_seed<TPublic: Public>(seed: &str) -> <TPublic::Pair as Pair>::Public {
	TPublic::Pair::from_string(&format!("//{}", seed), None)
		.expect("static values are valid; qed")
		.public()
}

/// Helper function to generate an account ID from seed
pub fn get_account_id_from_seed<TPublic: Public>(seed: &str) -> AccountId
where
	AccountPublic: From<<TPublic::Pair as Pair>::Public>,
{
	AccountPublic::from(get_from_seed::<TPublic>(seed)).into_account()
}

/// Helper function to generate stash, controller and session key from seed
pub fn get_authority_keys_from_seed(
	seed: &str,
) -> (
	AccountId,
	AccountId,
	BabeId,
	GrandpaId,
	ImOnlineId,
	ValidatorId,
	AssignmentId,
	AuthorityDiscoveryId,
	BeefyId,
) {
	let keys = get_authority_keys_from_seed_no_beefy(seed);
	(keys.0, keys.1, keys.2, keys.3, keys.4, keys.5, keys.6, keys.7, get_from_seed::<BeefyId>(seed))
}

/// Helper function to generate stash, controller and session key from seed
pub fn get_authority_keys_from_seed_no_beefy(
	seed: &str,
) -> (
	AccountId,
	AccountId,
	BabeId,
	GrandpaId,
	ImOnlineId,
	ValidatorId,
	AssignmentId,
	AuthorityDiscoveryId,
) {
	(
		get_account_id_from_seed::<sr25519::Public>(&format!("{}//stash", seed)),
		get_account_id_from_seed::<sr25519::Public>(seed),
		get_from_seed::<BabeId>(seed),
		get_from_seed::<GrandpaId>(seed),
		get_from_seed::<ImOnlineId>(seed),
		get_from_seed::<ValidatorId>(seed),
		get_from_seed::<AssignmentId>(seed),
		get_from_seed::<AuthorityDiscoveryId>(seed),
	)
}

fn testnet_accounts() -> Vec<AccountId> {
	vec![
		get_account_id_from_seed::<sr25519::Public>("Alice"),
		get_account_id_from_seed::<sr25519::Public>("Bob"),
		get_account_id_from_seed::<sr25519::Public>("Charlie"),
		get_account_id_from_seed::<sr25519::Public>("Dave"),
		get_account_id_from_seed::<sr25519::Public>("Eve"),
		get_account_id_from_seed::<sr25519::Public>("Ferdie"),
		get_account_id_from_seed::<sr25519::Public>("Alice//stash"),
		get_account_id_from_seed::<sr25519::Public>("Bob//stash"),
		get_account_id_from_seed::<sr25519::Public>("Charlie//stash"),
		get_account_id_from_seed::<sr25519::Public>("Dave//stash"),
		get_account_id_from_seed::<sr25519::Public>("Eve//stash"),
		get_account_id_from_seed::<sr25519::Public>("Ferdie//stash"),
	]
}

/// Helper function to create polkadot `GenesisConfig` for testing
#[cfg(feature = "polkadot-native")]
pub fn polkadot_testnet_genesis(
	wasm_binary: &[u8],
	initial_authorities: Vec<(
		AccountId,
		AccountId,
		BabeId,
		GrandpaId,
		ImOnlineId,
		ValidatorId,
		AssignmentId,
		AuthorityDiscoveryId,
	)>,
	_root_key: AccountId,
	endowed_accounts: Option<Vec<AccountId>>,
) -> polkadot::GenesisConfig {
	let endowed_accounts: Vec<AccountId> = endowed_accounts.unwrap_or_else(testnet_accounts);

	const ENDOWMENT: u128 = 1_000_000 * DOT;
	const STASH: u128 = 100 * DOT;

	polkadot::GenesisConfig {
		system: polkadot::SystemConfig { code: wasm_binary.to_vec() },
		indices: polkadot::IndicesConfig { indices: vec![] },
		balances: polkadot::BalancesConfig {
			balances: endowed_accounts.iter().map(|k| (k.clone(), ENDOWMENT)).collect(),
		},
		session: polkadot::SessionConfig {
			keys: initial_authorities
				.iter()
				.map(|x| {
					(
						x.0.clone(),
						x.0.clone(),
						polkadot_session_keys(
							x.2.clone(),
							x.3.clone(),
							x.4.clone(),
							x.5.clone(),
							x.6.clone(),
							x.7.clone(),
						),
					)
				})
				.collect::<Vec<_>>(),
		},
		staking: polkadot::StakingConfig {
			minimum_validator_count: 1,
			validator_count: initial_authorities.len() as u32,
			stakers: initial_authorities
				.iter()
				.map(|x| (x.0.clone(), x.1.clone(), STASH, polkadot::StakerStatus::Validator))
				.collect(),
			invulnerables: initial_authorities.iter().map(|x| x.0.clone()).collect(),
			force_era: Forcing::NotForcing,
			slash_reward_fraction: Perbill::from_percent(10),
			..Default::default()
		},
		phragmen_election: Default::default(),
		democracy: polkadot::DemocracyConfig::default(),
		council: polkadot::CouncilConfig { members: vec![], phantom: Default::default() },
		technical_committee: polkadot::TechnicalCommitteeConfig {
			members: vec![],
			phantom: Default::default(),
		},
		technical_membership: Default::default(),
		babe: polkadot::BabeConfig {
			authorities: Default::default(),
			epoch_config: Some(polkadot::BABE_GENESIS_EPOCH_CONFIG),
		},
		grandpa: Default::default(),
		im_online: Default::default(),
		authority_discovery: polkadot::AuthorityDiscoveryConfig { keys: vec![] },
		claims: polkadot::ClaimsConfig { claims: vec![], vesting: vec![] },
		vesting: polkadot::VestingConfig { vesting: vec![] },
		treasury: Default::default(),
		hrmp: Default::default(),
		configuration: polkadot::ConfigurationConfig {
			config: default_parachains_host_configuration(),
		},
		paras: Default::default(),
		xcm_pallet: Default::default(),
	}
}

/// Helper function to create kusama `GenesisConfig` for testing
#[cfg(feature = "kusama-native")]
pub fn kusama_testnet_genesis(
	wasm_binary: &[u8],
	initial_authorities: Vec<(
		AccountId,
		AccountId,
		BabeId,
		GrandpaId,
		ImOnlineId,
		ValidatorId,
		AssignmentId,
		AuthorityDiscoveryId,
	)>,
	_root_key: AccountId,
	endowed_accounts: Option<Vec<AccountId>>,
) -> kusama::GenesisConfig {
	let endowed_accounts: Vec<AccountId> = endowed_accounts.unwrap_or_else(testnet_accounts);

	const ENDOWMENT: u128 = 1_000_000 * KSM;
	const STASH: u128 = 100 * KSM;

	kusama::GenesisConfig {
		system: kusama::SystemConfig { code: wasm_binary.to_vec() },
		indices: kusama::IndicesConfig { indices: vec![] },
		balances: kusama::BalancesConfig {
			balances: endowed_accounts.iter().map(|k| (k.clone(), ENDOWMENT)).collect(),
		},
		session: kusama::SessionConfig {
			keys: initial_authorities
				.iter()
				.map(|x| {
					(
						x.0.clone(),
						x.0.clone(),
						kusama_session_keys(
							x.2.clone(),
							x.3.clone(),
							x.4.clone(),
							x.5.clone(),
							x.6.clone(),
							x.7.clone(),
						),
					)
				})
				.collect::<Vec<_>>(),
		},
		staking: kusama::StakingConfig {
			minimum_validator_count: 1,
			validator_count: initial_authorities.len() as u32,
			stakers: initial_authorities
				.iter()
				.map(|x| (x.0.clone(), x.1.clone(), STASH, kusama::StakerStatus::Validator))
				.collect(),
			invulnerables: initial_authorities.iter().map(|x| x.0.clone()).collect(),
			force_era: Forcing::NotForcing,
			slash_reward_fraction: Perbill::from_percent(10),
			..Default::default()
		},
		phragmen_election: Default::default(),
		democracy: kusama::DemocracyConfig::default(),
		council: kusama::CouncilConfig { members: vec![], phantom: Default::default() },
		technical_committee: kusama::TechnicalCommitteeConfig {
			members: vec![],
			phantom: Default::default(),
		},
		technical_membership: Default::default(),
		babe: kusama::BabeConfig {
			authorities: Default::default(),
			epoch_config: Some(kusama::BABE_GENESIS_EPOCH_CONFIG),
		},
		grandpa: Default::default(),
		im_online: Default::default(),
		authority_discovery: kusama::AuthorityDiscoveryConfig { keys: vec![] },
		claims: kusama::ClaimsConfig { claims: vec![], vesting: vec![] },
		vesting: kusama::VestingConfig { vesting: vec![] },
		treasury: Default::default(),
		hrmp: Default::default(),
		configuration: kusama::ConfigurationConfig {
			config: default_parachains_host_configuration(),
		},
		gilt: Default::default(),
		paras: Default::default(),
		xcm_pallet: Default::default(),
		nomination_pools: Default::default(),
	}
}

/// Helper function to create westend `GenesisConfig` for testing
#[cfg(feature = "westend-native")]
pub fn westend_testnet_genesis(
	wasm_binary: &[u8],
	initial_authorities: Vec<(
		AccountId,
		AccountId,
		BabeId,
		GrandpaId,
		ImOnlineId,
		ValidatorId,
		AssignmentId,
		AuthorityDiscoveryId,
	)>,
	root_key: AccountId,
	endowed_accounts: Option<Vec<AccountId>>,
) -> westend::GenesisConfig {
	let endowed_accounts: Vec<AccountId> = endowed_accounts.unwrap_or_else(testnet_accounts);

	const ENDOWMENT: u128 = 1_000_000 * WND;
	const STASH: u128 = 100 * WND;

	westend::GenesisConfig {
		system: westend::SystemConfig { code: wasm_binary.to_vec() },
		indices: westend::IndicesConfig { indices: vec![] },
		balances: westend::BalancesConfig {
			balances: endowed_accounts.iter().map(|k| (k.clone(), ENDOWMENT)).collect(),
		},
		session: westend::SessionConfig {
			keys: initial_authorities
				.iter()
				.map(|x| {
					(
						x.0.clone(),
						x.0.clone(),
						westend_session_keys(
							x.2.clone(),
							x.3.clone(),
							x.4.clone(),
							x.5.clone(),
							x.6.clone(),
							x.7.clone(),
						),
					)
				})
				.collect::<Vec<_>>(),
		},
		staking: westend::StakingConfig {
			minimum_validator_count: 1,
			validator_count: initial_authorities.len() as u32,
			stakers: initial_authorities
				.iter()
				.map(|x| (x.0.clone(), x.1.clone(), STASH, westend::StakerStatus::Validator))
				.collect(),
			invulnerables: initial_authorities.iter().map(|x| x.0.clone()).collect(),
			force_era: Forcing::NotForcing,
			slash_reward_fraction: Perbill::from_percent(10),
			..Default::default()
		},
		babe: westend::BabeConfig {
			authorities: Default::default(),
			epoch_config: Some(westend::BABE_GENESIS_EPOCH_CONFIG),
		},
		grandpa: Default::default(),
		im_online: Default::default(),
		authority_discovery: westend::AuthorityDiscoveryConfig { keys: vec![] },
		vesting: westend::VestingConfig { vesting: vec![] },
		sudo: westend::SudoConfig { key: Some(root_key) },
		hrmp: Default::default(),
		configuration: westend::ConfigurationConfig {
			config: default_parachains_host_configuration(),
		},
		paras: Default::default(),
		registrar: westend_runtime::RegistrarConfig {
			next_free_para_id: polkadot_primitives::v2::LOWEST_PUBLIC_ID,
		},
		xcm_pallet: Default::default(),
		nomination_pools: Default::default(),
	}
}

/// Helper function to create rococo `GenesisConfig` for testing
#[cfg(feature = "rococo-native")]
pub fn rococo_testnet_genesis(
	wasm_binary: &[u8],
	initial_authorities: Vec<(
		AccountId,
		AccountId,
		BabeId,
		GrandpaId,
		ImOnlineId,
		ValidatorId,
		AssignmentId,
		AuthorityDiscoveryId,
		BeefyId,
	)>,
	root_key: AccountId,
	endowed_accounts: Option<Vec<AccountId>>,
) -> rococo_runtime::GenesisConfig {
	let endowed_accounts: Vec<AccountId> = endowed_accounts.unwrap_or_else(testnet_accounts);

	const ENDOWMENT: u128 = 1_000_000 * ROC;

	rococo_runtime::GenesisConfig {
		system: rococo_runtime::SystemConfig { code: wasm_binary.to_vec() },
		beefy: Default::default(),
		indices: rococo_runtime::IndicesConfig { indices: vec![] },
		balances: rococo_runtime::BalancesConfig {
			balances: endowed_accounts.iter().map(|k| (k.clone(), ENDOWMENT)).collect(),
		},
		session: rococo_runtime::SessionConfig {
			keys: initial_authorities
				.iter()
				.map(|x| {
					(
						x.0.clone(),
						x.0.clone(),
						rococo_session_keys(
							x.2.clone(),
							x.3.clone(),
							x.4.clone(),
							x.5.clone(),
							x.6.clone(),
							x.7.clone(),
							x.8.clone(),
						),
					)
				})
				.collect::<Vec<_>>(),
		},
		babe: rococo_runtime::BabeConfig {
			authorities: Default::default(),
			epoch_config: Some(rococo_runtime::BABE_GENESIS_EPOCH_CONFIG),
		},
		grandpa: Default::default(),
		im_online: Default::default(),
		phragmen_election: Default::default(),
		democracy: rococo::DemocracyConfig::default(),
		council: rococo::CouncilConfig { members: vec![], phantom: Default::default() },
		technical_committee: rococo::TechnicalCommitteeConfig {
			members: vec![],
			phantom: Default::default(),
		},
		technical_membership: Default::default(),
		treasury: Default::default(),
		claims: rococo::ClaimsConfig { claims: vec![], vesting: vec![] },
		vesting: rococo::VestingConfig { vesting: vec![] },
		authority_discovery: rococo_runtime::AuthorityDiscoveryConfig { keys: vec![] },
		sudo: rococo_runtime::SudoConfig { key: Some(root_key.clone()) },
		hrmp: Default::default(),
		configuration: rococo_runtime::ConfigurationConfig {
			config: polkadot_runtime_parachains::configuration::HostConfiguration {
				max_validators_per_core: Some(1),
				..default_parachains_host_configuration()
			},
		},
		gilt: Default::default(),
		paras: rococo_runtime::ParasConfig { paras: vec![] },
		registrar: rococo_runtime::RegistrarConfig {
			next_free_para_id: polkadot_primitives::v2::LOWEST_PUBLIC_ID,
		},
		xcm_pallet: Default::default(),
<<<<<<< HEAD
		bridge_rococo_grandpa: rococo_runtime::BridgeRococoGrandpaConfig {
			owner: Some(root_key.clone()),
			..Default::default()
		},
		bridge_wococo_grandpa: rococo_runtime::BridgeWococoGrandpaConfig {
			owner: Some(root_key.clone()),
			..Default::default()
		},
		bridge_rococo_messages: rococo_runtime::BridgeRococoMessagesConfig {
			owner: Some(root_key.clone()),
			..Default::default()
		},
		bridge_wococo_messages: rococo_runtime::BridgeWococoMessagesConfig {
			owner: Some(root_key.clone()),
			..Default::default()
		},
=======
		transaction_payment: Default::default(),
>>>>>>> 3b2b067d
	}
}

#[cfg(feature = "polkadot-native")]
fn polkadot_development_config_genesis(wasm_binary: &[u8]) -> polkadot::GenesisConfig {
	polkadot_testnet_genesis(
		wasm_binary,
		vec![get_authority_keys_from_seed_no_beefy("Alice")],
		get_account_id_from_seed::<sr25519::Public>("Alice"),
		None,
	)
}

#[cfg(feature = "kusama-native")]
fn kusama_development_config_genesis(wasm_binary: &[u8]) -> kusama::GenesisConfig {
	kusama_testnet_genesis(
		wasm_binary,
		vec![get_authority_keys_from_seed_no_beefy("Alice")],
		get_account_id_from_seed::<sr25519::Public>("Alice"),
		None,
	)
}

#[cfg(feature = "westend-native")]
fn westend_development_config_genesis(wasm_binary: &[u8]) -> westend::GenesisConfig {
	westend_testnet_genesis(
		wasm_binary,
		vec![get_authority_keys_from_seed_no_beefy("Alice")],
		get_account_id_from_seed::<sr25519::Public>("Alice"),
		None,
	)
}

#[cfg(feature = "rococo-native")]
fn rococo_development_config_genesis(wasm_binary: &[u8]) -> rococo_runtime::GenesisConfig {
	rococo_testnet_genesis(
		wasm_binary,
		vec![get_authority_keys_from_seed("Alice")],
		get_account_id_from_seed::<sr25519::Public>("Alice"),
		None,
	)
}

/// Polkadot development config (single validator Alice)
#[cfg(feature = "polkadot-native")]
pub fn polkadot_development_config() -> Result<PolkadotChainSpec, String> {
	let wasm_binary = polkadot::WASM_BINARY.ok_or("Polkadot development wasm not available")?;

	Ok(PolkadotChainSpec::from_genesis(
		"Development",
		"dev",
		ChainType::Development,
		move || polkadot_development_config_genesis(wasm_binary),
		vec![],
		None,
		Some(DEFAULT_PROTOCOL_ID),
		None,
		Some(polkadot_chain_spec_properties()),
		Default::default(),
	))
}

/// Kusama development config (single validator Alice)
#[cfg(feature = "kusama-native")]
pub fn kusama_development_config() -> Result<KusamaChainSpec, String> {
	let wasm_binary = kusama::WASM_BINARY.ok_or("Kusama development wasm not available")?;

	Ok(KusamaChainSpec::from_genesis(
		"Development",
		"kusama_dev",
		ChainType::Development,
		move || kusama_development_config_genesis(wasm_binary),
		vec![],
		None,
		Some(DEFAULT_PROTOCOL_ID),
		None,
		None,
		Default::default(),
	))
}

/// Westend development config (single validator Alice)
#[cfg(feature = "westend-native")]
pub fn westend_development_config() -> Result<WestendChainSpec, String> {
	let wasm_binary = westend::WASM_BINARY.ok_or("Westend development wasm not available")?;

	Ok(WestendChainSpec::from_genesis(
		"Development",
		"westend_dev",
		ChainType::Development,
		move || westend_development_config_genesis(wasm_binary),
		vec![],
		None,
		Some(DEFAULT_PROTOCOL_ID),
		None,
		None,
		Default::default(),
	))
}

/// Rococo development config (single validator Alice)
#[cfg(feature = "rococo-native")]
pub fn rococo_development_config() -> Result<RococoChainSpec, String> {
	let wasm_binary = rococo::WASM_BINARY.ok_or("Rococo development wasm not available")?;

	Ok(RococoChainSpec::from_genesis(
		"Development",
		"rococo_dev",
		ChainType::Development,
		move || rococo_development_config_genesis(wasm_binary),
		vec![],
		None,
		Some(DEFAULT_PROTOCOL_ID),
		None,
		None,
		Default::default(),
	))
}

/// `Versi` development config (single validator Alice)
#[cfg(feature = "rococo-native")]
pub fn versi_development_config() -> Result<RococoChainSpec, String> {
	let wasm_binary = rococo::WASM_BINARY.ok_or("Versi development wasm not available")?;

	Ok(RococoChainSpec::from_genesis(
		"Development",
		"versi_dev",
		ChainType::Development,
		move || rococo_development_config_genesis(wasm_binary),
		vec![],
		None,
		Some("versi"),
		None,
		None,
		Default::default(),
	))
}

/// Wococo development config (single validator Alice)
#[cfg(feature = "rococo-native")]
pub fn wococo_development_config() -> Result<RococoChainSpec, String> {
	const WOCOCO_DEV_PROTOCOL_ID: &str = "woco";
	let wasm_binary = rococo::WASM_BINARY.ok_or("Wococo development wasm not available")?;

	Ok(RococoChainSpec::from_genesis(
		"Development",
		"wococo_dev",
		ChainType::Development,
		move || rococo_development_config_genesis(wasm_binary),
		vec![],
		None,
		Some(WOCOCO_DEV_PROTOCOL_ID),
		None,
		None,
		Default::default(),
	))
}

#[cfg(feature = "polkadot-native")]
fn polkadot_local_testnet_genesis(wasm_binary: &[u8]) -> polkadot::GenesisConfig {
	polkadot_testnet_genesis(
		wasm_binary,
		vec![
			get_authority_keys_from_seed_no_beefy("Alice"),
			get_authority_keys_from_seed_no_beefy("Bob"),
		],
		get_account_id_from_seed::<sr25519::Public>("Alice"),
		None,
	)
}

/// Polkadot local testnet config (multivalidator Alice + Bob)
#[cfg(feature = "polkadot-native")]
pub fn polkadot_local_testnet_config() -> Result<PolkadotChainSpec, String> {
	let wasm_binary = polkadot::WASM_BINARY.ok_or("Polkadot development wasm not available")?;

	Ok(PolkadotChainSpec::from_genesis(
		"Local Testnet",
		"local_testnet",
		ChainType::Local,
		move || polkadot_local_testnet_genesis(wasm_binary),
		vec![],
		None,
		Some(DEFAULT_PROTOCOL_ID),
		None,
		Some(polkadot_chain_spec_properties()),
		Default::default(),
	))
}

#[cfg(feature = "kusama-native")]
fn kusama_local_testnet_genesis(wasm_binary: &[u8]) -> kusama::GenesisConfig {
	kusama_testnet_genesis(
		wasm_binary,
		vec![
			get_authority_keys_from_seed_no_beefy("Alice"),
			get_authority_keys_from_seed_no_beefy("Bob"),
		],
		get_account_id_from_seed::<sr25519::Public>("Alice"),
		None,
	)
}

/// Kusama local testnet config (multivalidator Alice + Bob)
#[cfg(feature = "kusama-native")]
pub fn kusama_local_testnet_config() -> Result<KusamaChainSpec, String> {
	let wasm_binary = kusama::WASM_BINARY.ok_or("Kusama development wasm not available")?;

	Ok(KusamaChainSpec::from_genesis(
		"Kusama Local Testnet",
		"kusama_local_testnet",
		ChainType::Local,
		move || kusama_local_testnet_genesis(wasm_binary),
		vec![],
		None,
		Some(DEFAULT_PROTOCOL_ID),
		None,
		None,
		Default::default(),
	))
}

#[cfg(feature = "westend-native")]
fn westend_local_testnet_genesis(wasm_binary: &[u8]) -> westend::GenesisConfig {
	westend_testnet_genesis(
		wasm_binary,
		vec![
			get_authority_keys_from_seed_no_beefy("Alice"),
			get_authority_keys_from_seed_no_beefy("Bob"),
		],
		get_account_id_from_seed::<sr25519::Public>("Alice"),
		None,
	)
}

/// Westend local testnet config (multivalidator Alice + Bob)
#[cfg(feature = "westend-native")]
pub fn westend_local_testnet_config() -> Result<WestendChainSpec, String> {
	let wasm_binary = westend::WASM_BINARY.ok_or("Westend development wasm not available")?;

	Ok(WestendChainSpec::from_genesis(
		"Westend Local Testnet",
		"westend_local_testnet",
		ChainType::Local,
		move || westend_local_testnet_genesis(wasm_binary),
		vec![],
		None,
		Some(DEFAULT_PROTOCOL_ID),
		None,
		None,
		Default::default(),
	))
}

#[cfg(feature = "rococo-native")]
fn rococo_local_testnet_genesis(wasm_binary: &[u8]) -> rococo_runtime::GenesisConfig {
	rococo_testnet_genesis(
		wasm_binary,
		vec![get_authority_keys_from_seed("Alice"), get_authority_keys_from_seed("Bob")],
		get_account_id_from_seed::<sr25519::Public>("Alice"),
		None,
	)
}

/// Rococo local testnet config (multivalidator Alice + Bob)
#[cfg(feature = "rococo-native")]
pub fn rococo_local_testnet_config() -> Result<RococoChainSpec, String> {
	let wasm_binary = rococo::WASM_BINARY.ok_or("Rococo development wasm not available")?;

	Ok(RococoChainSpec::from_genesis(
		"Rococo Local Testnet",
		"rococo_local_testnet",
		ChainType::Local,
		move || rococo_local_testnet_genesis(wasm_binary),
		vec![],
		None,
		Some(DEFAULT_PROTOCOL_ID),
		None,
		None,
		Default::default(),
	))
}

/// Wococo is a temporary testnet that uses almost the same runtime as rococo.
#[cfg(feature = "rococo-native")]
fn wococo_local_testnet_genesis(wasm_binary: &[u8]) -> rococo_runtime::GenesisConfig {
	rococo_testnet_genesis(
		wasm_binary,
		vec![
			get_authority_keys_from_seed("Alice"),
			get_authority_keys_from_seed("Bob"),
			get_authority_keys_from_seed("Charlie"),
			get_authority_keys_from_seed("Dave"),
		],
		get_account_id_from_seed::<sr25519::Public>("Alice"),
		None,
	)
}

/// Wococo local testnet config (multivalidator Alice + Bob + Charlie + Dave)
#[cfg(feature = "rococo-native")]
pub fn wococo_local_testnet_config() -> Result<RococoChainSpec, String> {
	let wasm_binary = rococo::WASM_BINARY.ok_or("Wococo development wasm not available")?;

	Ok(RococoChainSpec::from_genesis(
		"Wococo Local Testnet",
		"wococo_local_testnet",
		ChainType::Local,
		move || wococo_local_testnet_genesis(wasm_binary),
		vec![],
		None,
		Some(DEFAULT_PROTOCOL_ID),
		None,
		None,
		Default::default(),
	))
}

/// `Versi` is a temporary testnet that uses the same runtime as rococo.
#[cfg(feature = "rococo-native")]
fn versi_local_testnet_genesis(wasm_binary: &[u8]) -> rococo_runtime::GenesisConfig {
	rococo_testnet_genesis(
		wasm_binary,
		vec![
			get_authority_keys_from_seed("Alice"),
			get_authority_keys_from_seed("Bob"),
			get_authority_keys_from_seed("Charlie"),
			get_authority_keys_from_seed("Dave"),
		],
		get_account_id_from_seed::<sr25519::Public>("Alice"),
		None,
	)
}

/// `Versi` local testnet config (multivalidator Alice + Bob + Charlie + Dave)
#[cfg(feature = "rococo-native")]
pub fn versi_local_testnet_config() -> Result<RococoChainSpec, String> {
	let wasm_binary = rococo::WASM_BINARY.ok_or("Versi development wasm not available")?;

	Ok(RococoChainSpec::from_genesis(
		"Versi Local Testnet",
		"versi_local_testnet",
		ChainType::Local,
		move || versi_local_testnet_genesis(wasm_binary),
		vec![],
		None,
		Some("versi"),
		None,
		None,
		Default::default(),
	))
}<|MERGE_RESOLUTION|>--- conflicted
+++ resolved
@@ -1051,26 +1051,7 @@
 			next_free_para_id: polkadot_primitives::v2::LOWEST_PUBLIC_ID,
 		},
 		xcm_pallet: Default::default(),
-<<<<<<< HEAD
-		bridge_rococo_grandpa: rococo_runtime::BridgeRococoGrandpaConfig {
-			owner: Some(endowed_accounts[0].clone()),
-			..Default::default()
-		},
-		bridge_wococo_grandpa: rococo_runtime::BridgeWococoGrandpaConfig {
-			owner: Some(endowed_accounts[0].clone()),
-			..Default::default()
-		},
-		bridge_rococo_messages: rococo_runtime::BridgeRococoMessagesConfig {
-			owner: Some(endowed_accounts[0].clone()),
-			..Default::default()
-		},
-		bridge_wococo_messages: rococo_runtime::BridgeWococoMessagesConfig {
-			owner: Some(endowed_accounts[0].clone()),
-			..Default::default()
-		},
-=======
 		transaction_payment: Default::default(),
->>>>>>> 3b2b067d
 	}
 }
 
@@ -1621,26 +1602,7 @@
 			next_free_para_id: polkadot_primitives::v2::LOWEST_PUBLIC_ID,
 		},
 		xcm_pallet: Default::default(),
-<<<<<<< HEAD
-		bridge_rococo_grandpa: rococo_runtime::BridgeRococoGrandpaConfig {
-			owner: Some(root_key.clone()),
-			..Default::default()
-		},
-		bridge_wococo_grandpa: rococo_runtime::BridgeWococoGrandpaConfig {
-			owner: Some(root_key.clone()),
-			..Default::default()
-		},
-		bridge_rococo_messages: rococo_runtime::BridgeRococoMessagesConfig {
-			owner: Some(root_key.clone()),
-			..Default::default()
-		},
-		bridge_wococo_messages: rococo_runtime::BridgeWococoMessagesConfig {
-			owner: Some(root_key.clone()),
-			..Default::default()
-		},
-=======
 		transaction_payment: Default::default(),
->>>>>>> 3b2b067d
 	}
 }
 
