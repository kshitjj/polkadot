--- conflicted
+++ resolved
@@ -62,12 +62,7 @@
 pub use self::client::{AbstractClient, Client, ClientHandle, ExecuteWithClient, RuntimeApiCollection};
 pub use chain_spec::{PolkadotChainSpec, KusamaChainSpec, WestendChainSpec, RococoChainSpec};
 pub use consensus_common::{Proposal, SelectChain, BlockImport, block_validation::Chain};
-<<<<<<< HEAD
-pub use polkadot_primitives::v1::{Block, BlockId, CollatorId, Hash, Id as ParaId};
-=======
-pub use polkadot_parachain::wasm_executor::IsolationStrategy;
 pub use polkadot_primitives::v1::{Block, BlockId, CollatorPair, Hash, Id as ParaId};
->>>>>>> 170481b6
 pub use sc_client_api::{Backend, ExecutionStrategy, CallExecutor};
 pub use sc_consensus::LongestChain;
 pub use sc_executor::NativeExecutionDispatch;
@@ -432,12 +427,8 @@
 	registry: Option<&Registry>,
 	spawner: Spawner,
 	_: IsCollator,
-<<<<<<< HEAD
 	_: ApprovalVotingConfig,
 	_: CandidateValidationConfig,
-=======
-	_: IsolationStrategy,
->>>>>>> 170481b6
 ) -> Result<(Overseer<Spawner>, OverseerHandler), Error>
 where
 	RuntimeClient: 'static + ProvideRuntimeApi<Block> + HeaderBackend<Block> + AuxStore,
@@ -466,12 +457,8 @@
 	registry: Option<&Registry>,
 	spawner: Spawner,
 	is_collator: IsCollator,
-<<<<<<< HEAD
 	approval_voting_config: ApprovalVotingConfig,
 	candidate_validation_config: CandidateValidationConfig,
-=======
-	isolation_strategy: IsolationStrategy,
->>>>>>> 170481b6
 ) -> Result<(Overseer<Spawner>, OverseerHandler), Error>
 where
 	RuntimeClient: 'static + ProvideRuntimeApi<Block> + HeaderBackend<Block> + AuxStore,
@@ -886,7 +873,6 @@
 		slot_duration_millis: slot_duration.as_millis() as u64,
 	};
 
-<<<<<<< HEAD
 	let candidate_validation_config = CandidateValidationConfig {
 		artifacts_cache_path: config.database
 			.path()
@@ -898,9 +884,7 @@
 		},
 	};
 
-=======
 	let chain_spec = config.chain_spec.cloned_box();
->>>>>>> 170481b6
 	let rpc_handlers = service::spawn_tasks(service::SpawnTasksParams {
 		config,
 		backend: backend.clone(),
@@ -978,12 +962,8 @@
 			prometheus_registry.as_ref(),
 			spawner,
 			is_collator,
-<<<<<<< HEAD
 			approval_voting_config,
 			candidate_validation_config,
-=======
-			isolation_strategy,
->>>>>>> 170481b6
 		)?;
 		let overseer_handler_clone = overseer_handler.clone();
 
