--- conflicted
+++ resolved
@@ -7,7 +7,6 @@
 [dependencies]
 jsonrpc-core = "15.1.0"
 polkadot-primitives = { path = "../primitives" }
-<<<<<<< HEAD
 sc-client-api = { git = "https://github.com/paritytech/substrate", branch = "rococo-v1" }
 sp-blockchain = { git = "https://github.com/paritytech/substrate", branch = "rococo-v1" }
 sp-keystore = { git = "https://github.com/paritytech/substrate", branch = "rococo-v1" }
@@ -27,28 +26,5 @@
 txpool-api = { package = "sp-transaction-pool", git = "https://github.com/paritytech/substrate", branch = "rococo-v1" }
 frame-rpc-system = { package = "substrate-frame-rpc-system", git = "https://github.com/paritytech/substrate", branch = "rococo-v1" }
 pallet-transaction-payment-rpc = { git = "https://github.com/paritytech/substrate", branch = "rococo-v1" }
-parity-scale-codec = { version = "1.3.6", default-features = false }
-sp-block-builder = { git = "https://github.com/paritytech/substrate", branch = "rococo-v1" }
-=======
-sc-client-api = { git = "https://github.com/paritytech/substrate", branch = "master"  }
-sp-blockchain = { git = "https://github.com/paritytech/substrate", branch = "master"  }
-sp-keystore = { git = "https://github.com/paritytech/substrate", branch = "master"  }
-sp-runtime = { git = "https://github.com/paritytech/substrate", branch = "master"  }
-sp-api = { git = "https://github.com/paritytech/substrate", branch = "master"  }
-sp-consensus = { git = "https://github.com/paritytech/substrate", branch = "master"  }
-sp-consensus-babe = { git = "https://github.com/paritytech/substrate", branch = "master"  }
-sc-chain-spec = { git = "https://github.com/paritytech/substrate", branch = "master" }
-sc-rpc = { git = "https://github.com/paritytech/substrate", branch = "master" }
-sc-consensus-babe = { git = "https://github.com/paritytech/substrate", branch = "master"}
-sc-consensus-babe-rpc = { git = "https://github.com/paritytech/substrate", branch = "master"}
-sc-consensus-epochs = { git = "https://github.com/paritytech/substrate", branch = "master"}
-sc-finality-grandpa = { git = "https://github.com/paritytech/substrate", branch = "master" }
-sc-finality-grandpa-rpc = { git = "https://github.com/paritytech/substrate", branch = "master" }
-sc-keystore = { git = "https://github.com/paritytech/substrate", branch = "master"}
-sc-sync-state-rpc = { git = "https://github.com/paritytech/substrate", branch = "master"}
-txpool-api = { package = "sp-transaction-pool", git = "https://github.com/paritytech/substrate", branch = "master" }
-frame-rpc-system = { package = "substrate-frame-rpc-system", git = "https://github.com/paritytech/substrate", branch = "master"  }
-pallet-transaction-payment-rpc = { git = "https://github.com/paritytech/substrate", branch = "master" }
 parity-scale-codec = { version = "2.0.0", default-features = false }
-sp-block-builder = { git = "https://github.com/paritytech/substrate", branch = "master" }
->>>>>>> 35ea1c4b
+sp-block-builder = { git = "https://github.com/paritytech/substrate", branch = "rococo-v1" }