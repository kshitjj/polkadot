# This file is part of .gitlab-ci.yml
# Here are all jobs that are executed during "check" stage

check-runtime:
  stage: check
  image: paritytech/tools:latest
  extends:
    - .kubernetes-env
  rules:
    - if: $CI_COMMIT_REF_NAME =~ /^release-v[0-9]+\.[0-9]+.*$/ # i.e. release-v0.9.27
  variables:
    GITLAB_API: "https://gitlab.parity.io/api/v4"
    GITHUB_API_PROJECT: "parity%2Finfrastructure%2Fgithub-api"
  script:
    - ./scripts/ci/gitlab/check_runtime.sh
  allow_failure: true

cargo-fmt:
  stage: check
  extends:
    - .docker-env
    - .test-refs
  script:
    - cargo +nightly --version
    - cargo +nightly fmt --all -- --check
  allow_failure: true

spellcheck:
  stage: check
  extends:
    - .docker-env
    - .test-refs
  script:
    - cargo spellcheck --version
    # compare with the commit parent to the PR, given it's from a default branch
    - git fetch origin +${CI_DEFAULT_BRANCH}:${CI_DEFAULT_BRANCH}
    - echo "___Spellcheck is going to check your diff___"
    - cargo spellcheck list-files -vvv $(git diff --diff-filter=AM --name-only $(git merge-base ${CI_COMMIT_SHA} ${CI_DEFAULT_BRANCH} -- :^bridges))
    - time cargo spellcheck check -vvv --cfg=scripts/ci/gitlab/spellcheck.toml --checkers hunspell --code 1
      $(git diff --diff-filter=AM --name-only $(git merge-base ${CI_COMMIT_SHA} ${CI_DEFAULT_BRANCH} -- :^bridges))
  allow_failure: true

check-try-runtime:
  stage: check
  extends:
    - .docker-env
    - .test-refs
    - .compiler-info
  script:
    # Check that everything compiles with `try-runtime` feature flag.
    - cargo check --locked --features try-runtime --all

# More info can be found here: https://github.com/paritytech/polkadot/pull/5865
# Works only in PRs with E1 label
.check-runtime-migration:
  stage: check
  extends:
    - .docker-env
    - .test-pr-refs
    - .compiler-info
  script:
    - |
      export has_runtimemigration_label=$(curl -sS -H "Accept: application/vnd.github+json" \
        -H "Authorization: token $GITHUB_PR_TOKEN" \
        https://api.github.com/repos/paritytech/polkadot/issues/$CI_COMMIT_REF_NAME/labels | grep "E0-runtime_migration" | wc -l)
    - |
      if [[ $has_runtimemigration_label != 0 ]]; then
        echo "Found label runtime_migration. Running tests"
        export RUST_LOG=remote-ext=debug,runtime=debug
        echo "---------- Running try-runtime for ${NETWORK} ----------"
        time cargo build --locked --release -p "$NETWORK"-runtime
<<<<<<< HEAD
        time cargo run --locked -release --features try-runtime try-runtime \
=======
        time cargo run --locked --release --features try-runtime try-runtime \
>>>>>>> df61c0bf
            --runtime ./target/release/wbuild/"$NETWORK"-runtime/target/wasm32-unknown-unknown/release/"$NETWORK"_runtime.wasm \
            -lruntime=debug \
            --chain=${NETWORK}-dev \
            on-runtime-upgrade live --uri wss://${NETWORK}-try-runtime-node.parity-chains.parity.io:443
      else
        echo "runtime_migration label not found. Skipping"
      fi

check-runtime-migration-polkadot:
  stage: check
  extends:
    - .docker-env
    - .test-pr-refs
    - .compiler-info
    - .check-runtime-migration
  variables:
    NETWORK: "polkadot"

check-runtime-migration-kusama:
  stage: check
  extends:
    - .docker-env
    - .test-pr-refs
    - .compiler-info
    - .check-runtime-migration
  variables:
    NETWORK: "kusama"

check-runtime-migration-westend:
  stage: check
  extends:
    - .docker-env
    - .test-pr-refs
    - .compiler-info
    - .check-runtime-migration
  variables:
    NETWORK: "westend"
  allow_failure: true

# is broken, need to fix
check-no-default-features:
  stage: check
  extends:
    - .docker-env
    - .test-refs
    - .compiler-info
  script:
    # Check that polkadot-cli will compile no default features.
    - pushd ./node/service && cargo check --locked --no-default-features && popd
    - pushd ./cli && cargo check --locked --no-default-features --features "service" && popd
    - exit 0

# this is artificial job to run some build and tests using DAG
job-starter:
  stage: check
  image: paritytech/tools:latest
  extends:
    - .kubernetes-env
    - .common-refs
  script:
    - echo ok<|MERGE_RESOLUTION|>--- conflicted
+++ resolved
@@ -69,11 +69,7 @@
         export RUST_LOG=remote-ext=debug,runtime=debug
         echo "---------- Running try-runtime for ${NETWORK} ----------"
         time cargo build --locked --release -p "$NETWORK"-runtime
-<<<<<<< HEAD
-        time cargo run --locked -release --features try-runtime try-runtime \
-=======
         time cargo run --locked --release --features try-runtime try-runtime \
->>>>>>> df61c0bf
             --runtime ./target/release/wbuild/"$NETWORK"-runtime/target/wasm32-unknown-unknown/release/"$NETWORK"_runtime.wasm \
             -lruntime=debug \
             --chain=${NETWORK}-dev \
