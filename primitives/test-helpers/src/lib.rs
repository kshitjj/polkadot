--- conflicted
+++ resolved
@@ -21,13 +21,9 @@
 //!
 //! Note that `dummy_` prefixed values are meant to be fillers, that should not matter, and will
 //! contain randomness based data.
-<<<<<<< HEAD
-use polkadot_primitives::v3::{
-=======
 use polkadot_primitives::{
->>>>>>> 0ac88220
-	CandidateCommitments, CandidateDescriptor, CandidateReceipt, CollatorId, CollatorSignature,
-	CommittedCandidateReceipt, Hash, HeadData, Id as ParaId, SessionIndex, SessionInfo,
+	v3::SessionInfo, CandidateCommitments, CandidateDescriptor, CandidateReceipt, CollatorId,
+	CollatorSignature, CommittedCandidateReceipt, Hash, HeadData, Id as ParaId, SessionIndex,
 	ValidationCode, ValidationCodeHash, ValidatorId,
 };
 pub use rand;
@@ -183,11 +179,7 @@
 	collator: Sr25519Keyring,
 ) -> CandidateDescriptor<H> {
 	let validation_code_hash = validation_code_hash.into();
-<<<<<<< HEAD
-	let payload = polkadot_primitives::v3::collator_signature_payload::<H>(
-=======
 	let payload = polkadot_primitives::collator_signature_payload::<H>(
->>>>>>> 0ac88220
 		&relay_parent,
 		&para_id,
 		&persisted_validation_data_hash,
@@ -218,11 +210,7 @@
 	collator: Sr25519Keyring,
 ) {
 	descriptor.collator = collator.public().into();
-<<<<<<< HEAD
-	let payload = polkadot_primitives::v3::collator_signature_payload::<H>(
-=======
 	let payload = polkadot_primitives::collator_signature_payload::<H>(
->>>>>>> 0ac88220
 		&descriptor.relay_parent,
 		&descriptor.para_id,
 		&descriptor.persisted_validation_data_hash,
@@ -288,10 +276,6 @@
 	}
 }
 
-<<<<<<< HEAD
-pub fn dummy_signature() -> polkadot_primitives::v3::ValidatorSignature {
-=======
 pub fn dummy_signature() -> polkadot_primitives::ValidatorSignature {
->>>>>>> 0ac88220
 	sp_core::crypto::UncheckedFrom::unchecked_from([1u8; 64])
 }