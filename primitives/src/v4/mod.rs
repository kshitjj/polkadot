// Copyright (C) Parity Technologies (UK) Ltd.
// This file is part of Polkadot.

// Polkadot is free software: you can redistribute it and/or modify
// it under the terms of the GNU General Public License as published by
// the Free Software Foundation, either version 3 of the License, or
// (at your option) any later version.

// Polkadot is distributed in the hope that it will be useful,
// but WITHOUT ANY WARRANTY; without even the implied warranty of
// MERCHANTABILITY or FITNESS FOR A PARTICULAR PURPOSE.  See the
// GNU General Public License for more details.

// You should have received a copy of the GNU General Public License
// along with Polkadot.  If not, see <http://www.gnu.org/licenses/>.

//! `V1` Primitives.

use bitvec::vec::BitVec;
use parity_scale_codec::{Decode, Encode};
use scale_info::TypeInfo;
use sp_std::{
	marker::PhantomData,
	prelude::*,
	slice::{Iter, IterMut},
	vec::IntoIter,
};

use application_crypto::KeyTypeId;
use inherents::InherentIdentifier;
use primitives::RuntimeDebug;
use runtime_primitives::traits::{AppVerify, Header as HeaderT};
use sp_arithmetic::traits::{BaseArithmetic, Saturating};

pub use runtime_primitives::traits::{BlakeTwo256, Hash as HashT};

// Export some core primitives.
pub use polkadot_core_primitives::v2::{
	AccountId, AccountIndex, AccountPublic, Balance, Block, BlockId, BlockNumber, CandidateHash,
	ChainId, DownwardMessage, Hash, Header, InboundDownwardMessage, InboundHrmpMessage, Moment,
	Nonce, OutboundHrmpMessage, Remark, Signature, UncheckedExtrinsic,
};

// Export some polkadot-parachain primitives
pub use polkadot_parachain::primitives::{
	HeadData, HorizontalMessages, HrmpChannelId, Id, UpwardMessage, UpwardMessages, ValidationCode,
	ValidationCodeHash, LOWEST_PUBLIC_ID, LOWEST_USER_ID,
};

#[cfg(feature = "std")]
use serde::{Deserialize, Serialize};

pub use sp_authority_discovery::AuthorityId as AuthorityDiscoveryId;
pub use sp_consensus_slots::Slot;
pub use sp_staking::SessionIndex;

/// Signed data.
mod signed;
pub use signed::{EncodeAs, Signed, UncheckedSigned};

mod metrics;
pub use metrics::{
	metric_definitions, RuntimeMetricLabel, RuntimeMetricLabelValue, RuntimeMetricLabelValues,
	RuntimeMetricLabels, RuntimeMetricOp, RuntimeMetricUpdate,
};

/// The key type ID for a collator key.
pub const COLLATOR_KEY_TYPE_ID: KeyTypeId = KeyTypeId(*b"coll");

mod collator_app {
	use application_crypto::{app_crypto, sr25519};
	app_crypto!(sr25519, super::COLLATOR_KEY_TYPE_ID);
}

/// Identity that collators use.
pub type CollatorId = collator_app::Public;

/// A Parachain collator keypair.
#[cfg(feature = "std")]
pub type CollatorPair = collator_app::Pair;

/// Signature on candidate's block data by a collator.
pub type CollatorSignature = collator_app::Signature;

/// The key type ID for a parachain validator key.
pub const PARACHAIN_KEY_TYPE_ID: KeyTypeId = KeyTypeId(*b"para");

mod validator_app {
	use application_crypto::{app_crypto, sr25519};
	app_crypto!(sr25519, super::PARACHAIN_KEY_TYPE_ID);
}

/// Identity that parachain validators use when signing validation messages.
///
/// For now we assert that parachain validator set is exactly equivalent to the authority set, and
/// so we define it to be the same type as `SessionKey`. In the future it may have different crypto.
pub type ValidatorId = validator_app::Public;

/// Trait required for type specific indices e.g. `ValidatorIndex` and `GroupIndex`
pub trait TypeIndex {
	/// Returns the index associated to this value.
	fn type_index(&self) -> usize;
}

/// Index of the validator is used as a lightweight replacement of the `ValidatorId` when appropriate.
#[derive(Eq, Ord, PartialEq, PartialOrd, Copy, Clone, Encode, Decode, TypeInfo, RuntimeDebug)]
#[cfg_attr(feature = "std", derive(Serialize, Deserialize, Hash))]
pub struct ValidatorIndex(pub u32);

// We should really get https://github.com/paritytech/polkadot/issues/2403 going ..
impl From<u32> for ValidatorIndex {
	fn from(n: u32) -> Self {
		ValidatorIndex(n)
	}
}

impl TypeIndex for ValidatorIndex {
	fn type_index(&self) -> usize {
		self.0 as usize
	}
}

application_crypto::with_pair! {
	/// A Parachain validator keypair.
	pub type ValidatorPair = validator_app::Pair;
}

/// Signature with which parachain validators sign blocks.
///
/// For now we assert that parachain validator set is exactly equivalent to the authority set, and
/// so we define it to be the same type as `SessionKey`. In the future it may have different crypto.
pub type ValidatorSignature = validator_app::Signature;

/// A declarations of storage keys where an external observer can find some interesting data.
pub mod well_known_keys {
	use super::{HrmpChannelId, Id};
	use hex_literal::hex;
	use parity_scale_codec::Encode as _;
	use sp_io::hashing::twox_64;
	use sp_std::prelude::*;

	// A note on generating these magic values below:
	//
	// The `StorageValue`, such as `ACTIVE_CONFIG` was obtained by calling:
	//
	//     ActiveConfig::<T>::hashed_key()
	//
	// The `StorageMap` values require `prefix`, and for example for `hrmp_egress_channel_index`,
	// it could be obtained like:
	//
	//     HrmpEgressChannelsIndex::<T>::prefix_hash();
	//

	/// The current epoch index.
	///
	/// The storage item should be access as a `u64` encoded value.
	pub const EPOCH_INDEX: &[u8] =
		&hex!["1cb6f36e027abb2091cfb5110ab5087f38316cbf8fa0da822a20ac1c55bf1be3"];

	/// The current relay chain block randomness
	///
	/// The storage item should be accessed as a `schnorrkel::Randomness` encoded value.
	pub const CURRENT_BLOCK_RANDOMNESS: &[u8] =
		&hex!["1cb6f36e027abb2091cfb5110ab5087fd077dfdb8adb10f78f10a5df8742c545"];

	/// The randomness for one epoch ago
	///
	/// The storage item should be accessed as a `schnorrkel::Randomness` encoded value.
	pub const ONE_EPOCH_AGO_RANDOMNESS: &[u8] =
		&hex!["1cb6f36e027abb2091cfb5110ab5087f7ce678799d3eff024253b90e84927cc6"];

	/// The randomness for two epochs ago
	///
	/// The storage item should be accessed as a `schnorrkel::Randomness` encoded value.
	pub const TWO_EPOCHS_AGO_RANDOMNESS: &[u8] =
		&hex!["1cb6f36e027abb2091cfb5110ab5087f7a414cb008e0e61e46722aa60abdd672"];

	/// The current slot number.
	///
	/// The storage entry should be accessed as a `Slot` encoded value.
	pub const CURRENT_SLOT: &[u8] =
		&hex!["1cb6f36e027abb2091cfb5110ab5087f06155b3cd9a8c9e5e9a23fd5dc13a5ed"];

	/// The currently active host configuration.
	///
	/// The storage entry should be accessed as an `AbridgedHostConfiguration` encoded value.
	pub const ACTIVE_CONFIG: &[u8] =
		&hex!["06de3d8a54d27e44a9d5ce189618f22db4b49d95320d9021994c850f25b8e385"];

	/// Hash of the committed head data for a given registered para.
	///
	/// The storage entry stores wrapped `HeadData(Vec<u8>)`.
	pub fn para_head(para_id: Id) -> Vec<u8> {
		let prefix = hex!["cd710b30bd2eab0352ddcc26417aa1941b3c252fcb29d88eff4f3de5de4476c3"];

		para_id.using_encoded(|para_id: &[u8]| {
			prefix
				.as_ref()
				.iter()
				.chain(twox_64(para_id).iter())
				.chain(para_id.iter())
				.cloned()
				.collect()
		})
	}

	/// The upward message dispatch queue for the given para id.
	///
	/// The storage entry stores a tuple of two values:
	///
	/// - `count: u32`, the number of messages currently in the queue for given para,
	/// - `total_size: u32`, the total size of all messages in the queue.
	pub fn relay_dispatch_queue_size(para_id: Id) -> Vec<u8> {
		let prefix = hex!["f5207f03cfdce586301014700e2c2593fad157e461d71fd4c1f936839a5f1f3e"];

		para_id.using_encoded(|para_id: &[u8]| {
			prefix
				.as_ref()
				.iter()
				.chain(twox_64(para_id).iter())
				.chain(para_id.iter())
				.cloned()
				.collect()
		})
	}

	/// The HRMP channel for the given identifier.
	///
	/// The storage entry should be accessed as an `AbridgedHrmpChannel` encoded value.
	pub fn hrmp_channels(channel: HrmpChannelId) -> Vec<u8> {
		let prefix = hex!["6a0da05ca59913bc38a8630590f2627cb6604cff828a6e3f579ca6c59ace013d"];

		channel.using_encoded(|channel: &[u8]| {
			prefix
				.as_ref()
				.iter()
				.chain(twox_64(channel).iter())
				.chain(channel.iter())
				.cloned()
				.collect()
		})
	}

	/// The list of inbound channels for the given para.
	///
	/// The storage entry stores a `Vec<ParaId>`
	pub fn hrmp_ingress_channel_index(para_id: Id) -> Vec<u8> {
		let prefix = hex!["6a0da05ca59913bc38a8630590f2627c1d3719f5b0b12c7105c073c507445948"];

		para_id.using_encoded(|para_id: &[u8]| {
			prefix
				.as_ref()
				.iter()
				.chain(twox_64(para_id).iter())
				.chain(para_id.iter())
				.cloned()
				.collect()
		})
	}

	/// The list of outbound channels for the given para.
	///
	/// The storage entry stores a `Vec<ParaId>`
	pub fn hrmp_egress_channel_index(para_id: Id) -> Vec<u8> {
		let prefix = hex!["6a0da05ca59913bc38a8630590f2627cf12b746dcf32e843354583c9702cc020"];

		para_id.using_encoded(|para_id: &[u8]| {
			prefix
				.as_ref()
				.iter()
				.chain(twox_64(para_id).iter())
				.chain(para_id.iter())
				.cloned()
				.collect()
		})
	}

	/// The MQC head for the downward message queue of the given para. See more in the `Dmp` module.
	///
	/// The storage entry stores a `Hash`. This is polkadot hash which is at the moment
	/// `blake2b-256`.
	pub fn dmq_mqc_head(para_id: Id) -> Vec<u8> {
		let prefix = hex!["63f78c98723ddc9073523ef3beefda0c4d7fefc408aac59dbfe80a72ac8e3ce5"];

		para_id.using_encoded(|para_id: &[u8]| {
			prefix
				.as_ref()
				.iter()
				.chain(twox_64(para_id).iter())
				.chain(para_id.iter())
				.cloned()
				.collect()
		})
	}

	/// The signal that indicates whether the parachain should go-ahead with the proposed validation
	/// code upgrade.
	///
	/// The storage entry stores a value of `UpgradeGoAhead` type.
	pub fn upgrade_go_ahead_signal(para_id: Id) -> Vec<u8> {
		let prefix = hex!["cd710b30bd2eab0352ddcc26417aa1949e94c040f5e73d9b7addd6cb603d15d3"];

		para_id.using_encoded(|para_id: &[u8]| {
			prefix
				.as_ref()
				.iter()
				.chain(twox_64(para_id).iter())
				.chain(para_id.iter())
				.cloned()
				.collect()
		})
	}

	/// The signal that indicates whether the parachain is disallowed to signal an upgrade at this
	/// relay-parent.
	///
	/// The storage entry stores a value of `UpgradeRestriction` type.
	pub fn upgrade_restriction_signal(para_id: Id) -> Vec<u8> {
		let prefix = hex!["cd710b30bd2eab0352ddcc26417aa194f27bbb460270642b5bcaf032ea04d56a"];

		para_id.using_encoded(|para_id: &[u8]| {
			prefix
				.as_ref()
				.iter()
				.chain(twox_64(para_id).iter())
				.chain(para_id.iter())
				.cloned()
				.collect()
		})
	}
}

/// Unique identifier for the Parachains Inherent
pub const PARACHAINS_INHERENT_IDENTIFIER: InherentIdentifier = *b"parachn0";

/// The key type ID for parachain assignment key.
pub const ASSIGNMENT_KEY_TYPE_ID: KeyTypeId = KeyTypeId(*b"asgn");

/// Maximum compressed code size we support right now.
/// At the moment we have runtime upgrade on chain, which restricts scalability severely. If we want
/// to have bigger values, we should fix that first.
///
/// Used for:
/// * initial genesis for the Parachains configuration
/// * checking updates to this stored runtime configuration do not exceed this limit
/// * when detecting a code decompression bomb in the client
// NOTE: This value is used in the runtime so be careful when changing it.
pub const MAX_CODE_SIZE: u32 = 3 * 1024 * 1024;

/// Maximum head data size we support right now.
///
/// Used for:
/// * initial genesis for the Parachains configuration
/// * checking updates to this stored runtime configuration do not exceed this limit
// NOTE: This value is used in the runtime so be careful when changing it.
pub const MAX_HEAD_DATA_SIZE: u32 = 1 * 1024 * 1024;

/// Maximum PoV size we support right now.
///
/// Used for:
/// * initial genesis for the Parachains configuration
/// * checking updates to this stored runtime configuration do not exceed this limit
/// * when detecting a PoV decompression bomb in the client
// NOTE: This value is used in the runtime so be careful when changing it.
pub const MAX_POV_SIZE: u32 = 5 * 1024 * 1024;

// The public key of a keypair used by a validator for determining assignments
/// to approve included parachain candidates.
mod assignment_app {
	use application_crypto::{app_crypto, sr25519};
	app_crypto!(sr25519, super::ASSIGNMENT_KEY_TYPE_ID);
}

/// The public key of a keypair used by a validator for determining assignments
/// to approve included parachain candidates.
pub type AssignmentId = assignment_app::Public;

application_crypto::with_pair! {
	/// The full keypair used by a validator for determining assignments to approve included
	/// parachain candidates.
	pub type AssignmentPair = assignment_app::Pair;
}

/// The index of the candidate in the list of candidates fully included as-of the block.
pub type CandidateIndex = u32;

/// Get a collator signature payload on a relay-parent, block-data combo.
pub fn collator_signature_payload<H: AsRef<[u8]>>(
	relay_parent: &H,
	para_id: &Id,
	persisted_validation_data_hash: &Hash,
	pov_hash: &Hash,
	validation_code_hash: &ValidationCodeHash,
) -> [u8; 132] {
	// 32-byte hash length is protected in a test below.
	let mut payload = [0u8; 132];

	payload[0..32].copy_from_slice(relay_parent.as_ref());
	u32::from(*para_id).using_encoded(|s| payload[32..32 + s.len()].copy_from_slice(s));
	payload[36..68].copy_from_slice(persisted_validation_data_hash.as_ref());
	payload[68..100].copy_from_slice(pov_hash.as_ref());
	payload[100..132].copy_from_slice(validation_code_hash.as_ref());

	payload
}

fn check_collator_signature<H: AsRef<[u8]>>(
	relay_parent: &H,
	para_id: &Id,
	persisted_validation_data_hash: &Hash,
	pov_hash: &Hash,
	validation_code_hash: &ValidationCodeHash,
	collator: &CollatorId,
	signature: &CollatorSignature,
) -> Result<(), ()> {
	let payload = collator_signature_payload(
		relay_parent,
		para_id,
		persisted_validation_data_hash,
		pov_hash,
		validation_code_hash,
	);

	if signature.verify(&payload[..], collator) {
		Ok(())
	} else {
		Err(())
	}
}

/// A unique descriptor of the candidate receipt.
#[derive(PartialEq, Eq, Clone, Encode, Decode, TypeInfo, RuntimeDebug)]
#[cfg_attr(feature = "std", derive(Hash))]
pub struct CandidateDescriptor<H = Hash> {
	/// The ID of the para this is a candidate for.
	pub para_id: Id,
	/// The hash of the relay-chain block this is executed in the context of.
	pub relay_parent: H,
	/// The collator's sr25519 public key.
	pub collator: CollatorId,
	/// The blake2-256 hash of the persisted validation data. This is extra data derived from
	/// relay-chain state which may vary based on bitfields included before the candidate.
	/// Thus it cannot be derived entirely from the relay-parent.
	pub persisted_validation_data_hash: Hash,
	/// The blake2-256 hash of the PoV.
	pub pov_hash: Hash,
	/// The root of a block's erasure encoding Merkle tree.
	pub erasure_root: Hash,
	/// Signature on blake2-256 of components of this receipt:
	/// The parachain index, the relay parent, the validation data hash, and the `pov_hash`.
	pub signature: CollatorSignature,
	/// Hash of the para header that is being generated by this candidate.
	pub para_head: Hash,
	/// The blake2-256 hash of the validation code bytes.
	pub validation_code_hash: ValidationCodeHash,
}

impl<H: AsRef<[u8]>> CandidateDescriptor<H> {
	/// Check the signature of the collator within this descriptor.
	pub fn check_collator_signature(&self) -> Result<(), ()> {
		check_collator_signature(
			&self.relay_parent,
			&self.para_id,
			&self.persisted_validation_data_hash,
			&self.pov_hash,
			&self.validation_code_hash,
			&self.collator,
			&self.signature,
		)
	}
}

/// A candidate-receipt.
#[derive(PartialEq, Eq, Clone, Encode, Decode, TypeInfo, RuntimeDebug)]
pub struct CandidateReceipt<H = Hash> {
	/// The descriptor of the candidate.
	pub descriptor: CandidateDescriptor<H>,
	/// The hash of the encoded commitments made as a result of candidate execution.
	pub commitments_hash: Hash,
}

impl<H> CandidateReceipt<H> {
	/// Get a reference to the candidate descriptor.
	pub fn descriptor(&self) -> &CandidateDescriptor<H> {
		&self.descriptor
	}

	/// Computes the blake2-256 hash of the receipt.
	pub fn hash(&self) -> CandidateHash
	where
		H: Encode,
	{
		CandidateHash(BlakeTwo256::hash_of(self))
	}
}

/// All data pertaining to the execution of a para candidate.
#[derive(PartialEq, Eq, Clone, Encode, Decode, TypeInfo, RuntimeDebug)]
pub struct FullCandidateReceipt<H = Hash, N = BlockNumber> {
	/// The inner candidate receipt.
	pub inner: CandidateReceipt<H>,
	/// The validation data derived from the relay-chain state at that
	/// point. The hash of the persisted validation data should
	/// match the `persisted_validation_data_hash` in the descriptor
	/// of the receipt.
	pub validation_data: PersistedValidationData<H, N>,
}

/// A candidate-receipt with commitments directly included.
#[derive(PartialEq, Eq, Clone, Encode, Decode, TypeInfo, RuntimeDebug)]
#[cfg_attr(feature = "std", derive(Hash))]
pub struct CommittedCandidateReceipt<H = Hash> {
	/// The descriptor of the candidate.
	pub descriptor: CandidateDescriptor<H>,
	/// The commitments of the candidate receipt.
	pub commitments: CandidateCommitments,
}

impl<H> CommittedCandidateReceipt<H> {
	/// Get a reference to the candidate descriptor.
	pub fn descriptor(&self) -> &CandidateDescriptor<H> {
		&self.descriptor
	}
}

impl<H: Clone> CommittedCandidateReceipt<H> {
	/// Transforms this into a plain `CandidateReceipt`.
	pub fn to_plain(&self) -> CandidateReceipt<H> {
		CandidateReceipt {
			descriptor: self.descriptor.clone(),
			commitments_hash: self.commitments.hash(),
		}
	}

	/// Computes the hash of the committed candidate receipt.
	///
	/// This computes the canonical hash, not the hash of the directly encoded data.
	/// Thus this is a shortcut for `candidate.to_plain().hash()`.
	pub fn hash(&self) -> CandidateHash
	where
		H: Encode,
	{
		self.to_plain().hash()
	}

	/// Does this committed candidate receipt corresponds to the given [`CandidateReceipt`]?
	pub fn corresponds_to(&self, receipt: &CandidateReceipt<H>) -> bool
	where
		H: PartialEq,
	{
		receipt.descriptor == self.descriptor && receipt.commitments_hash == self.commitments.hash()
	}
}

impl PartialOrd for CommittedCandidateReceipt {
	fn partial_cmp(&self, other: &Self) -> Option<sp_std::cmp::Ordering> {
		Some(self.cmp(other))
	}
}

impl Ord for CommittedCandidateReceipt {
	fn cmp(&self, other: &Self) -> sp_std::cmp::Ordering {
		// TODO: compare signatures or something more sane
		// https://github.com/paritytech/polkadot/issues/222
		self.descriptor()
			.para_id
			.cmp(&other.descriptor().para_id)
			.then_with(|| self.commitments.head_data.cmp(&other.commitments.head_data))
	}
}

/// The validation data provides information about how to create the inputs for validation of a candidate.
/// This information is derived from the chain state and will vary from para to para, although some
/// fields may be the same for every para.
///
/// Since this data is used to form inputs to the validation function, it needs to be persisted by the
/// availability system to avoid dependence on availability of the relay-chain state.
///
/// Furthermore, the validation data acts as a way to authorize the additional data the collator needs
/// to pass to the validation function. For example, the validation function can check whether the incoming
/// messages (e.g. downward messages) were actually sent by using the data provided in the validation data
/// using so called MQC heads.
///
/// Since the commitments of the validation function are checked by the relay-chain, secondary checkers
/// can rely on the invariant that the relay-chain only includes para-blocks for which these checks have
/// already been done. As such, there is no need for the validation data used to inform validators and
/// collators about the checks the relay-chain will perform to be persisted by the availability system.
///
/// The `PersistedValidationData` should be relatively lightweight primarily because it is constructed
/// during inclusion for each candidate and therefore lies on the critical path of inclusion.
#[derive(PartialEq, Eq, Clone, Encode, Decode, TypeInfo, RuntimeDebug)]
#[cfg_attr(feature = "std", derive(Default))]
pub struct PersistedValidationData<H = Hash, N = BlockNumber> {
	/// The parent head-data.
	pub parent_head: HeadData,
	/// The relay-chain block number this is in the context of.
	pub relay_parent_number: N,
	/// The relay-chain block storage root this is in the context of.
	pub relay_parent_storage_root: H,
	/// The maximum legal size of a POV block, in bytes.
	pub max_pov_size: u32,
}

impl<H: Encode, N: Encode> PersistedValidationData<H, N> {
	/// Compute the blake2-256 hash of the persisted validation data.
	pub fn hash(&self) -> Hash {
		BlakeTwo256::hash_of(self)
	}
}

/// Commitments made in a `CandidateReceipt`. Many of these are outputs of validation.
#[derive(PartialEq, Eq, Clone, Encode, Decode, TypeInfo, RuntimeDebug)]
#[cfg_attr(feature = "std", derive(Default, Hash))]
pub struct CandidateCommitments<N = BlockNumber> {
	/// Messages destined to be interpreted by the Relay chain itself.
	pub upward_messages: UpwardMessages,
	/// Horizontal messages sent by the parachain.
	pub horizontal_messages: HorizontalMessages,
	/// New validation code.
	pub new_validation_code: Option<ValidationCode>,
	/// The head-data produced as a result of execution.
	pub head_data: HeadData,
	/// The number of messages processed from the DMQ.
	pub processed_downward_messages: u32,
	/// The mark which specifies the block number up to which all inbound HRMP messages are processed.
	pub hrmp_watermark: N,
}

impl CandidateCommitments {
	/// Compute the blake2-256 hash of the commitments.
	pub fn hash(&self) -> Hash {
		BlakeTwo256::hash_of(self)
	}
}

/// A bitfield concerning availability of backed candidates.
///
/// Every bit refers to an availability core index.
#[derive(PartialEq, Eq, Clone, Encode, Decode, RuntimeDebug, TypeInfo)]
pub struct AvailabilityBitfield(pub BitVec<u8, bitvec::order::Lsb0>);

impl From<BitVec<u8, bitvec::order::Lsb0>> for AvailabilityBitfield {
	fn from(inner: BitVec<u8, bitvec::order::Lsb0>) -> Self {
		AvailabilityBitfield(inner)
	}
}

/// A signed compact statement, suitable to be sent to the chain.
pub type SignedStatement = Signed<CompactStatement>;
/// A signed compact statement, with signature not yet checked.
pub type UncheckedSignedStatement = UncheckedSigned<CompactStatement>;

/// A bitfield signed by a particular validator about the availability of pending candidates.
pub type SignedAvailabilityBitfield = Signed<AvailabilityBitfield>;
/// A signed bitfield with signature not yet checked.
pub type UncheckedSignedAvailabilityBitfield = UncheckedSigned<AvailabilityBitfield>;

/// A set of signed availability bitfields. Should be sorted by validator index, ascending.
pub type SignedAvailabilityBitfields = Vec<SignedAvailabilityBitfield>;
/// A set of unchecked signed availability bitfields. Should be sorted by validator index, ascending.
pub type UncheckedSignedAvailabilityBitfields = Vec<UncheckedSignedAvailabilityBitfield>;

/// A backed (or backable, depending on context) candidate.
#[derive(Encode, Decode, Clone, PartialEq, Eq, RuntimeDebug, TypeInfo)]
pub struct BackedCandidate<H = Hash> {
	/// The candidate referred to.
	pub candidate: CommittedCandidateReceipt<H>,
	/// The validity votes themselves, expressed as signatures.
	pub validity_votes: Vec<ValidityAttestation>,
	/// The indices of the validators within the group, expressed as a bitfield.
	pub validator_indices: BitVec<u8, bitvec::order::Lsb0>,
}

impl<H> BackedCandidate<H> {
	/// Get a reference to the descriptor of the para.
	pub fn descriptor(&self) -> &CandidateDescriptor<H> {
		&self.candidate.descriptor
	}

	/// Compute this candidate's hash.
	pub fn hash(&self) -> CandidateHash
	where
		H: Clone + Encode,
	{
		self.candidate.hash()
	}

	/// Get this candidate's receipt.
	pub fn receipt(&self) -> CandidateReceipt<H>
	where
		H: Clone,
	{
		self.candidate.to_plain()
	}
}

/// Verify the backing of the given candidate.
///
/// Provide a lookup from the index of a validator within the group assigned to this para,
/// as opposed to the index of the validator within the overall validator set, as well as
/// the number of validators in the group.
///
/// Also provide the signing context.
///
/// Returns either an error, indicating that one of the signatures was invalid or that the index
/// was out-of-bounds, or the number of signatures checked.
pub fn check_candidate_backing<H: AsRef<[u8]> + Clone + Encode>(
	backed: &BackedCandidate<H>,
	signing_context: &SigningContext<H>,
	group_len: usize,
	validator_lookup: impl Fn(usize) -> Option<ValidatorId>,
) -> Result<usize, ()> {
	if backed.validator_indices.len() != group_len {
		return Err(())
	}

	if backed.validity_votes.len() > group_len {
		return Err(())
	}

	// this is known, even in runtime, to be blake2-256.
	let hash = backed.candidate.hash();

	let mut signed = 0;
	for ((val_in_group_idx, _), attestation) in backed
		.validator_indices
		.iter()
		.enumerate()
		.filter(|(_, signed)| **signed)
		.zip(backed.validity_votes.iter())
	{
		let validator_id = validator_lookup(val_in_group_idx).ok_or(())?;
		let payload = attestation.signed_payload(hash, signing_context);
		let sig = attestation.signature();

		if sig.verify(&payload[..], &validator_id) {
			signed += 1;
		} else {
			return Err(())
		}
	}

	if signed != backed.validity_votes.len() {
		return Err(())
	}

	Ok(signed)
}

/// The unique (during session) index of a core.
#[derive(
	Encode, Decode, Default, PartialOrd, Ord, Eq, PartialEq, Clone, Copy, TypeInfo, RuntimeDebug,
)]
#[cfg_attr(feature = "std", derive(Hash))]
pub struct CoreIndex(pub u32);

impl From<u32> for CoreIndex {
	fn from(i: u32) -> CoreIndex {
		CoreIndex(i)
	}
}

impl TypeIndex for CoreIndex {
	fn type_index(&self) -> usize {
		self.0 as usize
	}
}

/// The unique (during session) index of a validator group.
#[derive(Encode, Decode, Default, Clone, Copy, Debug, PartialEq, Eq, TypeInfo)]
#[cfg_attr(feature = "std", derive(Hash))]
pub struct GroupIndex(pub u32);

impl From<u32> for GroupIndex {
	fn from(i: u32) -> GroupIndex {
		GroupIndex(i)
	}
}

impl TypeIndex for GroupIndex {
	fn type_index(&self) -> usize {
		self.0 as usize
	}
}

/// A claim on authoring the next block for a given parathread.
#[derive(Clone, Encode, Decode, TypeInfo, PartialEq, RuntimeDebug)]
pub struct ParathreadClaim(pub Id, pub Option<CollatorId>);

/// An entry tracking a claim to ensure it does not pass the maximum number of retries.
#[derive(Clone, Encode, Decode, TypeInfo, PartialEq, RuntimeDebug)]
pub struct ParathreadEntry {
	/// The claim.
	pub claim: ParathreadClaim,
	/// Number of retries
	pub retries: u32,
}

<<<<<<< HEAD
=======
/// An entry tracking a paras
#[derive(Clone, Encode, Decode, TypeInfo, PartialEq, RuntimeDebug)]
pub struct ParasEntry {
	/// The ID.
	pub para_id: Id,
	/// The collator.
	pub collator: Option<CollatorId>,
	/// Number of times this has been retried.
	pub retries: u32,
}

>>>>>>> f5329e44
/// What is occupying a specific availability core.
#[derive(Clone, Encode, Decode, TypeInfo, RuntimeDebug)]
#[cfg_attr(feature = "std", derive(PartialEq))]
pub enum CoreOccupied {
	/// A parathread.
	Parathread(ParathreadEntry),
	/// A parachain.
	Parachain,
}

/// A helper data-type for tracking validator-group rotations.
#[derive(Clone, Encode, Decode, TypeInfo, RuntimeDebug)]
#[cfg_attr(feature = "std", derive(PartialEq))]
pub struct GroupRotationInfo<N = BlockNumber> {
	/// The block number where the session started.
	pub session_start_block: N,
	/// How often groups rotate. 0 means never.
	pub group_rotation_frequency: N,
	/// The current block number.
	pub now: N,
}

impl GroupRotationInfo {
	/// Returns the index of the group needed to validate the core at the given index, assuming
	/// the given number of cores.
	///
	/// `core_index` should be less than `cores`, which is capped at `u32::max()`.
	pub fn group_for_core(&self, core_index: CoreIndex, cores: usize) -> GroupIndex {
		if self.group_rotation_frequency == 0 {
			return GroupIndex(core_index.0)
		}
		if cores == 0 {
			return GroupIndex(0)
		}

		let cores = sp_std::cmp::min(cores, u32::MAX as usize);
		let blocks_since_start = self.now.saturating_sub(self.session_start_block);
		let rotations = blocks_since_start / self.group_rotation_frequency;

		// g = c + r mod cores

		let idx = (core_index.0 as usize + rotations as usize) % cores;
		GroupIndex(idx as u32)
	}

	/// Returns the index of the group assigned to the given core. This does no checking or
	/// whether the group index is in-bounds.
	///
	/// `core_index` should be less than `cores`, which is capped at `u32::max()`.
	pub fn core_for_group(&self, group_index: GroupIndex, cores: usize) -> CoreIndex {
		if self.group_rotation_frequency == 0 {
			return CoreIndex(group_index.0)
		}
		if cores == 0 {
			return CoreIndex(0)
		}

		let cores = sp_std::cmp::min(cores, u32::MAX as usize);
		let blocks_since_start = self.now.saturating_sub(self.session_start_block);
		let rotations = blocks_since_start / self.group_rotation_frequency;
		let rotations = rotations % cores as u32;

		// g = c + r mod cores
		// c = g - r mod cores
		// x = x + cores mod cores
		// c = (g + cores) - r mod cores

		let idx = (group_index.0 as usize + cores - rotations as usize) % cores;
		CoreIndex(idx as u32)
	}

	/// Create a new `GroupRotationInfo` with one further rotation applied.
	pub fn bump_rotation(&self) -> Self {
		GroupRotationInfo {
			session_start_block: self.session_start_block,
			group_rotation_frequency: self.group_rotation_frequency,
			now: self.next_rotation_at(),
		}
	}
}

impl<N: Saturating + BaseArithmetic + Copy> GroupRotationInfo<N> {
	/// Returns the block number of the next rotation after the current block. If the current block
	/// is 10 and the rotation frequency is 5, this should return 15.
	pub fn next_rotation_at(&self) -> N {
		let cycle_once = self.now + self.group_rotation_frequency;
		cycle_once -
			(cycle_once.saturating_sub(self.session_start_block) % self.group_rotation_frequency)
	}

	/// Returns the block number of the last rotation before or including the current block. If the
	/// current block is 10 and the rotation frequency is 5, this should return 10.
	pub fn last_rotation_at(&self) -> N {
		self.now -
			(self.now.saturating_sub(self.session_start_block) % self.group_rotation_frequency)
	}
}

/// Information about a core which is currently occupied.
#[derive(Clone, Encode, Decode, TypeInfo, RuntimeDebug)]
#[cfg_attr(feature = "std", derive(PartialEq))]
pub struct OccupiedCore<H = Hash, N = BlockNumber> {
	// NOTE: this has no ParaId as it can be deduced from the candidate descriptor.
	/// If this core is freed by availability, this is the assignment that is next up on this
	/// core, if any. None if there is nothing queued for this core.
	pub next_up_on_available: Option<ScheduledCore>,
	/// The relay-chain block number this began occupying the core at.
	pub occupied_since: N,
	/// The relay-chain block this will time-out at, if any.
	pub time_out_at: N,
	/// If this core is freed by being timed-out, this is the assignment that is next up on this
	/// core. None if there is nothing queued for this core or there is no possibility of timing
	/// out.
	pub next_up_on_time_out: Option<ScheduledCore>,
	/// A bitfield with 1 bit for each validator in the set. `1` bits mean that the corresponding
	/// validators has attested to availability on-chain. A 2/3+ majority of `1` bits means that
	/// this will be available.
	pub availability: BitVec<u8, bitvec::order::Lsb0>,
	/// The group assigned to distribute availability pieces of this candidate.
	pub group_responsible: GroupIndex,
	/// The hash of the candidate occupying the core.
	pub candidate_hash: CandidateHash,
	/// The descriptor of the candidate occupying the core.
	pub candidate_descriptor: CandidateDescriptor<H>,
}

impl<H, N> OccupiedCore<H, N> {
	/// Get the Para currently occupying this core.
	pub fn para_id(&self) -> Id {
		self.candidate_descriptor.para_id
	}
}

/// Information about a core which is currently occupied.
#[derive(Clone, Encode, Decode, TypeInfo, RuntimeDebug)]
#[cfg_attr(feature = "std", derive(PartialEq))]
pub struct ScheduledCore {
	/// The ID of a para scheduled.
	pub para_id: Id,
	/// The collator required to author the block, if any.
	pub collator: Option<CollatorId>,
}

/// The state of a particular availability core.
#[derive(Clone, Encode, Decode, TypeInfo, RuntimeDebug)]
#[cfg_attr(feature = "std", derive(PartialEq))]
pub enum CoreState<H = Hash, N = BlockNumber> {
	/// The core is currently occupied.
	#[codec(index = 0)]
	Occupied(OccupiedCore<H, N>),
	/// The core is currently free, with a para scheduled and given the opportunity
	/// to occupy.
	///
	/// If a particular Collator is required to author this block, that is also present in this
	/// variant.
	#[codec(index = 1)]
	Scheduled(ScheduledCore),
	/// The core is currently free and there is nothing scheduled. This can be the case for parathread
	/// cores when there are no parathread blocks queued. Parachain cores will never be left idle.
	#[codec(index = 2)]
	Free,
}

impl<N> CoreState<N> {
	/// If this core state has a `para_id`, return it.
	pub fn para_id(&self) -> Option<Id> {
		match self {
			Self::Occupied(ref core) => Some(core.para_id()),
			Self::Scheduled(core) => Some(core.para_id),
			Self::Free => None,
		}
	}

	/// Is this core state `Self::Occupied`?
	pub fn is_occupied(&self) -> bool {
		matches!(self, Self::Occupied(_))
	}
}

/// An assumption being made about the state of an occupied core.
#[derive(Clone, Copy, Encode, Decode, TypeInfo, RuntimeDebug)]
#[cfg_attr(feature = "std", derive(PartialEq, Eq, Hash))]
pub enum OccupiedCoreAssumption {
	/// The candidate occupying the core was made available and included to free the core.
	#[codec(index = 0)]
	Included,
	/// The candidate occupying the core timed out and freed the core without advancing the para.
	#[codec(index = 1)]
	TimedOut,
	/// The core was not occupied to begin with.
	#[codec(index = 2)]
	Free,
}

/// An even concerning a candidate.
#[derive(Clone, Encode, Decode, TypeInfo, RuntimeDebug)]
#[cfg_attr(feature = "std", derive(PartialEq))]
pub enum CandidateEvent<H = Hash> {
	/// This candidate receipt was backed in the most recent block.
	/// This includes the core index the candidate is now occupying.
	#[codec(index = 0)]
	CandidateBacked(CandidateReceipt<H>, HeadData, CoreIndex, GroupIndex),
	/// This candidate receipt was included and became a parablock at the most recent block.
	/// This includes the core index the candidate was occupying as well as the group responsible
	/// for backing the candidate.
	#[codec(index = 1)]
	CandidateIncluded(CandidateReceipt<H>, HeadData, CoreIndex, GroupIndex),
	/// This candidate receipt was not made available in time and timed out.
	/// This includes the core index the candidate was occupying.
	#[codec(index = 2)]
	CandidateTimedOut(CandidateReceipt<H>, HeadData, CoreIndex),
}

/// Scraped runtime backing votes and resolved disputes.
#[derive(Clone, Encode, Decode, RuntimeDebug, TypeInfo)]
#[cfg_attr(feature = "std", derive(PartialEq))]
pub struct ScrapedOnChainVotes<H: Encode + Decode = Hash> {
	/// The session in which the block was included.
	pub session: SessionIndex,
	/// Set of backing validators for each candidate, represented by its candidate
	/// receipt.
	pub backing_validators_per_candidate:
		Vec<(CandidateReceipt<H>, Vec<(ValidatorIndex, ValidityAttestation)>)>,
	/// On-chain-recorded set of disputes.
	/// Note that the above `backing_validators` are
	/// unrelated to the backers of the disputes candidates.
	pub disputes: MultiDisputeStatementSet,
}

/// A vote of approval on a candidate.
#[derive(Clone, RuntimeDebug)]
pub struct ApprovalVote(pub CandidateHash);

impl ApprovalVote {
	/// Yields the signing payload for this approval vote.
	pub fn signing_payload(&self, session_index: SessionIndex) -> Vec<u8> {
		const MAGIC: [u8; 4] = *b"APPR";

		(MAGIC, &self.0, session_index).encode()
	}
}

/// Custom validity errors used in Polkadot while validating transactions.
#[repr(u8)]
pub enum ValidityError {
	/// The Ethereum signature is invalid.
	InvalidEthereumSignature = 0,
	/// The signer has no claim.
	SignerHasNoClaim = 1,
	/// No permission to execute the call.
	NoPermission = 2,
	/// An invalid statement was made for a claim.
	InvalidStatement = 3,
}

impl From<ValidityError> for u8 {
	fn from(err: ValidityError) -> Self {
		err as u8
	}
}

/// Abridged version of `HostConfiguration` (from the `Configuration` parachains host runtime module)
/// meant to be used by a parachain or PDK such as cumulus.
#[derive(Clone, Encode, Decode, RuntimeDebug, TypeInfo)]
#[cfg_attr(feature = "std", derive(PartialEq))]
pub struct AbridgedHostConfiguration {
	/// The maximum validation code size, in bytes.
	pub max_code_size: u32,
	/// The maximum head-data size, in bytes.
	pub max_head_data_size: u32,
	/// Total number of individual messages allowed in the parachain -> relay-chain message queue.
	pub max_upward_queue_count: u32,
	/// Total size of messages allowed in the parachain -> relay-chain message queue before which
	/// no further messages may be added to it. If it exceeds this then the queue may contain only
	/// a single message.
	pub max_upward_queue_size: u32,
	/// The maximum size of an upward message that can be sent by a candidate.
	///
	/// This parameter affects the size upper bound of the `CandidateCommitments`.
	pub max_upward_message_size: u32,
	/// The maximum number of messages that a candidate can contain.
	///
	/// This parameter affects the size upper bound of the `CandidateCommitments`.
	pub max_upward_message_num_per_candidate: u32,
	/// The maximum number of outbound HRMP messages can be sent by a candidate.
	///
	/// This parameter affects the upper bound of size of `CandidateCommitments`.
	pub hrmp_max_message_num_per_candidate: u32,
	/// The minimum period, in blocks, between which parachains can update their validation code.
	pub validation_upgrade_cooldown: BlockNumber,
	/// The delay, in blocks, before a validation upgrade is applied.
	pub validation_upgrade_delay: BlockNumber,
}

/// Abridged version of `HrmpChannel` (from the `Hrmp` parachains host runtime module) meant to be
/// used by a parachain or PDK such as cumulus.
#[derive(Clone, Encode, Decode, RuntimeDebug, TypeInfo)]
#[cfg_attr(feature = "std", derive(PartialEq))]
pub struct AbridgedHrmpChannel {
	/// The maximum number of messages that can be pending in the channel at once.
	pub max_capacity: u32,
	/// The maximum total size of the messages that can be pending in the channel at once.
	pub max_total_size: u32,
	/// The maximum message size that could be put into the channel.
	pub max_message_size: u32,
	/// The current number of messages pending in the channel.
	/// Invariant: should be less or equal to `max_capacity`.s`.
	pub msg_count: u32,
	/// The total size in bytes of all message payloads in the channel.
	/// Invariant: should be less or equal to `max_total_size`.
	pub total_size: u32,
	/// A head of the Message Queue Chain for this channel. Each link in this chain has a form:
	/// `(prev_head, B, H(M))`, where
	/// - `prev_head`: is the previous value of `mqc_head` or zero if none.
	/// - `B`: is the [relay-chain] block number in which a message was appended
	/// - `H(M)`: is the hash of the message being appended.
	/// This value is initialized to a special value that consists of all zeroes which indicates
	/// that no messages were previously added.
	pub mqc_head: Option<Hash>,
}

/// A possible upgrade restriction that prevents a parachain from performing an upgrade.
#[derive(Copy, Clone, Encode, Decode, PartialEq, RuntimeDebug, TypeInfo)]
pub enum UpgradeRestriction {
	/// There is an upgrade restriction and there are no details about its specifics nor how long
	/// it could last.
	#[codec(index = 0)]
	Present,
}

/// A struct that the relay-chain communicates to a parachain indicating what course of action the
/// parachain should take in the coordinated parachain validation code upgrade process.
///
/// This data type appears in the last step of the upgrade process. After the parachain observes it
/// and reacts to it the upgrade process concludes.
#[derive(Copy, Clone, Encode, Decode, PartialEq, RuntimeDebug, TypeInfo)]
pub enum UpgradeGoAhead {
	/// Abort the upgrade process. There is something wrong with the validation code previously
	/// submitted by the parachain. This variant can also be used to prevent upgrades by the governance
	/// should an emergency emerge.
	///
	/// The expected reaction on this variant is that the parachain will admit this message and
	/// remove all the data about the pending upgrade. Depending on the nature of the problem (to
	/// be examined offchain for now), it can try to send another validation code or just retry later.
	#[codec(index = 0)]
	Abort,
	/// Apply the pending code change. The parablock that is built on a relay-parent that is descendant
	/// of the relay-parent where the parachain observed this signal must use the upgraded validation
	/// code.
	#[codec(index = 1)]
	GoAhead,
}

/// Consensus engine id for polkadot v1 consensus engine.
pub const POLKADOT_ENGINE_ID: runtime_primitives::ConsensusEngineId = *b"POL1";

/// A consensus log item for polkadot validation. To be used with [`POLKADOT_ENGINE_ID`].
#[derive(Decode, Encode, Clone, PartialEq, Eq)]
pub enum ConsensusLog {
	/// A parachain or parathread upgraded its code.
	#[codec(index = 1)]
	ParaUpgradeCode(Id, ValidationCodeHash),
	/// A parachain or parathread scheduled a code upgrade.
	#[codec(index = 2)]
	ParaScheduleUpgradeCode(Id, ValidationCodeHash, BlockNumber),
	/// Governance requests to auto-approve every candidate included up to the given block
	/// number in the current chain, inclusive.
	#[codec(index = 3)]
	ForceApprove(BlockNumber),
	/// A signal to revert the block number in the same chain as the
	/// header this digest is part of and all of its descendants.
	///
	/// It is a no-op for a block to contain a revert digest targeting
	/// its own number or a higher number.
	///
	/// In practice, these are issued when on-chain logic has detected an
	/// invalid parachain block within its own chain, due to a dispute.
	#[codec(index = 4)]
	Revert(BlockNumber),
}

impl ConsensusLog {
	/// Attempt to convert a reference to a generic digest item into a consensus log.
	pub fn from_digest_item(
		digest_item: &runtime_primitives::DigestItem,
	) -> Result<Option<Self>, parity_scale_codec::Error> {
		match digest_item {
			runtime_primitives::DigestItem::Consensus(id, encoded) if id == &POLKADOT_ENGINE_ID =>
				Ok(Some(Self::decode(&mut &encoded[..])?)),
			_ => Ok(None),
		}
	}
}

impl From<ConsensusLog> for runtime_primitives::DigestItem {
	fn from(c: ConsensusLog) -> runtime_primitives::DigestItem {
		Self::Consensus(POLKADOT_ENGINE_ID, c.encode())
	}
}

/// A statement about a candidate, to be used within the dispute resolution process.
///
/// Statements are either in favor of the candidate's validity or against it.
#[derive(Encode, Decode, Clone, PartialEq, RuntimeDebug, TypeInfo)]
pub enum DisputeStatement {
	/// A valid statement, of the given kind.
	#[codec(index = 0)]
	Valid(ValidDisputeStatementKind),
	/// An invalid statement, of the given kind.
	#[codec(index = 1)]
	Invalid(InvalidDisputeStatementKind),
}

impl DisputeStatement {
	/// Get the payload data for this type of dispute statement.
	pub fn payload_data(&self, candidate_hash: CandidateHash, session: SessionIndex) -> Vec<u8> {
		match *self {
			DisputeStatement::Valid(ValidDisputeStatementKind::Explicit) =>
				ExplicitDisputeStatement { valid: true, candidate_hash, session }.signing_payload(),
			DisputeStatement::Valid(ValidDisputeStatementKind::BackingSeconded(
				inclusion_parent,
			)) => CompactStatement::Seconded(candidate_hash).signing_payload(&SigningContext {
				session_index: session,
				parent_hash: inclusion_parent,
			}),
			DisputeStatement::Valid(ValidDisputeStatementKind::BackingValid(inclusion_parent)) =>
				CompactStatement::Valid(candidate_hash).signing_payload(&SigningContext {
					session_index: session,
					parent_hash: inclusion_parent,
				}),
			DisputeStatement::Valid(ValidDisputeStatementKind::ApprovalChecking) =>
				ApprovalVote(candidate_hash).signing_payload(session),
			DisputeStatement::Invalid(InvalidDisputeStatementKind::Explicit) =>
				ExplicitDisputeStatement { valid: false, candidate_hash, session }.signing_payload(),
		}
	}

	/// Check the signature on a dispute statement.
	pub fn check_signature(
		&self,
		validator_public: &ValidatorId,
		candidate_hash: CandidateHash,
		session: SessionIndex,
		validator_signature: &ValidatorSignature,
	) -> Result<(), ()> {
		let payload = self.payload_data(candidate_hash, session);

		if validator_signature.verify(&payload[..], &validator_public) {
			Ok(())
		} else {
			Err(())
		}
	}

	/// Whether the statement indicates validity.
	pub fn indicates_validity(&self) -> bool {
		match *self {
			DisputeStatement::Valid(_) => true,
			DisputeStatement::Invalid(_) => false,
		}
	}

	/// Whether the statement indicates invalidity.
	pub fn indicates_invalidity(&self) -> bool {
		match *self {
			DisputeStatement::Valid(_) => false,
			DisputeStatement::Invalid(_) => true,
		}
	}

	/// Statement is backing statement.
	pub fn is_backing(&self) -> bool {
		match *self {
			Self::Valid(ValidDisputeStatementKind::BackingSeconded(_)) |
			Self::Valid(ValidDisputeStatementKind::BackingValid(_)) => true,
			Self::Valid(ValidDisputeStatementKind::Explicit) |
			Self::Valid(ValidDisputeStatementKind::ApprovalChecking) |
			Self::Invalid(_) => false,
		}
	}
}

/// Different kinds of statements of validity on  a candidate.
#[derive(Encode, Decode, Copy, Clone, PartialEq, RuntimeDebug, TypeInfo)]
pub enum ValidDisputeStatementKind {
	/// An explicit statement issued as part of a dispute.
	#[codec(index = 0)]
	Explicit,
	/// A seconded statement on a candidate from the backing phase.
	#[codec(index = 1)]
	BackingSeconded(Hash),
	/// A valid statement on a candidate from the backing phase.
	#[codec(index = 2)]
	BackingValid(Hash),
	/// An approval vote from the approval checking phase.
	#[codec(index = 3)]
	ApprovalChecking,
}

/// Different kinds of statements of invalidity on a candidate.
#[derive(Encode, Decode, Copy, Clone, PartialEq, RuntimeDebug, TypeInfo)]
pub enum InvalidDisputeStatementKind {
	/// An explicit statement issued as part of a dispute.
	#[codec(index = 0)]
	Explicit,
}

/// An explicit statement on a candidate issued as part of a dispute.
#[derive(Clone, PartialEq, RuntimeDebug)]
pub struct ExplicitDisputeStatement {
	/// Whether the candidate is valid
	pub valid: bool,
	/// The candidate hash.
	pub candidate_hash: CandidateHash,
	/// The session index of the candidate.
	pub session: SessionIndex,
}

impl ExplicitDisputeStatement {
	/// Produce the payload used for signing this type of statement.
	pub fn signing_payload(&self) -> Vec<u8> {
		const MAGIC: [u8; 4] = *b"DISP";

		(MAGIC, self.valid, self.candidate_hash, self.session).encode()
	}
}

/// A set of statements about a specific candidate.
#[derive(Encode, Decode, Clone, PartialEq, RuntimeDebug, TypeInfo)]
pub struct DisputeStatementSet {
	/// The candidate referenced by this set.
	pub candidate_hash: CandidateHash,
	/// The session index of the candidate.
	pub session: SessionIndex,
	/// Statements about the candidate.
	pub statements: Vec<(DisputeStatement, ValidatorIndex, ValidatorSignature)>,
}

impl From<CheckedDisputeStatementSet> for DisputeStatementSet {
	fn from(other: CheckedDisputeStatementSet) -> Self {
		other.0
	}
}

impl AsRef<DisputeStatementSet> for DisputeStatementSet {
	fn as_ref(&self) -> &DisputeStatementSet {
		&self
	}
}

/// A set of dispute statements.
pub type MultiDisputeStatementSet = Vec<DisputeStatementSet>;

/// A _checked_ set of dispute statements.
#[derive(Clone, PartialEq, RuntimeDebug)]
pub struct CheckedDisputeStatementSet(DisputeStatementSet);

impl AsRef<DisputeStatementSet> for CheckedDisputeStatementSet {
	fn as_ref(&self) -> &DisputeStatementSet {
		&self.0
	}
}

impl core::cmp::PartialEq<DisputeStatementSet> for CheckedDisputeStatementSet {
	fn eq(&self, other: &DisputeStatementSet) -> bool {
		self.0.eq(other)
	}
}

impl CheckedDisputeStatementSet {
	/// Convert from an unchecked, the verification of correctness of the `unchecked` statement set
	/// _must_ be done before calling this function!
	pub fn unchecked_from_unchecked(unchecked: DisputeStatementSet) -> Self {
		Self(unchecked)
	}
}

/// A set of _checked_ dispute statements.
pub type CheckedMultiDisputeStatementSet = Vec<CheckedDisputeStatementSet>;

/// The entire state of a dispute.
#[derive(Encode, Decode, Clone, RuntimeDebug, PartialEq, TypeInfo)]
pub struct DisputeState<N = BlockNumber> {
	/// A bitfield indicating all validators for the candidate.
	pub validators_for: BitVec<u8, bitvec::order::Lsb0>, // one bit per validator.
	/// A bitfield indicating all validators against the candidate.
	pub validators_against: BitVec<u8, bitvec::order::Lsb0>, // one bit per validator.
	/// The block number at which the dispute started on-chain.
	pub start: N,
	/// The block number at which the dispute concluded on-chain.
	pub concluded_at: Option<N>,
}

/// Parachains inherent-data passed into the runtime by a block author
#[derive(Encode, Decode, Clone, PartialEq, RuntimeDebug, TypeInfo)]
pub struct InherentData<HDR: HeaderT = Header> {
	/// Signed bitfields by validators about availability.
	pub bitfields: UncheckedSignedAvailabilityBitfields,
	/// Backed candidates for inclusion in the block.
	pub backed_candidates: Vec<BackedCandidate<HDR::Hash>>,
	/// Sets of dispute votes for inclusion,
	pub disputes: MultiDisputeStatementSet,
	/// The parent block header. Used for checking state proofs.
	pub parent_header: HDR,
}

/// An either implicit or explicit attestation to the validity of a parachain
/// candidate.
#[derive(Clone, Eq, PartialEq, Decode, Encode, RuntimeDebug, TypeInfo)]
pub enum ValidityAttestation {
	/// Implicit validity attestation by issuing.
	/// This corresponds to issuance of a `Candidate` statement.
	#[codec(index = 1)]
	Implicit(ValidatorSignature),
	/// An explicit attestation. This corresponds to issuance of a
	/// `Valid` statement.
	#[codec(index = 2)]
	Explicit(ValidatorSignature),
}

impl ValidityAttestation {
	/// Produce the underlying signed payload of the attestation, given the hash of the candidate,
	/// which should be known in context.
	pub fn to_compact_statement(&self, candidate_hash: CandidateHash) -> CompactStatement {
		// Explicit and implicit map directly from
		// `ValidityVote::Valid` and `ValidityVote::Issued`, and hence there is a
		// `1:1` relationshow which enables the conversion.
		match *self {
			ValidityAttestation::Implicit(_) => CompactStatement::Seconded(candidate_hash),
			ValidityAttestation::Explicit(_) => CompactStatement::Valid(candidate_hash),
		}
	}

	/// Get a reference to the signature.
	pub fn signature(&self) -> &ValidatorSignature {
		match *self {
			ValidityAttestation::Implicit(ref sig) => sig,
			ValidityAttestation::Explicit(ref sig) => sig,
		}
	}

	/// Produce the underlying signed payload of the attestation, given the hash of the candidate,
	/// which should be known in context.
	pub fn signed_payload<H: Encode>(
		&self,
		candidate_hash: CandidateHash,
		signing_context: &SigningContext<H>,
	) -> Vec<u8> {
		match *self {
			ValidityAttestation::Implicit(_) =>
				(CompactStatement::Seconded(candidate_hash), signing_context).encode(),
			ValidityAttestation::Explicit(_) =>
				(CompactStatement::Valid(candidate_hash), signing_context).encode(),
		}
	}
}

/// A type returned by runtime with current session index and a parent hash.
#[derive(Clone, Eq, PartialEq, Default, Decode, Encode, RuntimeDebug)]
pub struct SigningContext<H = Hash> {
	/// Current session index.
	pub session_index: sp_staking::SessionIndex,
	/// Hash of the parent.
	pub parent_hash: H,
}

const BACKING_STATEMENT_MAGIC: [u8; 4] = *b"BKNG";

/// Statements that can be made about parachain candidates. These are the
/// actual values that are signed.
#[derive(Clone, PartialEq, Eq, RuntimeDebug)]
#[cfg_attr(feature = "std", derive(Hash))]
pub enum CompactStatement {
	/// Proposal of a parachain candidate.
	Seconded(CandidateHash),
	/// State that a parachain candidate is valid.
	Valid(CandidateHash),
}

impl CompactStatement {
	/// Yields the payload used for validator signatures on this kind
	/// of statement.
	pub fn signing_payload(&self, context: &SigningContext) -> Vec<u8> {
		(self, context).encode()
	}
}

// Inner helper for codec on `CompactStatement`.
#[derive(Encode, Decode, TypeInfo)]
enum CompactStatementInner {
	#[codec(index = 1)]
	Seconded(CandidateHash),
	#[codec(index = 2)]
	Valid(CandidateHash),
}

impl From<CompactStatement> for CompactStatementInner {
	fn from(s: CompactStatement) -> Self {
		match s {
			CompactStatement::Seconded(h) => CompactStatementInner::Seconded(h),
			CompactStatement::Valid(h) => CompactStatementInner::Valid(h),
		}
	}
}

impl parity_scale_codec::Encode for CompactStatement {
	fn size_hint(&self) -> usize {
		// magic + discriminant + payload
		4 + 1 + 32
	}

	fn encode_to<T: parity_scale_codec::Output + ?Sized>(&self, dest: &mut T) {
		dest.write(&BACKING_STATEMENT_MAGIC);
		CompactStatementInner::from(self.clone()).encode_to(dest)
	}
}

impl parity_scale_codec::Decode for CompactStatement {
	fn decode<I: parity_scale_codec::Input>(
		input: &mut I,
	) -> Result<Self, parity_scale_codec::Error> {
		let maybe_magic = <[u8; 4]>::decode(input)?;
		if maybe_magic != BACKING_STATEMENT_MAGIC {
			return Err(parity_scale_codec::Error::from("invalid magic string"))
		}

		Ok(match CompactStatementInner::decode(input)? {
			CompactStatementInner::Seconded(h) => CompactStatement::Seconded(h),
			CompactStatementInner::Valid(h) => CompactStatement::Valid(h),
		})
	}
}

impl CompactStatement {
	/// Get the underlying candidate hash this references.
	pub fn candidate_hash(&self) -> &CandidateHash {
		match *self {
			CompactStatement::Seconded(ref h) | CompactStatement::Valid(ref h) => h,
		}
	}
}

/// `IndexedVec` struct indexed by type specific indices.
#[derive(Clone, Encode, Decode, RuntimeDebug, TypeInfo)]
#[cfg_attr(feature = "std", derive(PartialEq))]
pub struct IndexedVec<K, V>(Vec<V>, PhantomData<fn(K) -> K>);

impl<K, V> Default for IndexedVec<K, V> {
	fn default() -> Self {
		Self(vec![], PhantomData)
	}
}

impl<K, V> From<Vec<V>> for IndexedVec<K, V> {
	fn from(validators: Vec<V>) -> Self {
		Self(validators, PhantomData)
	}
}

impl<K, V> FromIterator<V> for IndexedVec<K, V> {
	fn from_iter<T: IntoIterator<Item = V>>(iter: T) -> Self {
		Self(Vec::from_iter(iter), PhantomData)
	}
}

impl<K, V> IndexedVec<K, V>
where
	V: Clone,
{
	/// Returns a reference to an element indexed using `K`.
	pub fn get(&self, index: K) -> Option<&V>
	where
		K: TypeIndex,
	{
		self.0.get(index.type_index())
	}

	/// Returns number of elements in vector.
	pub fn len(&self) -> usize {
		self.0.len()
	}

	/// Returns contained vector.
	pub fn to_vec(&self) -> Vec<V> {
		self.0.clone()
	}

	/// Returns an iterator over the underlying vector.
	pub fn iter(&self) -> Iter<'_, V> {
		self.0.iter()
	}

	/// Returns a mutable iterator over the underlying vector.
	pub fn iter_mut(&mut self) -> IterMut<'_, V> {
		self.0.iter_mut()
	}

	/// Creates a consuming iterator.
	pub fn into_iter(self) -> IntoIter<V> {
		self.0.into_iter()
	}

	/// Returns true if the underlying container is empty.
	pub fn is_empty(&self) -> bool {
		self.0.is_empty()
	}
}

/// The maximum number of validators `f` which may safely be faulty.
///
/// The total number of validators is `n = 3f + e` where `e in { 1, 2, 3 }`.
pub const fn byzantine_threshold(n: usize) -> usize {
	n.saturating_sub(1) / 3
}

/// The supermajority threshold of validators which represents a subset
/// guaranteed to have at least f+1 honest validators.
pub const fn supermajority_threshold(n: usize) -> usize {
	n - byzantine_threshold(n)
}

/// Information about validator sets of a session.
///
/// NOTE: `SessionInfo` is frozen. Do not include new fields, consider creating a separate runtime
/// API. Reasoning and further outlook [here](https://github.com/paritytech/polkadot/issues/6586).
#[derive(Clone, Encode, Decode, RuntimeDebug, TypeInfo)]
#[cfg_attr(feature = "std", derive(PartialEq))]
pub struct SessionInfo {
	/****** New in v2 *******/
	/// All the validators actively participating in parachain consensus.
	/// Indices are into the broader validator set.
	pub active_validator_indices: Vec<ValidatorIndex>,
	/// A secure random seed for the session, gathered from BABE.
	pub random_seed: [u8; 32],
	/// The amount of sessions to keep for disputes.
	pub dispute_period: SessionIndex,

	/****** Old fields ******/
	/// Validators in canonical ordering.
	///
	/// NOTE: There might be more authorities in the current session, than `validators` participating
	/// in parachain consensus. See
	/// [`max_validators`](https://github.com/paritytech/polkadot/blob/a52dca2be7840b23c19c153cf7e110b1e3e475f8/runtime/parachains/src/configuration.rs#L148).
	///
	/// `SessionInfo::validators` will be limited to to `max_validators` when set.
	pub validators: IndexedVec<ValidatorIndex, ValidatorId>,
	/// Validators' authority discovery keys for the session in canonical ordering.
	///
	/// NOTE: The first `validators.len()` entries will match the corresponding validators in
	/// `validators`, afterwards any remaining authorities can be found. This is any authorities not
	/// participating in parachain consensus - see
	/// [`max_validators`](https://github.com/paritytech/polkadot/blob/a52dca2be7840b23c19c153cf7e110b1e3e475f8/runtime/parachains/src/configuration.rs#L148)
	pub discovery_keys: Vec<AuthorityDiscoveryId>,
	/// The assignment keys for validators.
	///
	/// NOTE: There might be more authorities in the current session, than validators participating
	/// in parachain consensus. See
	/// [`max_validators`](https://github.com/paritytech/polkadot/blob/a52dca2be7840b23c19c153cf7e110b1e3e475f8/runtime/parachains/src/configuration.rs#L148).
	///
	/// Therefore:
	/// ```ignore
	///		assignment_keys.len() == validators.len() && validators.len() <= discovery_keys.len()
	///	```
	pub assignment_keys: Vec<AssignmentId>,
	/// Validators in shuffled ordering - these are the validator groups as produced
	/// by the `Scheduler` module for the session and are typically referred to by
	/// `GroupIndex`.
	pub validator_groups: IndexedVec<GroupIndex, Vec<ValidatorIndex>>,
	/// The number of availability cores used by the protocol during this session.
	pub n_cores: u32,
	/// The zeroth delay tranche width.
	pub zeroth_delay_tranche_width: u32,
	/// The number of samples we do of `relay_vrf_modulo`.
	pub relay_vrf_modulo_samples: u32,
	/// The number of delay tranches in total.
	pub n_delay_tranches: u32,
	/// How many slots (BABE / SASSAFRAS) must pass before an assignment is considered a
	/// no-show.
	pub no_show_slots: u32,
	/// The number of validators needed to approve a block.
	pub needed_approvals: u32,
}

/// A statement from the specified validator whether the given validation code passes PVF
/// pre-checking or not anchored to the given session index.
#[derive(Encode, Decode, Clone, PartialEq, RuntimeDebug, TypeInfo)]
pub struct PvfCheckStatement {
	/// `true` if the subject passed pre-checking and `false` otherwise.
	pub accept: bool,
	/// The validation code hash that was checked.
	pub subject: ValidationCodeHash,
	/// The index of a session during which this statement is considered valid.
	pub session_index: SessionIndex,
	/// The index of the validator from which this statement originates.
	pub validator_index: ValidatorIndex,
}

impl PvfCheckStatement {
	/// Produce the payload used for signing this type of statement.
	///
	/// It is expected that it will be signed by the validator at `validator_index` in the
	/// `session_index`.
	pub fn signing_payload(&self) -> Vec<u8> {
		const MAGIC: [u8; 4] = *b"VCPC"; // for "validation code pre-checking"
		(MAGIC, self.accept, self.subject, self.session_index, self.validator_index).encode()
	}
}

/// Type discriminator for PVF preparation timeouts
#[derive(Encode, Decode, TypeInfo, Clone, Copy, Debug, PartialEq, Eq)]
#[cfg_attr(feature = "std", derive(serde::Serialize, serde::Deserialize))]
pub enum PvfPrepTimeoutKind {
	/// For prechecking requests, the time period after which the preparation worker is considered
	/// unresponsive and will be killed.
	Precheck,

	/// For execution and heads-up requests, the time period after which the preparation worker is
	/// considered unresponsive and will be killed. More lenient than the timeout for prechecking
	/// to prevent honest validators from timing out on valid PVFs.
	Lenient,
}

/// Type discriminator for PVF execution timeouts
#[derive(Encode, Decode, TypeInfo, Clone, Copy, Debug, PartialEq, Eq)]
#[cfg_attr(feature = "std", derive(serde::Serialize, serde::Deserialize))]
pub enum PvfExecTimeoutKind {
	/// The amount of time to spend on execution during backing.
	Backing,

	/// The amount of time to spend on execution during approval or disputes.
	///
	/// This should be much longer than the backing execution timeout to ensure that in the
	/// absence of extremely large disparities between hardware, blocks that pass backing are
	/// considered executable by approval checkers or dispute participants.
	Approval,
}

pub mod executor_params;
pub use executor_params::{ExecutorParam, ExecutorParams, ExecutorParamsHash};

#[cfg(test)]
mod tests {
	use super::*;

	#[test]
	fn group_rotation_info_calculations() {
		let info =
			GroupRotationInfo { session_start_block: 10u32, now: 15, group_rotation_frequency: 5 };

		assert_eq!(info.next_rotation_at(), 20);
		assert_eq!(info.last_rotation_at(), 15);
	}

	#[test]
	fn group_for_core_is_core_for_group() {
		for cores in 1..=256 {
			for rotations in 0..(cores * 2) {
				let info = GroupRotationInfo {
					session_start_block: 0u32,
					now: rotations,
					group_rotation_frequency: 1,
				};

				for core in 0..cores {
					let group = info.group_for_core(CoreIndex(core), cores as usize);
					assert_eq!(info.core_for_group(group, cores as usize).0, core);
				}
			}
		}
	}

	#[test]
	fn collator_signature_payload_is_valid() {
		// if this fails, collator signature verification code has to be updated.
		let h = Hash::default();
		assert_eq!(h.as_ref().len(), 32);

		let _payload = collator_signature_payload(
			&Hash::repeat_byte(1),
			&5u32.into(),
			&Hash::repeat_byte(2),
			&Hash::repeat_byte(3),
			&Hash::repeat_byte(4).into(),
		);
	}

	#[test]
	fn test_byzantine_threshold() {
		assert_eq!(byzantine_threshold(0), 0);
		assert_eq!(byzantine_threshold(1), 0);
		assert_eq!(byzantine_threshold(2), 0);
		assert_eq!(byzantine_threshold(3), 0);
		assert_eq!(byzantine_threshold(4), 1);
		assert_eq!(byzantine_threshold(5), 1);
		assert_eq!(byzantine_threshold(6), 1);
		assert_eq!(byzantine_threshold(7), 2);
	}

	#[test]
	fn test_supermajority_threshold() {
		assert_eq!(supermajority_threshold(0), 0);
		assert_eq!(supermajority_threshold(1), 1);
		assert_eq!(supermajority_threshold(2), 2);
		assert_eq!(supermajority_threshold(3), 3);
		assert_eq!(supermajority_threshold(4), 3);
		assert_eq!(supermajority_threshold(5), 4);
		assert_eq!(supermajority_threshold(6), 5);
		assert_eq!(supermajority_threshold(7), 5);
	}

	#[test]
	fn balance_bigger_than_usize() {
		let zero_b: Balance = 0;
		let zero_u: usize = 0;

		assert!(zero_b.leading_zeros() >= zero_u.leading_zeros());
	}
}<|MERGE_RESOLUTION|>--- conflicted
+++ resolved
@@ -796,20 +796,6 @@
 	pub retries: u32,
 }
 
-<<<<<<< HEAD
-=======
-/// An entry tracking a paras
-#[derive(Clone, Encode, Decode, TypeInfo, PartialEq, RuntimeDebug)]
-pub struct ParasEntry {
-	/// The ID.
-	pub para_id: Id,
-	/// The collator.
-	pub collator: Option<CollatorId>,
-	/// Number of times this has been retried.
-	pub retries: u32,
-}
-
->>>>>>> f5329e44
 /// What is occupying a specific availability core.
 #[derive(Clone, Encode, Decode, TypeInfo, RuntimeDebug)]
 #[cfg_attr(feature = "std", derive(PartialEq))]
