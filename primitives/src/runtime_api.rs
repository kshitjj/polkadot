// Copyright 2017-2022 Parity Technologies (UK) Ltd.
// This file is part of Polkadot.

// Polkadot is free software: you can redistribute it and/or modify
// it under the terms of the GNU General Public License as published by
// the Free Software Foundation, either version 3 of the License, or
// (at your option) any later version.

// Polkadot is distributed in the hope that it will be useful,
// but WITHOUT ANY WARRANTY; without even the implied warranty of
// MERCHANTABILITY or FITNESS FOR A PARTICULAR PURPOSE.  See the
// GNU General Public License for more details.

// You should have received a copy of the GNU General Public License
// along with Polkadot.  If not, see <http://www.gnu.org/licenses/>.

//! Runtime API module declares the `trait ParachainHost` which is part
//! of the Runtime API exposed from the Runtime to the Host.
//!
//! The functions in trait ParachainHost` can be part of the stable API
//! (which is versioned) or they can be staging (aka unstable/testing
//! functions).
//!
//! The separation outlined above is achieved with the versioned API feature
//! of `decl_runtime_apis!` and `impl_runtime_apis!`. Before moving on let's
//! see a quick example about how API versioning works.
//!
//! # Runtime API versioning crash course
//!
//! The versioning is achieved with the `api_version` attribute. It can be
//! placed on:
//! * trait declaration - represents the base version of the API.
//! * method declaration (inside a trait declaration) - represents a versioned
//!   method, which is not available in the base version.
//! * trait implementation - represents which version of the API is being
//!   implemented.
//!
//! Let's see a quick example:
//!
//! ```rust(ignore)
//! sp_api::decl_runtime_apis! {
//! 	#[api_version(2)]
//! 	pub trait MyApi {
//! 		fn fn1();
//! 		fn fn2();
//! 		#[api_version(3)]
//! 		fn fn3();
//! 		#[api_version(4)]
//! 		fn fn4();
//! 	}
//! }
//!
//! struct Runtime {}
//!
//! sp_api::impl_runtime_apis! {
//!     #[api_version(3)]
//!     impl self::MyApi<Block> for Runtime {
//!         fn fn1() {}
//!         fn fn2() {}
//!         fn fn3() {}
//!     }
//! }
//! ```
//! A new API named `MyApi` is declared with `decl_runtime_apis!`. The trait declaration
//! has got an `api_version` attribute which represents its base version - 2 in this case.
//!
//! The API has got three methods - `fn1`, `fn2`, `fn3` and `fn4`. `fn3` and `fn4` has got
//! an `api_version` attribute which makes them versioned methods. These methods do not exist
//! in the base version of the API. Behind the scenes the declaration above creates three
//! runtime APIs:
//! * `MyApiV2` with `fn1` and `fn2`
//! * `MyApiV3` with `fn1`, `fn2` and `fn3`.
//! * `MyApiV4` with `fn1`, `fn2`, `fn3` and `fn4`.
//!
//! Please note that `v4` contains all methods from `v3`, `v3` all methods from `v2` and so on.
//!
//! Back to our example. At the end runtime API is implemented for `struct Runtime` with
//! `impl_runtime_apis` macro. `api_version` attribute is attached to the `impl` block which
//! means that a version different from the base one is being implemented - in our case this
//! is `v3`.
//!
//! This version of the API contains three methods so the `impl` block has got definitions
//! for them. Note that `fn4` is not implemented as it is not part of this version of the API.
//! `impl_runtime_apis` generates a default implementation for it calling `unimplemented!()`.
//!
//! Hopefully this should be all you need to know in order to use versioned methods in the node.
//! For more details about how the API versioning works refer to `spi_api`
//! documentation [here](https://docs.substrate.io/rustdocs/latest/sp_api/macro.decl_runtime_apis.html).
//!
//! # How versioned methods are used for `ParachainHost`
//!
//! Let's introduce two types of `ParachainHost` API implementation:
//! * stable - used on stable production networks like Polkadot and Kusama. There is only one
//!   stable API at a single point in time.
//! * staging - used on test networks like Westend or Rococo. Depending on the development needs
//!   there can be zero, one or multiple staging APIs.
//!
//! The stable version of `ParachainHost` is indicated by the base version of the API. Any staging
//! method must use `api_version` attribute so that it is assigned to a specific version of a
//! staging API. This way in a single declaration one can see what's the stable version of
//! `ParachainHost` and what staging versions/functions are available.
//!
//! All stable API functions should use primitives from the latest version.
//! In the time of writing of this document - this is `v2`. So for example:
//! ```ignore
//! fn validators() -> Vec<v2::ValidatorId>;
//! ```
//! indicates a function from the stable `v2` API.
//!
//! All staging API functions should use primitives from `vstaging`. They should be clearly separated
//! from the stable primitives.

use crate::{
	vstaging, BlockNumber, CandidateCommitments, CandidateEvent, CandidateHash,
	CommittedCandidateReceipt, CoreState, DisputeState, GroupRotationInfo, OccupiedCoreAssumption,
	PersistedValidationData, PvfCheckStatement, ScrapedOnChainVotes, SessionIndex, SessionInfo,
	ValidatorId, ValidatorIndex, ValidatorSignature,
};
use parity_scale_codec::{Decode, Encode};
use polkadot_core_primitives as pcp;
use polkadot_parachain::primitives as ppp;
use sp_std::{collections::btree_map::BTreeMap, prelude::*};

sp_api::decl_runtime_apis! {
	/// The API for querying the state of parachains on-chain.
	#[api_version(2)]
	pub trait ParachainHost<H: Encode + Decode = pcp::v2::Hash, N: Encode + Decode = pcp::v2::BlockNumber> {
		/// Get the current validators.
		fn validators() -> Vec<ValidatorId>;

		/// Returns the validator groups and rotation info localized based on the hypothetical child
		///  of a block whose state  this is invoked on. Note that `now` in the `GroupRotationInfo`
		/// should be the successor of the number of the block.
		fn validator_groups() -> (Vec<Vec<ValidatorIndex>>, GroupRotationInfo<N>);

		/// Yields information on all availability cores as relevant to the child block.
		/// Cores are either free or occupied. Free cores can have paras assigned to them.
		fn availability_cores() -> Vec<CoreState<H, N>>;

		/// Yields the persisted validation data for the given `ParaId` along with an assumption that
		/// should be used if the para currently occupies a core.
		///
		/// Returns `None` if either the para is not registered or the assumption is `Freed`
		/// and the para already occupies a core.
		fn persisted_validation_data(para_id: ppp::Id, assumption: OccupiedCoreAssumption)
			-> Option<PersistedValidationData<H, N>>;

		/// Returns the persisted validation data for the given `ParaId` along with the corresponding
		/// validation code hash. Instead of accepting assumption about the para, matches the validation
		/// data hash against an expected one and yields `None` if they're not equal.
		fn assumed_validation_data(
			para_id: ppp::Id,
			expected_persisted_validation_data_hash: pcp::v2::Hash,
		) -> Option<(PersistedValidationData<H, N>, ppp::ValidationCodeHash)>;

		/// Checks if the given validation outputs pass the acceptance criteria.
		fn check_validation_outputs(para_id: ppp::Id, outputs: CandidateCommitments) -> bool;

		/// Returns the session index expected at a child of the block.
		///
		/// This can be used to instantiate a `SigningContext`.
		fn session_index_for_child() -> SessionIndex;

		/// Fetch the validation code used by a para, making the given `OccupiedCoreAssumption`.
		///
		/// Returns `None` if either the para is not registered or the assumption is `Freed`
		/// and the para already occupies a core.
		fn validation_code(para_id: ppp::Id, assumption: OccupiedCoreAssumption)
			-> Option<ppp::ValidationCode>;

		/// Get the receipt of a candidate pending availability. This returns `Some` for any paras
		/// assigned to occupied cores in `availability_cores` and `None` otherwise.
		fn candidate_pending_availability(para_id: ppp::Id) -> Option<CommittedCandidateReceipt<H>>;

		/// Get a vector of events concerning candidates that occurred within a block.
		fn candidate_events() -> Vec<CandidateEvent<H>>;

		/// Get all the pending inbound messages in the downward message queue for a para.
		fn dmq_contents(
			recipient: ppp::Id,
		) -> Vec<pcp::v2::InboundDownwardMessage<N>>;

		/// Get the contents of all channels addressed to the given recipient. Channels that have no
		/// messages in them are also included.
		fn inbound_hrmp_channels_contents(recipient: ppp::Id) -> BTreeMap<ppp::Id, Vec<pcp::v2::InboundHrmpMessage<N>>>;

		/// Get the validation code from its hash.
		fn validation_code_by_hash(hash: ppp::ValidationCodeHash) -> Option<ppp::ValidationCode>;

		/// Scrape dispute relevant from on-chain, backing votes and resolved disputes.
		fn on_chain_votes() -> Option<ScrapedOnChainVotes<H>>;

		/***** Added in v2 *****/

		/// Get the session info for the given session, if stored.
		///
		/// NOTE: This function is only available since parachain host version 2.
		fn session_info(index: SessionIndex) -> Option<SessionInfo>;

		/// Submits a PVF pre-checking statement into the transaction pool.
		///
		/// NOTE: This function is only available since parachain host version 2.
		fn submit_pvf_check_statement(stmt: PvfCheckStatement, signature: ValidatorSignature);

		/// Returns code hashes of PVFs that require pre-checking by validators in the active set.
		///
		/// NOTE: This function is only available since parachain host version 2.
		fn pvfs_require_precheck() -> Vec<ppp::ValidationCodeHash>;

		/// Fetch the hash of the validation code used by a para, making the given `OccupiedCoreAssumption`.
		///
		/// NOTE: This function is only available since parachain host version 2.
		fn validation_code_hash(para_id: ppp::Id, assumption: OccupiedCoreAssumption)
			-> Option<ppp::ValidationCodeHash>;

<<<<<<< HEAD
		/***** Replaced in v2 *****/

		/// Old method to fetch v1 session info.
		#[changed_in(2)]
		fn session_info(index: SessionIndex) -> Option<v2::OldV1SessionInfo>;
=======
		/***** STAGING *****/
>>>>>>> 75c087c6

		/// Returns all onchain disputes.
		#[api_version(3)]
		fn disputes() -> Vec<(SessionIndex, CandidateHash, DisputeState<BlockNumber>)>;

		/// Returns execution parameters for the session.
		#[api_version(4)]
		fn session_executor_params(session_index: SessionIndex) -> Option<vstaging::ExecutorParams>;

		/***** Asynchronous backing *****/

		/// Returns the base constraints of the given para, if they exist.
		/// This is a staging method! Do not use on production runtimes!
		#[api_version(99)]
		fn staging_validity_constraints(_: ppp::Id) -> Option<vstaging::Constraints>;

		/// Returns candidate's acceptance limitations for asynchronous backing for a relay parent.
		#[api_version(99)]
		fn staging_async_backing_parameters() -> vstaging::AsyncBackingParameters;
	}
}<|MERGE_RESOLUTION|>--- conflicted
+++ resolved
@@ -213,15 +213,7 @@
 		fn validation_code_hash(para_id: ppp::Id, assumption: OccupiedCoreAssumption)
 			-> Option<ppp::ValidationCodeHash>;
 
-<<<<<<< HEAD
-		/***** Replaced in v2 *****/
-
-		/// Old method to fetch v1 session info.
-		#[changed_in(2)]
-		fn session_info(index: SessionIndex) -> Option<v2::OldV1SessionInfo>;
-=======
 		/***** STAGING *****/
->>>>>>> 75c087c6
 
 		/// Returns all onchain disputes.
 		#[api_version(3)]
