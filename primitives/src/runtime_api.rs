// Copyright 2017-2022 Parity Technologies (UK) Ltd.
// This file is part of Polkadot.

// Polkadot is free software: you can redistribute it and/or modify
// it under the terms of the GNU General Public License as published by
// the Free Software Foundation, either version 3 of the License, or
// (at your option) any later version.

// Polkadot is distributed in the hope that it will be useful,
// but WITHOUT ANY WARRANTY; without even the implied warranty of
// MERCHANTABILITY or FITNESS FOR A PARTICULAR PURPOSE.  See the
// GNU General Public License for more details.

// You should have received a copy of the GNU General Public License
// along with Polkadot.  If not, see <http://www.gnu.org/licenses/>.

//! Runtime API module declares the `trait ParachainHost` which is part
//! of the Runtime API exposed from the Runtime to the Host.
//!
//! The functions in trait ParachainHost` can be part of the stable API
//! (which is versioned) or they can be staging (aka unstable/testing
//! functions).
//!
//! The separation outlined above is achieved with the versioned API feature
//! of `decl_runtime_apis!` and `impl_runtime_apis!`. Before moving on let's
//! see a quick example about how API versioning works.
//!
//! # Runtime API versioning crash course
//!
//! The versioning is achieved with the `api_version` attribute. It can be
//! placed on:
//! * trait declaration - represents the base version of the API.
//! * method declaration (inside a trait declaration) - represents a versioned
//!   method, which is not available in the base version.
//! * trait implementation - represents which version of the API is being
//!   implemented.
//!
//! Let's see a quick example:
//!
//! ```rust(ignore)
//! sp_api::decl_runtime_apis! {
//! 	#[api_version(2)]
//! 	pub trait MyApi {
//! 		fn fn1();
//! 		fn fn2();
//! 		#[api_version(3)]
//! 		fn fn3();
//! 		#[api_version(4)]
//! 		fn fn4();
//! 	}
//! }
//!
//! struct Runtime {}
//!
//! sp_api::impl_runtime_apis! {
//!     #[api_version(3)]
//!     impl self::MyApi<Block> for Runtime {
//!         fn fn1() {}
//!         fn fn2() {}
//!         fn fn3() {}
//!     }
//! }
//! ```
//! A new API named `MyApi` is declared with `decl_runtime_apis!`. The trait declaration
//! has got an `api_version` attribute which represents its base version - 2 in this case.
//!
//! The API has got three methods - `fn1`, `fn2`, `fn3` and `fn4`. `fn3` and `fn4` has got
//! an `api_version` attribute which makes them versioned methods. These methods do not exist
//! in the base version of the API. Behind the scenes the declaration above creates three
//! runtime APIs:
//! * `MyApiV2` with `fn1` and `fn2`
//! * `MyApiV3` with `fn1`, `fn2` and `fn3`.
//! * `MyApiV4` with `fn1`, `fn2`, `fn3` and `fn4`.
//!
//! Please note that `v4` contains all methods from `v3`, `v3` all methods from `v2` and so on.
//!
//! Back to our example. At the end runtime API is implemented for `struct Runtime` with
//! `impl_runtime_apis` macro. `api_version` attribute is attached to the `impl` block which
//! means that a version different from the base one is being implemented - in our case this
//! is `v3`.
//!
//! This version of the API contains three methods so the `impl` block has got definitions
//! for them. Note that `fn4` is not implemented as it is not part of this version of the API.
//! `impl_runtime_apis` generates a default implementation for it calling `unimplemented!()`.
//!
//! Hopefully this should be all you need to know in order to use versioned methods in the node.
//! For more details about how the API versioning works refer to `spi_api`
//! documentation [here](https://docs.substrate.io/rustdocs/latest/sp_api/macro.decl_runtime_apis.html).
//!
//! # How versioned methods are used for `ParachainHost`
//!
//! Let's introduce two types of `ParachainHost` API implementation:
//! * stable - used on stable production networks like Polkadot and Kusama. There is only one
//!   stable API at a single point in time.
//! * staging - used on test networks like Westend or Rococo. Depending on the development needs
//!   there can be zero, one or multiple staging APIs.
//!
//! The stable version of `ParachainHost` is indicated by the base version of the API. Any staging
//! method must use `api_version` attribute so that it is assigned to a specific version of a
//! staging API. This way in a single declaration one can see what's the stable version of
//! `ParachainHost` and what staging versions/functions are available.
//!
//! All stable API functions should use primitives from the latest version.
//! In the time of writing of this document - this is `v2`. So for example:
//! ```ignore
//! fn validators() -> Vec<v2::ValidatorId>;
//! ```
//! indicates a function from the stable `v2` API.
//!
//! All staging API functions should use primitives from `vstaging`. They should be clearly separated
//! from the stable primitives.

<<<<<<< HEAD
use crate::{v2, vstaging};
=======
use crate::{
	v2, vstaging, BlockNumber, CandidateCommitments, CandidateEvent, CandidateHash,
	CommittedCandidateReceipt, CoreState, DisputeState, GroupRotationInfo, OccupiedCoreAssumption,
	PersistedValidationData, PvfCheckStatement, ScrapedOnChainVotes, SessionIndex, SessionInfo,
	ValidatorId, ValidatorIndex, ValidatorSignature,
};
>>>>>>> 4ea6ed09
use parity_scale_codec::{Decode, Encode};
use polkadot_core_primitives as pcp;
use polkadot_parachain::primitives as ppp;
use sp_std::{collections::btree_map::BTreeMap, prelude::*};

sp_api::decl_runtime_apis! {
	/// The API for querying the state of parachains on-chain.
	#[api_version(2)]
	pub trait ParachainHost<H: Encode + Decode = pcp::v2::Hash, N: Encode + Decode = pcp::v2::BlockNumber> {
		/// Get the current validators.
		fn validators() -> Vec<ValidatorId>;

		/// Returns the validator groups and rotation info localized based on the hypothetical child
		///  of a block whose state  this is invoked on. Note that `now` in the `GroupRotationInfo`
		/// should be the successor of the number of the block.
		fn validator_groups() -> (Vec<Vec<ValidatorIndex>>, GroupRotationInfo<N>);

		/// Yields information on all availability cores as relevant to the child block.
		/// Cores are either free or occupied. Free cores can have paras assigned to them.
		fn availability_cores() -> Vec<CoreState<H, N>>;

		/// Yields the persisted validation data for the given `ParaId` along with an assumption that
		/// should be used if the para currently occupies a core.
		///
		/// Returns `None` if either the para is not registered or the assumption is `Freed`
		/// and the para already occupies a core.
		fn persisted_validation_data(para_id: ppp::Id, assumption: OccupiedCoreAssumption)
			-> Option<PersistedValidationData<H, N>>;

		/// Returns the persisted validation data for the given `ParaId` along with the corresponding
		/// validation code hash. Instead of accepting assumption about the para, matches the validation
		/// data hash against an expected one and yields `None` if they're not equal.
		fn assumed_validation_data(
			para_id: ppp::Id,
			expected_persisted_validation_data_hash: pcp::v2::Hash,
		) -> Option<(PersistedValidationData<H, N>, ppp::ValidationCodeHash)>;

		/// Checks if the given validation outputs pass the acceptance criteria.
		fn check_validation_outputs(para_id: ppp::Id, outputs: CandidateCommitments) -> bool;

		/// Returns the session index expected at a child of the block.
		///
		/// This can be used to instantiate a `SigningContext`.
		fn session_index_for_child() -> SessionIndex;

		/// Fetch the validation code used by a para, making the given `OccupiedCoreAssumption`.
		///
		/// Returns `None` if either the para is not registered or the assumption is `Freed`
		/// and the para already occupies a core.
		fn validation_code(para_id: ppp::Id, assumption: OccupiedCoreAssumption)
			-> Option<ppp::ValidationCode>;

		/// Get the receipt of a candidate pending availability. This returns `Some` for any paras
		/// assigned to occupied cores in `availability_cores` and `None` otherwise.
		fn candidate_pending_availability(para_id: ppp::Id) -> Option<CommittedCandidateReceipt<H>>;

		/// Get a vector of events concerning candidates that occurred within a block.
		fn candidate_events() -> Vec<CandidateEvent<H>>;

		/// Get all the pending inbound messages in the downward message queue for a para.
		fn dmq_contents(
			recipient: ppp::Id,
		) -> Vec<pcp::v2::InboundDownwardMessage<N>>;

		/// Get the contents of all channels addressed to the given recipient. Channels that have no
		/// messages in them are also included.
		fn inbound_hrmp_channels_contents(recipient: ppp::Id) -> BTreeMap<ppp::Id, Vec<pcp::v2::InboundHrmpMessage<N>>>;

		/// Get the validation code from its hash.
		fn validation_code_by_hash(hash: ppp::ValidationCodeHash) -> Option<ppp::ValidationCode>;

		/// Scrape dispute relevant from on-chain, backing votes and resolved disputes.
		fn on_chain_votes() -> Option<ScrapedOnChainVotes<H>>;

		/***** Added in v2 *****/

		/// Get the session info for the given session, if stored.
		///
		/// NOTE: This function is only available since parachain host version 2.
		fn session_info(index: SessionIndex) -> Option<SessionInfo>;

		/// Submits a PVF pre-checking statement into the transaction pool.
		///
		/// NOTE: This function is only available since parachain host version 2.
		fn submit_pvf_check_statement(stmt: PvfCheckStatement, signature: ValidatorSignature);

		/// Returns code hashes of PVFs that require pre-checking by validators in the active set.
		///
		/// NOTE: This function is only available since parachain host version 2.
		fn pvfs_require_precheck() -> Vec<ppp::ValidationCodeHash>;

		/// Fetch the hash of the validation code used by a para, making the given `OccupiedCoreAssumption`.
		///
		/// NOTE: This function is only available since parachain host version 2.
		fn validation_code_hash(para_id: ppp::Id, assumption: OccupiedCoreAssumption)
			-> Option<ppp::ValidationCodeHash>;

		/***** Replaced in v2 *****/

		/// Old method to fetch v1 session info.
		#[changed_in(2)]
		fn session_info(index: SessionIndex) -> Option<v2::OldV1SessionInfo>;

		/// Returns all onchain disputes.
		#[api_version(3)]
<<<<<<< HEAD
		fn disputes() -> Vec<(v2::SessionIndex, v2::CandidateHash, v2::DisputeState<v2::BlockNumber>)>;

		/***** Asynchronous backing *****/

		/// Returns the base constraints of the given para, if they exist.
		/// This is a staging method! Do not use on production runtimes!
		#[api_version(99)]
		fn staging_validity_constraints(_: ppp::Id) -> Option<vstaging::Constraints>;

		/// Returns candidate's acceptance limitations for asynchronous backing for a relay parent.
		#[api_version(99)]
		fn staging_async_backing_parameters() -> vstaging::AsyncBackingParameters;
=======
		fn disputes() -> Vec<(SessionIndex, CandidateHash, DisputeState<BlockNumber>)>;

		/// Returns execution parameters for the session.
		#[api_version(4)]
		fn session_executor_params(session_index: SessionIndex) -> Option<vstaging::ExecutorParams>;
>>>>>>> 4ea6ed09
	}
}<|MERGE_RESOLUTION|>--- conflicted
+++ resolved
@@ -110,16 +110,12 @@
 //! All staging API functions should use primitives from `vstaging`. They should be clearly separated
 //! from the stable primitives.
 
-<<<<<<< HEAD
-use crate::{v2, vstaging};
-=======
 use crate::{
 	v2, vstaging, BlockNumber, CandidateCommitments, CandidateEvent, CandidateHash,
 	CommittedCandidateReceipt, CoreState, DisputeState, GroupRotationInfo, OccupiedCoreAssumption,
 	PersistedValidationData, PvfCheckStatement, ScrapedOnChainVotes, SessionIndex, SessionInfo,
 	ValidatorId, ValidatorIndex, ValidatorSignature,
 };
->>>>>>> 4ea6ed09
 use parity_scale_codec::{Decode, Encode};
 use polkadot_core_primitives as pcp;
 use polkadot_parachain::primitives as ppp;
@@ -225,8 +221,11 @@
 
 		/// Returns all onchain disputes.
 		#[api_version(3)]
-<<<<<<< HEAD
-		fn disputes() -> Vec<(v2::SessionIndex, v2::CandidateHash, v2::DisputeState<v2::BlockNumber>)>;
+		fn disputes() -> Vec<(SessionIndex, CandidateHash, DisputeState<BlockNumber>)>;
+
+		/// Returns execution parameters for the session.
+		#[api_version(4)]
+		fn session_executor_params(session_index: SessionIndex) -> Option<vstaging::ExecutorParams>;
 
 		/***** Asynchronous backing *****/
 
@@ -238,12 +237,5 @@
 		/// Returns candidate's acceptance limitations for asynchronous backing for a relay parent.
 		#[api_version(99)]
 		fn staging_async_backing_parameters() -> vstaging::AsyncBackingParameters;
-=======
-		fn disputes() -> Vec<(SessionIndex, CandidateHash, DisputeState<BlockNumber>)>;
-
-		/// Returns execution parameters for the session.
-		#[api_version(4)]
-		fn session_executor_params(session_index: SessionIndex) -> Option<vstaging::ExecutorParams>;
->>>>>>> 4ea6ed09
 	}
 }