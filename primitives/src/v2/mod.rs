--- conflicted
+++ resolved
@@ -750,13 +750,8 @@
 }
 
 /// The unique (during session) index of a validator group.
-<<<<<<< HEAD
 #[derive(Encode, Decode, Default, Clone, Copy, Debug, PartialEq, Eq, TypeInfo, PartialOrd, Ord)]
-#[cfg_attr(feature = "std", derive(Hash, MallocSizeOf))]
-=======
-#[derive(Encode, Decode, Default, Clone, Copy, Debug, PartialEq, Eq, TypeInfo)]
 #[cfg_attr(feature = "std", derive(Hash))]
->>>>>>> d9847aaf
 pub struct GroupIndex(pub u32);
 
 impl From<u32> for GroupIndex {
@@ -1526,17 +1521,6 @@
 	}
 }
 
-<<<<<<< HEAD
-=======
-impl CompactStatement {
-	/// Get the underlying candidate hash this references.
-	pub fn candidate_hash(&self) -> &CandidateHash {
-		match *self {
-			CompactStatement::Seconded(ref h) | CompactStatement::Valid(ref h) => h,
-		}
-	}
-}
-
 /// `IndexedVec` struct indexed by type specific indices.
 #[derive(Clone, Encode, Decode, RuntimeDebug, TypeInfo)]
 #[cfg_attr(feature = "std", derive(PartialEq))]
@@ -1603,7 +1587,6 @@
 	}
 }
 
->>>>>>> d9847aaf
 /// The maximum number of validators `f` which may safely be faulty.
 ///
 /// The total number of validators is `n = 3f + e` where `e in { 1, 2, 3 }`.
