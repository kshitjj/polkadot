// Copyright 2017-2022 Parity Technologies (UK) Ltd.
// This file is part of Polkadot.

// Polkadot is free software: you can redistribute it and/or modify
// it under the terms of the GNU General Public License as published by
// the Free Software Foundation, either version 3 of the License, or
// (at your option) any later version.

// Polkadot is distributed in the hope that it will be useful,
// but WITHOUT ANY WARRANTY; without even the implied warranty of
// MERCHANTABILITY or FITNESS FOR A PARTICULAR PURPOSE.  See the
// GNU General Public License for more details.

// You should have received a copy of the GNU General Public License
// along with Polkadot.  If not, see <http://www.gnu.org/licenses/>.

//! Staging Primitives.

<<<<<<< HEAD
// Put any primitives used by staging API functions here
=======
// Put any primitives used by staging APIs functions here
>>>>>>> 26b0c4f6
pub use crate::v4::*;
use sp_std::prelude::*;

use parity_scale_codec::{Decode, Encode};
use primitives::RuntimeDebug;
use scale_info::TypeInfo;

<<<<<<< HEAD
/// Useful type alias for Para IDs.
pub type ParaId = Id;

/// Candidate's acceptance limitations for asynchronous backing per relay parent.
#[derive(RuntimeDebug, Copy, Clone, PartialEq, Encode, Decode, TypeInfo)]
#[cfg_attr(feature = "std", derive(serde::Serialize, serde::Deserialize))]
pub struct AsyncBackingParameters {
=======
/// Candidate's acceptance limitations for asynchronous backing per relay parent.
#[derive(RuntimeDebug, Copy, Clone, PartialEq, Encode, Decode, TypeInfo)]
#[cfg_attr(feature = "std", derive(serde::Serialize, serde::Deserialize))]
pub struct AsyncBackingParams {
>>>>>>> 26b0c4f6
	/// The maximum number of para blocks between the para head in a relay parent
	/// and a new candidate. Restricts nodes from building arbitrary long chains
	/// and spamming other validators.
	///
	/// When async backing is disabled, the only valid value is 0.
	pub max_candidate_depth: u32,
	/// How many ancestors of a relay parent are allowed to build candidates on top
	/// of.
	///
	/// When async backing is disabled, the only valid value is 0.
	pub allowed_ancestry_len: u32,
<<<<<<< HEAD
}

/// Constraints on inbound HRMP channels.
#[derive(RuntimeDebug, Clone, PartialEq, Encode, Decode, TypeInfo)]
pub struct InboundHrmpLimitations<N = BlockNumber> {
	/// An exhaustive set of all valid watermarks, sorted ascending.
	///
	/// It's only expected to contain block numbers at which messages were
	/// previously sent to a para, excluding most recent head.
	pub valid_watermarks: Vec<N>,
}

/// Constraints on outbound HRMP channels.
#[derive(RuntimeDebug, Clone, PartialEq, Encode, Decode, TypeInfo)]
pub struct OutboundHrmpChannelLimitations {
	/// The maximum bytes that can be written to the channel.
	pub bytes_remaining: u32,
	/// The maximum messages that can be written to the channel.
	pub messages_remaining: u32,
}

/// Constraints on the actions that can be taken by a new parachain
/// block. These limitations are implicitly associated with some particular
/// parachain, which should be apparent from usage.
#[derive(RuntimeDebug, Clone, PartialEq, Encode, Decode, TypeInfo)]
pub struct Constraints<N = BlockNumber> {
	/// The minimum relay-parent number accepted under these constraints.
	pub min_relay_parent_number: N,
	/// The maximum Proof-of-Validity size allowed, in bytes.
	pub max_pov_size: u32,
	/// The maximum new validation code size allowed, in bytes.
	pub max_code_size: u32,
	/// The amount of UMP messages remaining.
	pub ump_remaining: u32,
	/// The amount of UMP bytes remaining.
	pub ump_remaining_bytes: u32,
	/// The maximum number of UMP messages allowed per candidate.
	pub max_ump_num_per_candidate: u32,
	/// Remaining DMP queue. Only includes sent-at block numbers.
	pub dmp_remaining_messages: Vec<N>,
	/// The limitations of all registered inbound HRMP channels.
	pub hrmp_inbound: InboundHrmpLimitations<N>,
	/// The limitations of all registered outbound HRMP channels.
	pub hrmp_channels_out: Vec<(ParaId, OutboundHrmpChannelLimitations)>,
	/// The maximum number of HRMP messages allowed per candidate.
	pub max_hrmp_num_per_candidate: u32,
	/// The required parent head-data of the parachain.
	pub required_parent: HeadData,
	/// The expected validation-code-hash of this parachain.
	pub validation_code_hash: ValidationCodeHash,
	/// The code upgrade restriction signal as-of this parachain.
	pub upgrade_restriction: Option<UpgradeRestriction>,
	/// The future validation code hash, if any, and at what relay-parent
	/// number the upgrade would be minimally applied.
	pub future_validation_code: Option<(N, ValidationCodeHash)>,
}

/// A candidate pending availability.
#[derive(RuntimeDebug, Clone, PartialEq, Encode, Decode, TypeInfo)]
pub struct CandidatePendingAvailability<H = Hash, N = BlockNumber> {
	/// The hash of the candidate.
	pub candidate_hash: CandidateHash,
	/// The candidate's descriptor.
	pub descriptor: CandidateDescriptor<H>,
	/// The commitments of the candidate.
	pub commitments: CandidateCommitments,
	/// The candidate's relay parent's number.
	pub relay_parent_number: N,
	/// The maximum Proof-of-Validity size allowed, in bytes.
	pub max_pov_size: u32,
}

/// The per-parachain state of the backing system, including
/// state-machine constraints and candidates pending availability.
#[derive(RuntimeDebug, Clone, PartialEq, Encode, Decode, TypeInfo)]
pub struct BackingState<H = Hash, N = BlockNumber> {
	/// The state-machine constraints of the parachain.
	pub constraints: Constraints<N>,
	/// The candidates pending availability. These should be ordered, i.e. they should form
	/// a sub-chain, where the first candidate builds on top of the required parent of the constraints
	/// and each subsequent builds on top of the previous head-data.
	pub pending_availability: Vec<CandidatePendingAvailability<H, N>>,
=======
>>>>>>> 26b0c4f6
}<|MERGE_RESOLUTION|>--- conflicted
+++ resolved
@@ -16,11 +16,7 @@
 
 //! Staging Primitives.
 
-<<<<<<< HEAD
-// Put any primitives used by staging API functions here
-=======
 // Put any primitives used by staging APIs functions here
->>>>>>> 26b0c4f6
 pub use crate::v4::*;
 use sp_std::prelude::*;
 
@@ -28,20 +24,13 @@
 use primitives::RuntimeDebug;
 use scale_info::TypeInfo;
 
-<<<<<<< HEAD
 /// Useful type alias for Para IDs.
 pub type ParaId = Id;
 
 /// Candidate's acceptance limitations for asynchronous backing per relay parent.
 #[derive(RuntimeDebug, Copy, Clone, PartialEq, Encode, Decode, TypeInfo)]
 #[cfg_attr(feature = "std", derive(serde::Serialize, serde::Deserialize))]
-pub struct AsyncBackingParameters {
-=======
-/// Candidate's acceptance limitations for asynchronous backing per relay parent.
-#[derive(RuntimeDebug, Copy, Clone, PartialEq, Encode, Decode, TypeInfo)]
-#[cfg_attr(feature = "std", derive(serde::Serialize, serde::Deserialize))]
 pub struct AsyncBackingParams {
->>>>>>> 26b0c4f6
 	/// The maximum number of para blocks between the para head in a relay parent
 	/// and a new candidate. Restricts nodes from building arbitrary long chains
 	/// and spamming other validators.
@@ -53,7 +42,6 @@
 	///
 	/// When async backing is disabled, the only valid value is 0.
 	pub allowed_ancestry_len: u32,
-<<<<<<< HEAD
 }
 
 /// Constraints on inbound HRMP channels.
@@ -136,6 +124,4 @@
 	/// a sub-chain, where the first candidate builds on top of the required parent of the constraints
 	/// and each subsequent builds on top of the previous head-data.
 	pub pending_availability: Vec<CandidatePendingAvailability<H, N>>,
-=======
->>>>>>> 26b0c4f6
 }